--- conflicted
+++ resolved
@@ -1,18 +1,9 @@
 // @ts-check
-<<<<<<< HEAD
-=======
-
->>>>>>> 6c2f2a0e
 import eslint from '@eslint/js';
 import tseslint from 'typescript-eslint';
 
 export default tseslint.config(
   eslint.configs.recommended,
-<<<<<<< HEAD
-  // ...tseslint.configs.recommended,
-  ...tseslint.configs.stylistic,
-=======
->>>>>>> 6c2f2a0e
   ...tseslint.configs.strict,
   ...tseslint.configs.stylistic,
 );