--- conflicted
+++ resolved
@@ -1,10 +1,7 @@
 ### Added
-<<<<<<< HEAD
 - Added model mocks for Affiliation and Collaborator
 - Added resolver integration tests for affilian and collaborator resolvers
-=======
 - Added `useSampleTextAsDefault` column to questions table and add `admins` to Template schema and chained it in the resolver
->>>>>>> b58217ac
 - Added `requestId` to the Apollo context
 - Added `questionOptions` schema, resolver and `QuestionOption` model, which will be used for `option` question types
 - Added a new query to get all versionedTemplates, called `myVersionedTemplates`, under user's affiliation, and added a new method in the model called `findByAffiliationId`
