# DMP Tool Apollo Server Change Log

### Added
<<<<<<< HEAD
- Added tables to support template customizations
- Added stub models for each new template customization table with comments on what needs to be done
=======
- Added new `parameterStore` datasource to fetch values from AWS Systems Manager Parameter Store
- Add new ENV variables `ORCID_CLIENT_ID`, `ORCID_CLIENT_SECRET`, `ORCID_BASE_URL`, `ORCID_AUTH_PATH` and `ORCID_READ_ONLY_SCOPE`.
- Added `src/config/ocidConfig` to provide access to the above ENV variables and also defaults for some of them
- Added new `src/datasources/orcid` to support interactions with the ORCID API
- Added `findPotentialCollaboratorByORCID` and `findPotentialCollaboratorsByTerm` to the `ProjectCollaborator` model:
- Added a `findByOrcid` function to the `User` model
>>>>>>> 1fe427fa
- Added relatedWorks, workVersions, and works tables to database and two stored procedures that will be used to update the related works.
- Added tmp dir for jest caching (ignored by git)
- Added Trivy scan and `npm run build` to precommit hooks
- Added some logic to the `prepareObjectForLogs` function to redact sensitive info
- Added `redact` to the pino logger to prevent sensitive information from being logged
- Added ability for `VersionedSections` `search` function to return only `bestPractice` sections, only sections without `bestPractice` or all sections[#436]
- Added resolver to handle resending of invite for project collaborators [#433]
- Added bash to AWS Dockerfile for session manager
- Added a data migration script to update `visibility` to `latestPublishVisibility` in `templates` table. [#405]
- Added code to update `latestPublishVisibility` whenever a `template` is published [#405]
- Added model/resolver for `PlanProgress` and nested `progress` in `Plan` resolver [#720]
- Added checks in `ProjectMember` and `PlanMember` to prevent the deletion of a member if they are the last one [#358]
- Added a fallback to set a `default` role if none was provided while adding a new `ProjectMember` [#358]
- Added `findDMPIdsForEmail` helper method to `TokenService` so that the JWT will now contain a list of DMP ids and the user's access level
- Added `hasPermissionOnPlan` to the `planService` that checks the info contained within the token to determine access instead of making DB calls
- Added `ProjectFilterOptions` as a possible input for the `myProjects` resolver
- Added `PlanFeedback` and `PlanFeedbackComments` models [#243]
- Added `projectCollaboratorCommentsAdded` to `emailService` so that we can email `project collaborators` when new comments added [#243]
- Added comment mutations to `answers` resolver and created `feedback` resolver [#243]
- data migration to change collation to `utf8mb4` on all tables
- added `publishedSection` resolver to `src/resolvers/versionedSection.ts`
- added `publishedQuestion` resolver to `src/resolvers/versionedQuestion.ts`

### Updated
- Updated the `findCollaborator` resolver to allow for searching by ORCID or by a search term. 
- Updated cursor pagination logic to accept sort information
- Update `user.register` model function to auto-accept all open template and project collaboration invites
- Upgraded @dmptool/types to v1.2.3 in package.json and rebuilt package-lock
- Updated `answer` and `addAnswerComment` permissions to include a collaborator who has `COMMENT` privileges [#243]
- Update `removeAnswerComment` and `removeFeedbackComment` to allow deletion by creator, plan creator, or OWN-level collaborator [#243]
- Created `commentPermissions.ts` service to determine if a comment can be deleted [#243]
- Updated `docker-compose.yaml` to use the `dmptool-network` which will be shared with other repos
- Updated `answer`, `fundings`, `members` and `plans` resolver to use new `hasPermissionOnPlan` function
- Update the `tokenService` to add `dmpIds` array that stores the DMPs the user has access to
- Updated the `ProjectSearchResult.search` query to provide plan counts by status and filter by status options
- updated all existing data migrations and scripts to use `utf8mb4` instead of `utf8mb3`
- updated `PlanSectionProgress` to use better terminology. Changed `sectionId` to `versionedSectionId` (what it really was) and `sectionTtitle` to `title`
- changed `sections` resolver to `versionedSections` on the `src/resolvers/plan.ts` file and changed the reference for `PlanSearchResult.sections` to `versionedSections`

### Fixed
- Fixed breaking build by removing `NODE_ENV=production` before `npm ci` which was skipping devDependencies, but needed for the build process.
- `addSection` mutation resolver was not saving `tags`. Added code to add tags for new section [#445]
- Fixed issue where updating an answer, funding or members was not triggering the creation of a new PlanVersion
- Fixed bug with maintaining the latest PlanVersion (common standard JSON) when a plan is updated
- Fixed issue where the title of the DMP in the common standard JSON is using the template title instead of plan title
- Updated `PlanSectionProgress`model so it correctly shows how many answers have been filled. [#719]
- Fixed an issue where signup failed because context had been reset to different object
- Fixed an issue causing the DMP version to not include sections/questions in the narrative if they had not been answered
- Fixed an issue with the null/undefined check on model queries that use 'searchTerm'
- When generating a new `versionedTemplate`, we need to deactivate the old ones in the db [#363]
- Bug with `FunderPopularityResult` in the GraphQL schema that was making `apiTarget` non-nullable
- added a data migration script to repair bad option based question JSON

### Removed
- Removed `dmproadmap_template` from the common standard. That information is now stored in `dmproadmap_narrative`
- Removed `dmpIds` array from the JWT payload.
- Removed `hasPermissionOnPlan` function from `planService` since JWT no longer has `dmpIds` array

## v0.2 - Initial deploy to the stage environment

### Added
- Added `findFilledAnswersByQuestionIds` which takes plan and question ids and only returns filled answers for those questions.
- Added data migration to clean up old question JSON so it conforms with new @dmptool/types schemas
- Added data migration to drop the old `questionTypes` table
- Added `updatePlanFunding` to allow the update of multiple `planFunding` records [#305]
- Added 'apiTarget' to the PopularFunders objects and query for use in the frontend
- Added `updatePlanTitle` resolver
- Added a `title` field to the `plans` table and then updated Plan model and schema to use it
- Added a `normaliseDateTime` function in `utils/helper.ts`
- Added `projectMembers.isPrimaryContact` field to DB and `ProjectMember` model and GraphQL schema
- Added `setCurrentUserAsProjectOwner` and `ensureDefaultProjectContact` functions to the `projectService` and updated the `project` resolver to call them.
- Added the new `ensureDefaultPlanContact` function to the `planService` module and updated the `plan` resolver to use it
- Added a `sendEmailNotification` argument to the `create` function of `ProjectCollaborator` (defaults to true) so that we can bypass sending an email when setting the project creator as the default contact.
- Added `PlanMember.findPrimaryContact` function
- Added `return formatISO9075(new Date(parent.blah));` to all resolvers so that dates are always in the correct format
- Added `invitedBy` to the `ProjectCollaborator` resolver
- Added SQL script to convert `affiliations.types` to upper case to work with the `AffiliationType` enum
- Added a `validateConnection` function to the mysql datasource
- Added time constraints to the `Affiliation.top20` function so that it is inclusive of the current day
- Added `sqlStatement` to the log output when `MySQLModel.query` fails
- Added `getEmail` method to the `User` model to retrieve the email address for a user.
- Added a new resolver for `answerByVersionedQuestionId` so that we can get the question-specific answer to populate the question in the Question detail page.
- Added a new MySQL container to host the test DB to the docker compose stack
- Added JSON column `questionType` to `questions` and `versionedQuestions` tables
- Added JSON column `json` to the `answers` table
- Added the new [@dmptool/types](https://github.com/CDLUC3/dmptool-types) package 
- Added `reorderDisplayOrder` herlper function to help maintain the `displayOrder` field on a set of objects
- Added `updateDisplayOrders` to both the `sectionService` and `questionService`
- Added `updateSectionsDisplayOrder` and `updateQuestionsDisplayOrder` schema and resolvers
- Added data migrations for new `versionedSectionTags` table and seed script
- Added `maxDisplayOrder` queries to Section model
- Added `aws-process.sh` to allow migrations to be run in the AWS environment
- Added `init-tables` and `init-seed` data migration files
- Added `queryWithPagination` function to `MySQLModel`.
- Added `VersionedSectionSearchResult` to optimize the query for displaying an org's published sections and the bestPractice sections
- Added `popularFunders` query to the `affiliations` resolver
- Added `accessLevel` to projectCollaborator and removed `userId`
- Added new resolvers related to `projectCollaborators`. Also, when project is created, automatically add user as `projectCollaborator` with `access level`= `OWN`
- Added dynamoDb to the docker-compose file and setup dev to use the local instance
- Added tests for `plan` resolver and added tests for `contributor` resolver's queries
- Added mocks for most of the MySQL tables and the Dynamo table
- Added a new `dynamo` datasource (to replace the DMPHub API one ... much faster to access the table directly)
- Added `getAwards` method to `DMPHubAPI`.
- Added `searchExternalProjects` query and `projectImport` mutation.
- Added `TemplateSearchResult`, `VersionedTemplateSearchResult` and `ProjectSearchResult` to optimize querying
- Added `sections` to `Plan` schema and to plan resolver
- Added the `relatedWorks` data migration
- Added model and resolvers for `RelatedWork`
- Added model and resolvers mutations for `PlanContributor` and `PlanFunder`
- Added the `Answer`, `AnswerComment` model and supporting resolvers
- Added the `PlanVersion` table and model
- Added a `commonStandardService` and a `planService`
- Added the `apiTarget` to the `affiliations` table
- Added `Plan`, `PlanFunder`, `PlanContributor`, `ProjectCollaborator`, `DMP` and `RelatedIdentifier` models
- Added data-migration script to add additional columns to the `plans` table
- Added data-migration to add `isPrimaryContact` flag to the `planContributors` table
- Added new seed data-migration for `plans`, `planContributors`, `planFunders`
- Added "mocks" for use in tests for `Affiliation`, `Collaborator` (Template/Project), `Contributor` (Project/Plan), `ContributorRole`, `Funder` (Project/Plan), `Plan`
- Added a `findById` function to the `VersionedTemplate` model
- Added a default ORCID base URL and regex to `User` model
- Added `getMockDOI` and `getMockDMPId` helper functions for tests
- Added an `IsNullOrUndefined` and `valueIsEmpty` (null, undefined or an empty string) helper functions
- Added `config/dmpHubConfig.ts` for DMPHub specific configuration
- Added `projectPlans` join table which acts as a bridge between the `projects` table in the MySQL database and the `plans` stored in the DMPHub DynamoDB table
- Added model mocks for Affiliation and Collaborator
- Added resolver integration tests for affilian and collaborator resolvers
- Added `useSampleTextAsDefault` column to questions table and add `admins` to Template schema and chained it in the resolver
- Added `requestId` to the Apollo context
- Added `questionOptions` schema, resolver and `QuestionOption` model, which will be used for `option` question types
- Added a new query to get all versionedTemplates, called `myVersionedTemplates`, under user's affiliation, and added a new method in the model called `findByAffiliationId`
- Updated `templates` resolver to handle updates to `sections` and `questions` when copying a `template`
- Added "remove" method to SectionTag model. Updated "updateSection" method in Section resolvers to remove sectionTags when user is updating their Section. Added "getTagsToRemove" method to the Section resolver. Added associated unit tests.
- Added "lastPublishedDate" field to templates table, and changed "currentVersion" field to "lastPublishedVersion"
- Added support for creating "other" affiliations
- Added update and updatePassword to User
- Added resolvers for User
- Added userService to handle random password generation, anonymization and merging
- Added recordLogIn and update functions to User model
- Added data-fns package to help with Date validation and formatting
- Added Language model, resolver and type. Added LanguageId to User and Template
- Built Question resolvers and models(#13)
- Fixed some bugs to allow frontend to access token change(Frontend #116)
- Added data migrations for QuestionType, Question, QuestionCondition, VersionedQuestion and VersionedQuestionCondition
- Added missing VersionedQuestionCondition schema file
- Added schemas for Question, QuestionType, QuestionCondition and VersionedQuestion
- Added resolvers and models for Section, Tag and VersionedSection
- Added acceptedTerms to User schema and to user sql table
- Added schema for Section and Tag
- Initial schema, model, mocks and resolver for Templates
- Initial schema, model, mocks and resolver for Collaborators
- added templateService to assist with actions that work on a Template and all of it's child objects
- Added stub emailService as a placeholder for now. We will build that out once the AWS infrastructire is in place
- Added new `src/__mocks__/context` to mock the Apollo Server context object
- Added `insert`, `update` `delete` functions to the `MySqlModel` abstract class
- Missing data-migration for the dataMigrations table
- Script to nuke the DB so it can be easily rebuilt from scratch
- Added husky precommit tasks
- Added data migrations for Section and Tag
- Added Redis to the docker-compose file
- Added Cache data source (and tests)
- Added CSRF middleware
- Added signoutController and refreshTokenController
- Added tests for all Controllers
- Added supertest to support integration tests
- Added integration tests for token management (signin, signup, signout, refresh)
- Data migrations for affiliations table
- Added Project, ProjectContributor, ProjectFunder schemas and supporting tables
- Added Plan, PlanContributor, PlanCollaborator, PlanFunder, PlanFeedback, PlanFeedbackComment, Answer and AnswerComment schemas and supporting tables
- Added models and resolvers for MetadataStandard, Repository, ResearchDomain, and License
- Added models and resolvers for ProjectContributor, ProjectFunder, ProjectOutput and Project

### Updated
- Updated to work with the new @dmptool/types v1.2.0
- Updated all resolvers to call `normaliseDateTime` for the date fields 
- Replace old `ProjectMember.findPrimaryByPlanId` function with `ProjectMember.findPrimaryContact`
- Updated the `project` resolver and schema so that `searchExternalProjects` has its own `input` type definition
- Exposed the DynamoDB port in the local `docker-compose.yaml` so that AWS CLI commands can be run against it
- Discovered some intermittent issues with the new MySQL connection pool. Changed `keepAliveInitialDelay` to zero and also added an `initPromise` to the class so that we can effectively wait for the connection pool to finish initializing before attaching it to the Apollo server context
- Updated the `index.ts` to use the new `initPromise` and also added some missing `process.exit` statements
- Found that `Collaborator` classes were not awaiting the call to `super` in their `isValid` functions
- Fixed an issue where `isValid` was being called too soon in the `Collaborator` classes
- Fixed an issue with `PlanMember` classes' `findByProjectMemberId` function so that it returns an empty array instead of null
- Fixed some typos in `MemberRole` SQL queries
- Fixed a bug where `Plan.isPublished` was not returning the correct result
- Fixed a bug where `Plan.visibility` was not being defaulted to `PRIVATE`
- Fixed a bug on `Project` model that was not allowing SuperAdmins or Admins to fetch a Project
- Fixed a bug where `ProjectSearch` was still trying to fetch the user's email from the old table
- Fixed a bug that was preventing `ResearchDomain.create` from working because `parentResearchDomain` is an unknown field
- Fixed a bug on `VersionedSection` so that `findBySectionId` and `findByTemplateId` return an empty array instead of null when no results are found
- Fixed a bug on the `affiliation` resolver that was incorrectly checking the record's provenance
- Fixed some bugs in the permissions checks for `collaborator`, `member`, `funding`, `project` and `plan`
- Fixed an issue with the `planFunder` schema that was referencing `project` instead of `plan`
- Fixed some auth check bugs in `templateService`
- Fixed bug with `Affiliation.top20` query which was still referencing the old `projectFunders` table 
- Updated package.json and tsconfig.json with options for sourcemaps which is supposed to help making debugging/breakpoints in IDEs more reliable.
- Updated most tests since they mostly require tokens which require email which is now async because it comes from the UserEmail model.
- Updated resolvers, models and controllers to use correct methods for using email from the UserEmail model (or use convenience method `getEmail` on the User model).
- Updated table `user.failed_sign_in_attemps` to be spelled correctly as `failed_sign_in_attempts`
- Updated `sections` and `questions` queries to order by `displayOrder` [#324]
- Refactor the way we initialize the pino Logger and pass it around. Also removed the old `formatLogMessage` function and replaced with `prepareObjectForLogs`
- Consolidated handling of the Cache, so that we always pass the `adapter`
- Updated `mysqlConfig` to use the new test DB when running in `test` mode
- Refactored `mysql` datasource to properly use a connection pool. Updated the `index.ts` to initialize the connection pool and then pass it, the dmpHubAPI, cache and logger around properly.
- Updated `data-migrations` scripts to work with new test MySQL DB in  the docker compose stack
- Updated the `Question` schema to allow `questionJSON: String` to be used in GraphQL query
- Updated `Question` model to access `questionJSON` input, parse the JSON using the Zod schemas provided by `@dmptool/types`, and populate the `questionType` with the parsed JSON.
- Updated cursor pagination to always return `null` for `nextCursor` if we are at the end of the results
- Rename all occurrences of `Contributor` to `Member` and `Funder` to `Funding` to match newer terminology
- Updated `addSection` resolver to properly copy questions and tags when creating a new section by copying one
- Replaced all instances of `TemplateVisibility.PRIVATE` with `TemplateVisibility.ORGANIZATION` [#159]
- Renamed the `outputTypes` table to `projectOutputTypes`
- Updated `buildspec` to allow for a "MODE" env variable to be set so that we can run migrations, tests and the build separately
- Updated `publishedTemplates`, `users`, `myTemplates`, `topLevelResearchDomains`, `repositories`, `myProjects`, `metadataStandards`, `licenses`, `affiliations` queries to use the new `paginationService`
- Updated `publishedTemplates`, `users`, `myTemplates`, `topLevelResearchDomains`, `repositories`, `myProjects`, `metadataStandards`, `licenses`, `affiliations` queries to use the new `paginationService`
- Updated `publishedSections` resolver to return the new `VersionedSectionSearchResult` array
- Format ORCID identifiers consistently, in the `Contributor` and `User` models, the `projectImport` resolver and `orcid` scalar.
- Changed a number of GraphQL definitions to PascalCase.
- Fixed projectCollaborators table which had an FKey on the plans table instead of the projects table
- Updated the `dmpHubAPI` datasource to support CRUD operations
- Updated the `Plan` resolver and model to support mutations
- Updated the `Affiliation` schema and model to include the new `apiTarget` property.
- Renamed old `planCollaborators` table to `projectCollaborators`
- Renamed old `PlanCollaborator` resolved functions so that they point to `ProjectCollaborator` since we decided to capture that at the project level
- Updated `ProjectService` permission check so that it looks at the ProjectCollaborators as well
- Updated `QuestionCondition` model to return the object with functions
- Updated `ContributorRole` model so that it has functions to associate them with `PlanContributor` records.
- Moved config for `dmpHubAPI` from the datasource into a `config/dmphubConfig.ts` file
- Removed old unused `Affiliation` methods from `dmpHubAPI` and added `getDMP` and `validate` (for use in the near future when syncing changes within our system and the DMPHub)
- Updated structure of `cacheConfig.ts` to match other configs
- Moved config for `MysSQLDataSource` from the datasource into its config file
- Moved `SigTerm` handler tests for `mysql` into a separate test file. They were failing for some reason when run together
- Refactored `context.ts` and tests to use new `dmpHubAPI` datasource
- Refactored old "mocks" to extract duplicative code into the `MySQLMock.ts`
- Update existing resolver tests to use new mocks
- Made sure all config entries were covered in the `__tests__/setup.ts`
- Updated the `emailService` to support `projectCollaborators` instead of `planCollaborators`
- Updated `question` and `section` resolvers to update `isDirty` in associated `template` when mutations were made. That way a user can `Save Draft` in the `Edit Template` page.
- Updated models and resolvers to handle errors in a consistent way
- Refactored the way Sections handle the association with Tag to follow pattern used elsewhere
- Updated `formatLogMessage` to accept the Apollo context instead of the logger so that it can being to record the `requestId`, `jti` and `userId` (when available)
- Updated `questionTypes` table to remove 'Rich Text Editor' and to add `usageDescription`. Also, updated Question model's `create` method to allow for entries with duplicate `questionText`
- Updated User update method to prevent password manipulation
- Updated User registration so that the terms and conditions must have been accepted
- Updated User schema, model and data migrations with new properties
- Change default JWT TTL to 30 minutes
- Added user id to the JTI to help ensure uniqueness
- Update sign out controller to always clear the cookies and return 200 regardless of the state of the tokens
- Updated `src/context.ts` to use a `buildContext` wrapper function that can be called when building the context for Apollo Server and our `signin` and `signup` endpoints.
- Updated use of `toUTCString()` to `toISOString()`
- Updated `tokenService` to properly catch and throw errors
- Updated `graphQLErrors` with more error types
- Added MariaDB to docker-compose
- data-migrations/README.md with instructions on running migrations in the Docker container
- tokenService now supports refresh tokens, CSRF tokens and signout
- updated express middelware to fetch the access token and refresh tokens from the cookies instead of the headers
- removed old oauth-server package which had security vulnerabilities
- moved authMiddleware function from the router.ts into its own class in src/middelware
- updated Affiliation Schema, Resolver, Models to use new affiliations tables in the database
- updated all of the cache key structures to wrap them in `{}` due to the way Redis handles keys in cluster mode
- updated emailService to use nodemailer and to support emailConfirmation templateCollaboration and planCollaboration email messages
- added bestPractice flag to the Section

### Removed
- Removed self referential foreign key constraints from the `users` table (makes it impossible to delete user records)
- Removed `NOT NULL` constraint from the `users.affiliationId` field (makes it hard to create an initial user record)
- Dropped the `versionedQuestions.questionTypeId` field and foreign key constraints (missed this one when those changes were made)
- Removed test MySQL from the docker-compose.yaml
- Removed test DB values from `.env.example`
- Removed logic that used the test MySQL DB in the `data-migrations/nuke-db.sh` and `data-migrations/process.sh` scripts
- Dropped the `email` from the `users` table
- Dropped FKeys on `users` and `affiliations`
- Dropped `questionTypes` and `questionOptions` tables
- Dropped the `questionTypeId` field from the `questions` and `versionedQuestions` tables
- Dropped the `answerText` field from `answers`
- Removed the old `QuestionType` and `QuestionOptions` schema and resolvers
- Removed the `getQuestionOptionsToRemove` from `questionService`.
- Dropped all previous `data-migration` files in favor of the new `init-tables` and `init-seed` files
- Removed duplicate section check from `Section.create` that was just going off of the "name"
- Dropped the `PlanVersion` table
- Removed `prepareAPITarget` function.
- Removed `id` from `Project` model's constructor (already handled in base `MySQLModel`)
- Removed old `dmphubAPI` datasource and renamed `dmptoolAPI` to `dmpHubAPI`
- Old DMPHubAPI datasource and renamed DMPToolAPI to DMPHubAPI since that one had all of the new auth logic

### Fixed
- Added `publishedQuestions` to the `versionedQuestion` resolver to return all published questions with boolean for answered or not.
- Fixed a bug where clients calling `createTemplateVersion` in the `template` resolver would get an error when trying to publish because adding data to `versionedQuestions` required that `questionTypeId` not be null. I added a data-migration script to allow null because I believe we store the question type in the `json` field now and do not require `questionTypeId` [#328]
- Update profile was not working due to missing `createdById` and `modifiedById` values in db. Added data migration script to populate those fields [#278]
- Fixed myTemplates query so that `TemplateSearchResult` returns the `ownerDisplayName` specified in schema.
- Fixed an issue where adding `templateCollaborators` was failing due to the fact that the `userId` field was required.
- Was getting `undefined` bestPractice in `updateTemplate` when none was passed in because of the logic on how it was set. Added a check for whether `bestPractice` is defined before setting value. Also, added an update to `createTemplateVersion`, so that errors from the `generateTemplateVersion` will be caught and passed back in graphql response. Previously, when trying to save a DRAFT of a template, the mutation wouldn't return an error to the client, even though the `Save draft` did not successfully complete. [#265]
- Removed `Copy of` from in front of copied `Section` and `Template` names [#261]
- Fixed an issue where adding `templateCollaborators` was failing due to the fact that the `userId` field was required.
- Fixed an issue where adding `projectCollaborators` was failing due to the fact that the `userId` field was required. This should not be required to add a new collaborator [#260]
- When calling `updatePlanContributors`, the resolver should set isPrimaryContact to `false` for all contributors other than the one marked as isPrimary.
- Fixed an issue where Jest tests failed on Linux due to case-sensitive file paths. The tests passed on macOS because its file system is case-insensitive by default.
- Fixed bugs related to addPlanContributor and updatePlanContributor since these were not working without missing contributorRoles
- Converted DateTimeISO to String in schemas so that dates could be inserted into mariaDB database, and updated MySqlModel and associated unit test

## v0.0.1
Initial Apollo Server build

### Added
- Added unit tests for User model and contributorRole resolver, and added @types/pino
- Added editor config
- initial Apollo server config
- Initial Schema for ContributorRole
- Initial Schema for DMSP
- Resolvers for ContributorRole
- Initial resolver to fetch a single DMSP from the DMPHub API
- Initial DMPHub API data source
- Initial MySQL data source
- Custom GraphQL scalars for ROR, ORCID and DMSP IDs
- Mechanism for Apollo to use mocks when a resolver has not yet been implemented
- Mocks for User
- Data migration mechanism `./data-migrations/process.sh`
- Documentation!
- Local Docker Compose config
- Pino logger with ECS formatter
- Plugin to log request/response lifecycle events
- Add Logger to the context and then used it in the resolvers
- Schema, Mocks, Models and Resolvers for Affiliations and tests for the Models and Resolvers
- Added new DataSource for the DmptoolApi with endpoints for Affiliations and a new mock for this data source for use in tests

### Updated
- Made some updates to auth code based on testing out recent changes with frontend [#34]<|MERGE_RESOLUTION|>--- conflicted
+++ resolved
@@ -1,17 +1,14 @@
 # DMP Tool Apollo Server Change Log
 
 ### Added
-<<<<<<< HEAD
 - Added tables to support template customizations
 - Added stub models for each new template customization table with comments on what needs to be done
-=======
 - Added new `parameterStore` datasource to fetch values from AWS Systems Manager Parameter Store
 - Add new ENV variables `ORCID_CLIENT_ID`, `ORCID_CLIENT_SECRET`, `ORCID_BASE_URL`, `ORCID_AUTH_PATH` and `ORCID_READ_ONLY_SCOPE`.
 - Added `src/config/ocidConfig` to provide access to the above ENV variables and also defaults for some of them
 - Added new `src/datasources/orcid` to support interactions with the ORCID API
 - Added `findPotentialCollaboratorByORCID` and `findPotentialCollaboratorsByTerm` to the `ProjectCollaborator` model:
 - Added a `findByOrcid` function to the `User` model
->>>>>>> 1fe427fa
 - Added relatedWorks, workVersions, and works tables to database and two stored procedures that will be used to update the related works.
 - Added tmp dir for jest caching (ignored by git)
 - Added Trivy scan and `npm run build` to precommit hooks
