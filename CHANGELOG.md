# DMP Tool Apollo Server Change Log

## v0.2 - Initial deploy to the stage environment

### Added
- Added `aws-process.sh` to allow migrations to be run in the AWS environment
- Added `init-tables` and `init-seed` data migration files
- Added `popularFunders` query to the `affiliations` resolver
- Added `accessLevel` to projectCollaborator and removed `userId`
- Added new resolvers related to `projectCollaborators`. Also, when project is created, automatically add user as `projectCollaborator` with `access level`= `OWN`
- Added dynamoDb to the docker-compose file and setup dev to use the local instance
- Added tests for `plan` resolver and added tests for `contributor` resolver's queries
- Added mocks for most of the MySQL tables and the Dynamo table
- Added a new `dynamo` datasource (to replace the DMPHub API one ... much faster to access the table directly)
- Added `getAwards` method to `DMPHubAPI`.
- Added `searchExternalProjects` query and `projectImport` mutation.
- Added `TemplateSearchResult`, `VersionedTemplateSearchResult` and `ProjectSearchResult` to optimize querying
- Added `sections` to `Plan` schema and to plan resolver
- Added the `relatedWorks` data migration
- Added model and resolvers for `RelatedWork`
- Added model and resolvers mutations for `PlanContributor` and `PlanFunder`
- Added the `Answer`, `AnswerComment` model and supporting resolvers
- Added the `PlanVersion` table and model
- Added a `commonStandardService` and a `planService`
- Added the `apiTarget` to the `affiliations` table
- Added `Plan`, `PlanFunder`, `PlanContributor`, `ProjectCollaborator`, `DMP` and `RelatedIdentifier` models
- Added data-migration script to add additional columns to the `plans` table
- Added data-migration to add `isPrimaryContact` flag to the `planContributors` table
- Added new seed data-migration for `plans`, `planContributors`, `planFunders`
- Added "mocks" for use in tests for `Affiliation`, `Collaborator` (Template/Project), `Contributor` (Project/Plan), `ContributorRole`, `Funder` (Project/Plan), `Plan`
- Added a `findById` function to the `VersionedTemplate` model
- Added a default ORCID base URL and regex to `User` model
- Added `getMockDOI` and `getMockDMPId` helper functions for tests
- Added an `IsNullOrUndefined` and `valueIsEmpty` (null, undefined or an empty string) helper functions
- Added `config/dmpHubConfig.ts` for DMPHub specific configuration
- Added `projectPlans` join table which acts as a bridge between the `projects` table in the MySQL database and the `plans` stored in the DMPHub DynamoDB table
- Added model mocks for Affiliation and Collaborator
- Added resolver integration tests for affilian and collaborator resolvers
- Added `useSampleTextAsDefault` column to questions table and add `admins` to Template schema and chained it in the resolver
- Added `requestId` to the Apollo context
- Added `questionOptions` schema, resolver and `QuestionOption` model, which will be used for `option` question types
- Added a new query to get all versionedTemplates, called `myVersionedTemplates`, under user's affiliation, and added a new method in the model called `findByAffiliationId`
- Updated `templates` resolver to handle updates to `sections` and `questions` when copying a `template`
- Added "remove" method to SectionTag model. Updated "updateSection" method in Section resolvers to remove sectionTags when user is updating their Section. Added "getTagsToRemove" method to the Section resolver. Added associated unit tests.
- Added "lastPublishedDate" field to templates table, and changed "currentVersion" field to "lastPublishedVersion"
- Added support for creating "other" affiliations
- Added update and updatePassword to User
- Added resolvers for User
- Added userService to handle random password generation, anonymization and merging
- Added recordLogIn and update functions to User model
- Added data-fns package to help with Date validation and formatting
- Added Language model, resolver and type. Added LanguageId to User and Template
- Built Question resolvers and models(#13)
- Fixed some bugs to allow frontend to access token change(Frontend #116)
- Added data migrations for QuestionType, Question, QuestionCondition, VersionedQuestion and VersionedQuestionCondition
- Added missing VersionedQuestionCondition schema file
- Added schemas for Question, QuestionType, QuestionCondition and VersionedQuestion
- Added resolvers and models for Section, Tag and VersionedSection
- Added acceptedTerms to User schema and to user sql table
- Added schema for Section and Tag
- Initial schema, model, mocks and resolver for Templates
- Initial schema, model, mocks and resolver for Collaborators
- added templateService to assist with actions that work on a Template and all of it's child objects
- Added stub emailService as a placeholder for now. We will build that out once the AWS infrastructire is in place
- Added new `src/__mocks__/context` to mock the Apollo Server context object
- Added `insert`, `update` `delete` functions to the `MySqlModel` abstract class
- Missing data-migration for the dataMigrations table
- Script to nuke the DB so it can be easily rebuilt from scratch
- Added husky precommit tasks
- Added data migrations for Section and Tag
- Added Redis to the docker-compose file
- Added Cache data source (and tests)
- Added CSRF middleware
- Added signoutController and refreshTokenController
- Added tests for all Controllers
- Added supertest to support integration tests
- Added integration tests for token management (signin, signup, signout, refresh)
- Data migrations for affiliations table
- Added Project, ProjectContributor, ProjectFunder schemas and supporting tables
- Added Plan, PlanContributor, PlanCollaborator, PlanFunder, PlanFeedback, PlanFeedbackComment, Answer and AnswerComment schemas and supporting tables
- Added models and resolvers for MetadataStandard, Repository, ResearchDomain, and License
- Added models and resolvers for ProjectContributor, ProjectFunder, ProjectOutput and Project

### Updated
<<<<<<< HEAD
- Renamed the `outputTypes` table to `projectOutputTypes`
- Updated `buildspec` to allow for a "MODE" env variable to be set so that we can run migrations, tests and the build separately
- Updated `publishedTemplates`, `users`, `myTemplates`, `topLevelResearchDomains`, `repositories`, `myProjects`, `metadataStandards`, `licenses`, `affiliations` queries to use the new `paginationService`
=======
>>>>>>> b43496f5
- Format ORCID identifiers consistently, in the `Contributor` and `User` models, the `projectImport` resolver and `orcid` scalar.
- Changed a number of GraphQL definitions to PascalCase.
- Fixed projectCollaborators table which had an FKey on the plans table instead of the projects table
- Updated the `dmpHubAPI` datasource to support CRUD operations
- Updated the `Plan` resolver and model to support mutations
- Updated the `Affiliation` schema and model to include the new `apiTarget` property.
- Renamed old `planCollaborators` table to `projectCollaborators`
- Renamed old `PlanCollaborator` resolved functions so that they point to `ProjectCollaborator` since we decided to capture that at the project level
- Updated `ProjectService` permission check so that it looks at the ProjectCollaborators as well
- Updated `QuestionCondition` model to return the object with functions
- Updated `ContributorRole` model so that it has functions to associate them with `PlanContributor` records.
- Moved config for `dmpHubAPI` from the datasource into a `config/dmphubConfig.ts` file
- Removed old unused `Affiliation` methods from `dmpHubAPI` and added `getDMP` and `validate` (for use in the near future when syncing changes within our system and the DMPHub)
- Updated structure of `cacheConfig.ts` to match other configs
- Moved config for `MysSQLDataSource` from the datasource into its config file
- Moved `SigTerm` handler tests for `mysql` into a separate test file. They were failing for some reason when run together
- Refactored `context.ts` and tests to use new `dmpHubAPI` datasource
- Refactored old "mocks" to extract duplicative code into the `MySQLMock.ts`
- Update existing resolver tests to use new mocks
- Made sure all config entries were covered in the `__tests__/setup.ts`
- Updated the `emailService` to support `projectCollaborators` instead of `planCollaborators`
- Updated `question` and `section` resolvers to update `isDirty` in associated `template` when mutations were made. That way a user can `Save Draft` in the `Edit Template` page.
- Updated models and resolvers to handle errors in a consistent way
- Refactored the way Sections handle the association with Tag to follow pattern used elsewhere
- Updated `formatLogMessage` to accept the Apollo context instead of the logger so that it can being to record the `requestId`, `jti` and `userId` (when available)
- Updated `questionTypes` table to remove 'Rich Text Editor' and to add `usageDescription`. Also, updated Question model's `create` method to allow for entries with duplicate `questionText`
- Updated User update method to prevent password manipulation
- Updated User registration so that the terms and conditions must have been accepted
- Updated User schema, model and data migrations with new properties
- Change default JWT TTL to 30 minutes
- Added user id to the JTI to help ensure uniqueness
- Update sign out controller to always clear the cookies and return 200 regardless of the state of the tokens
- Updated `src/context.ts` to use a `buildContext` wrapper function that can be called when building the context for Apollo Server and our `signin` and `signup` endpoints.
- Updated use of `toUTCString()` to `toISOString()`
- Updated `tokenService` to properly catch and throw errors
- Updated `graphQLErrors` with more error types
- Added MariaDB to docker-compose
- data-migrations/README.md with instructions on running migrations in the Docker container
- tokenService now supports refresh tokens, CSRF tokens and signout
- updated express middelware to fetch the access token and refresh tokens from the cookies instead of the headers
- removed old oauth-server package which had security vulnerabilities
- moved authMiddleware function from the router.ts into its own class in src/middelware
- updated Affiliation Schema, Resolver, Models to use new affiliations tables in the database
- updated all of the cache key structures to wrap them in `{}` due to the way Redis handles keys in cluster mode
- updated emailService to use nodemailer and to support emailConfirmation templateCollaboration and planCollaboration email messages
- added bestPractice flag to the Section

### Removed
- Dropped all previous `data-migration` files in favor of the new `init-tables` and `init-seed` files
- Dropped the `PlanVersion` table
- Removed `prepareAPITarget` function.
- Removed `id` from `Project` model's constructor (already handled in base `MySQLModel`)
- Removed old `dmphubAPI` datasource and renamed `dmptoolAPI` to `dmpHubAPI`
- Old DMPHubAPI datasource and renamed DMPToolAPI to DMPHubAPI since that one had all of the new auth logic

### Fixed
- Removed `Copy of` from in front of copied `Section` and `Template` names [#261]
- Fixed an issue where adding `templateCollaborators` was failing due to the fact that the `userId` field was required. 
- Fixed an issue where adding `projectCollaborators` was failing due to the fact that the `userId` field was required. This should not be required to add a new collaborator [#260]
- When calling `updatePlanContributors`, the resolver should set isPrimaryContact to `false` for all contributors other than the one marked as isPrimary.
- Fixed an issue where Jest tests failed on Linux due to case-sensitive file paths. The tests passed on macOS because its file system is case-insensitive by default.
- Fixed bugs related to addPlanContributor and updatePlanContributor since these were not working without missing contributorRoles
- Converted DateTimeISO to String in schemas so that dates could be inserted into mariaDB database, and updated MySqlModel and associated unit test

## v0.0.1
Initial Apollo Server build

### Added
- Added unit tests for User model and contributorRole resolver, and added @types/pino
- Added editor config
- initial Apollo server config
- Initial Schema for ContributorRole
- Initial Schema for DMSP
- Resolvers for ContributorRole
- Initial resolver to fetch a single DMSP from the DMPHub API
- Initial DMPHub API data source
- Initial MySQL data source
- Custom GraphQL scalars for ROR, ORCID and DMSP IDs
- Mechanism for Apollo to use mocks when a resolver has not yet been implemented
- Mocks for User
- Data migration mechanism `./data-migrations/process.sh`
- Documentation!
- Local Docker Compose config
- Pino logger with ECS formatter
- Plugin to log request/response lifecycle events
- Add Logger to the context and then used it in the resolvers
- Schema, Mocks, Models and Resolvers for Affiliations and tests for the Models and Resolvers
- Added new DataSource for the DmptoolApi with endpoints for Affiliations and a new mock for this data source for use in tests

### Updated
- Made some updates to auth code based on testing out recent changes with frontend [#34]<|MERGE_RESOLUTION|>--- conflicted
+++ resolved
@@ -82,12 +82,9 @@
 - Added models and resolvers for ProjectContributor, ProjectFunder, ProjectOutput and Project
 
 ### Updated
-<<<<<<< HEAD
 - Renamed the `outputTypes` table to `projectOutputTypes`
 - Updated `buildspec` to allow for a "MODE" env variable to be set so that we can run migrations, tests and the build separately
 - Updated `publishedTemplates`, `users`, `myTemplates`, `topLevelResearchDomains`, `repositories`, `myProjects`, `metadataStandards`, `licenses`, `affiliations` queries to use the new `paginationService`
-=======
->>>>>>> b43496f5
 - Format ORCID identifiers consistently, in the `Contributor` and `User` models, the `projectImport` resolver and `orcid` scalar.
 - Changed a number of GraphQL definitions to PascalCase.
 - Fixed projectCollaborators table which had an FKey on the plans table instead of the projects table
@@ -145,7 +142,7 @@
 
 ### Fixed
 - Removed `Copy of` from in front of copied `Section` and `Template` names [#261]
-- Fixed an issue where adding `templateCollaborators` was failing due to the fact that the `userId` field was required. 
+- Fixed an issue where adding `templateCollaborators` was failing due to the fact that the `userId` field was required.
 - Fixed an issue where adding `projectCollaborators` was failing due to the fact that the `userId` field was required. This should not be required to add a new collaborator [#260]
 - When calling `updatePlanContributors`, the resolver should set isPrimaryContact to `false` for all contributors other than the one marked as isPrimary.
 - Fixed an issue where Jest tests failed on Linux due to case-sensitive file paths. The tests passed on macOS because its file system is case-insensitive by default.
