# DMP Tool Apollo Server Change Log

<<<<<<< HEAD
### Added
- Added `ProjectFilterOptions` as a possible input for the `myProjects` resolver
=======
### Added 
- data migration to change collation to `utf8mb4` on all tables
>>>>>>> 177dcbdf
- added `publishedSection` resolver to `src/resolvers/versionedSection.ts`
- added `publishedQuestion` resolver to `src/resolvers/versionedQuestion.ts`

### Updated
<<<<<<< HEAD
- Updated the `ProjectSearchResult.search` query to provide plan counts by status and filter by status options
=======
- updated all existing data migrations and scripts to use `utf8mb4` instead of `utf8mb3`
>>>>>>> 177dcbdf
- updated `PlanSectionProgress` to use better terminology. Changed `sectionId` to `versionedSectionId` (what it really was) and `sectionTtitle` to `title`
- changed `sections` resolver to `versionedSections` on the `src/resolvers/plan.ts` file and changed the reference for `PlanSearchResult.sections` to `versionedSections`

### Fixed
- Fixed an issue with the null/undefined check on model queries that use 'searchTerm'
- When generating a new `versionedTemplate`, we need to deactivate the old ones in the db [#363]
- Bug with `FunderPopularityResult` in the GraphQL schema that was making `apiTarget` non-nullable
- added a data migration script to repair bad option based question JSON

## v0.2 - Initial deploy to the stage environment

### Added
- Added `findFilledAnswersByQuestionIds` which takes plan and question ids and only returns filled answers for those questions.
- Added data migration to clean up old question JSON so it conforms with new @dmptool/types schemas
- Added data migration to drop the old `questionTypes` table
- Added `updatePlanFunding` to allow the update of multiple `planFunding` records [#305]
- Added 'apiTarget' to the PopularFunders objects and query for use in the frontend
- Added `updatePlanTitle` resolver
- Added a `title` field to the `plans` table and then updated Plan model and schema to use it
- Added a `normaliseDateTime` function in `utils/helper.ts`
- Added `projectMembers.isPrimaryContact` field to DB and `ProjectMember` model and GraphQL schema
- Added `setCurrentUserAsProjectOwner` and `ensureDefaultProjectContact` functions to the `projectService` and updated the `project` resolver to call them.
- Added the new `ensureDefaultPlanContact` function to the `planService` module and updated the `plan` resolver to use it
- Added a `sendEmailNotification` argument to the `create` function of `ProjectCollaborator` (defaults to true) so that we can bypass sending an email when setting the project creator as the default contact.
- Added `PlanMember.findPrimaryContact` function
- Added `return formatISO9075(new Date(parent.blah));` to all resolvers so that dates are always in the correct format
- Added `invitedBy` to the `ProjectCollaborator` resolver
- Added SQL script to convert `affiliations.types` to upper case to work with the `AffiliationType` enum
- Added a `validateConnection` function to the mysql datasource
- Added time constraints to the `Affiliation.top20` function so that it is inclusive of the current day
- Added `sqlStatement` to the log output when `MySQLModel.query` fails
- Added `getEmail` method to the `User` model to retrieve the email address for a user.
- Added a new resolver for `answerByVersionedQuestionId` so that we can get the question-specific answer to populate the question in the Question detail page.
- Added a new MySQL container to host the test DB to the docker compose stack
- Added JSON column `questionType` to `questions` and `versionedQuestions` tables
- Added JSON column `json` to the `answers` table
- Added the new [@dmptool/types](https://github.com/CDLUC3/dmptool-types) package 
- Added `reorderDisplayOrder` herlper function to help maintain the `displayOrder` field on a set of objects
- Added `updateDisplayOrders` to both the `sectionService` and `questionService`
- Added `updateSectionsDisplayOrder` and `updateQuestionsDisplayOrder` schema and resolvers
- Added data migrations for new `versionedSectionTags` table and seed script
- Added `maxDisplayOrder` queries to Section model
- Added `aws-process.sh` to allow migrations to be run in the AWS environment
- Added `init-tables` and `init-seed` data migration files
- Added `queryWithPagination` function to `MySQLModel`.
- Added `VersionedSectionSearchResult` to optimize the query for displaying an org's published sections and the bestPractice sections
- Added `popularFunders` query to the `affiliations` resolver
- Added `accessLevel` to projectCollaborator and removed `userId`
- Added new resolvers related to `projectCollaborators`. Also, when project is created, automatically add user as `projectCollaborator` with `access level`= `OWN`
- Added dynamoDb to the docker-compose file and setup dev to use the local instance
- Added tests for `plan` resolver and added tests for `contributor` resolver's queries
- Added mocks for most of the MySQL tables and the Dynamo table
- Added a new `dynamo` datasource (to replace the DMPHub API one ... much faster to access the table directly)
- Added `getAwards` method to `DMPHubAPI`.
- Added `searchExternalProjects` query and `projectImport` mutation.
- Added `TemplateSearchResult`, `VersionedTemplateSearchResult` and `ProjectSearchResult` to optimize querying
- Added `sections` to `Plan` schema and to plan resolver
- Added the `relatedWorks` data migration
- Added model and resolvers for `RelatedWork`
- Added model and resolvers mutations for `PlanContributor` and `PlanFunder`
- Added the `Answer`, `AnswerComment` model and supporting resolvers
- Added the `PlanVersion` table and model
- Added a `commonStandardService` and a `planService`
- Added the `apiTarget` to the `affiliations` table
- Added `Plan`, `PlanFunder`, `PlanContributor`, `ProjectCollaborator`, `DMP` and `RelatedIdentifier` models
- Added data-migration script to add additional columns to the `plans` table
- Added data-migration to add `isPrimaryContact` flag to the `planContributors` table
- Added new seed data-migration for `plans`, `planContributors`, `planFunders`
- Added "mocks" for use in tests for `Affiliation`, `Collaborator` (Template/Project), `Contributor` (Project/Plan), `ContributorRole`, `Funder` (Project/Plan), `Plan`
- Added a `findById` function to the `VersionedTemplate` model
- Added a default ORCID base URL and regex to `User` model
- Added `getMockDOI` and `getMockDMPId` helper functions for tests
- Added an `IsNullOrUndefined` and `valueIsEmpty` (null, undefined or an empty string) helper functions
- Added `config/dmpHubConfig.ts` for DMPHub specific configuration
- Added `projectPlans` join table which acts as a bridge between the `projects` table in the MySQL database and the `plans` stored in the DMPHub DynamoDB table
- Added model mocks for Affiliation and Collaborator
- Added resolver integration tests for affilian and collaborator resolvers
- Added `useSampleTextAsDefault` column to questions table and add `admins` to Template schema and chained it in the resolver
- Added `requestId` to the Apollo context
- Added `questionOptions` schema, resolver and `QuestionOption` model, which will be used for `option` question types
- Added a new query to get all versionedTemplates, called `myVersionedTemplates`, under user's affiliation, and added a new method in the model called `findByAffiliationId`
- Updated `templates` resolver to handle updates to `sections` and `questions` when copying a `template`
- Added "remove" method to SectionTag model. Updated "updateSection" method in Section resolvers to remove sectionTags when user is updating their Section. Added "getTagsToRemove" method to the Section resolver. Added associated unit tests.
- Added "lastPublishedDate" field to templates table, and changed "currentVersion" field to "lastPublishedVersion"
- Added support for creating "other" affiliations
- Added update and updatePassword to User
- Added resolvers for User
- Added userService to handle random password generation, anonymization and merging
- Added recordLogIn and update functions to User model
- Added data-fns package to help with Date validation and formatting
- Added Language model, resolver and type. Added LanguageId to User and Template
- Built Question resolvers and models(#13)
- Fixed some bugs to allow frontend to access token change(Frontend #116)
- Added data migrations for QuestionType, Question, QuestionCondition, VersionedQuestion and VersionedQuestionCondition
- Added missing VersionedQuestionCondition schema file
- Added schemas for Question, QuestionType, QuestionCondition and VersionedQuestion
- Added resolvers and models for Section, Tag and VersionedSection
- Added acceptedTerms to User schema and to user sql table
- Added schema for Section and Tag
- Initial schema, model, mocks and resolver for Templates
- Initial schema, model, mocks and resolver for Collaborators
- added templateService to assist with actions that work on a Template and all of it's child objects
- Added stub emailService as a placeholder for now. We will build that out once the AWS infrastructire is in place
- Added new `src/__mocks__/context` to mock the Apollo Server context object
- Added `insert`, `update` `delete` functions to the `MySqlModel` abstract class
- Missing data-migration for the dataMigrations table
- Script to nuke the DB so it can be easily rebuilt from scratch
- Added husky precommit tasks
- Added data migrations for Section and Tag
- Added Redis to the docker-compose file
- Added Cache data source (and tests)
- Added CSRF middleware
- Added signoutController and refreshTokenController
- Added tests for all Controllers
- Added supertest to support integration tests
- Added integration tests for token management (signin, signup, signout, refresh)
- Data migrations for affiliations table
- Added Project, ProjectContributor, ProjectFunder schemas and supporting tables
- Added Plan, PlanContributor, PlanCollaborator, PlanFunder, PlanFeedback, PlanFeedbackComment, Answer and AnswerComment schemas and supporting tables
- Added models and resolvers for MetadataStandard, Repository, ResearchDomain, and License
- Added models and resolvers for ProjectContributor, ProjectFunder, ProjectOutput and Project

### Updated
- Updated to work with the new @dmptool/types v1.2.0
- Updated all resolvers to call `normaliseDateTime` for the date fields 
- Replace old `ProjectMember.findPrimaryByPlanId` function with `ProjectMember.findPrimaryContact`
- Updated the `project` resolver and schema so that `searchExternalProjects` has its own `input` type definition
- Exposed the DynamoDB port in the local `docker-compose.yaml` so that AWS CLI commands can be run against it
- Discovered some intermittent issues with the new MySQL connection pool. Changed `keepAliveInitialDelay` to zero and also added an `initPromise` to the class so that we can effectively wait for the connection pool to finish initializing before attaching it to the Apollo server context
- Updated the `index.ts` to use the new `initPromise` and also added some missing `process.exit` statements
- Found that `Collaborator` classes were not awaiting the call to `super` in their `isValid` functions
- Fixed an issue where `isValid` was being called too soon in the `Collaborator` classes
- Fixed an issue with `PlanMember` classes' `findByProjectMemberId` function so that it returns an empty array instead of null
- Fixed some typos in `MemberRole` SQL queries
- Fixed a bug where `Plan.isPublished` was not returning the correct result
- Fixed a bug where `Plan.visibility` was not being defaulted to `PRIVATE`
- Fixed a bug on `Project` model that was not allowing SuperAdmins or Admins to fetch a Project
- Fixed a bug where `ProjectSearch` was still trying to fetch the user's email from the old table
- Fixed a bug that was preventing `ResearchDomain.create` from working because `parentResearchDomain` is an unknown field
- Fixed a bug on `VersionedSection` so that `findBySectionId` and `findByTemplateId` return an empty array instead of null when no results are found
- Fixed a bug on the `affiliation` resolver that was incorrectly checking the record's provenance
- Fixed some bugs in the permissions checks for `collaborator`, `member`, `funding`, `project` and `plan`
- Fixed an issue with the `planFunder` schema that was referencing `project` instead of `plan`
- Fixed some auth check bugs in `templateService`
- Fixed bug with `Affiliation.top20` query which was still referencing the old `projectFunders` table 
- Updated package.json and tsconfig.json with options for sourcemaps which is supposed to help making debugging/breakpoints in IDEs more reliable.
- Updated most tests since they mostly require tokens which require email which is now async because it comes from the UserEmail model.
- Updated resolvers, models and controllers to use correct methods for using email from the UserEmail model (or use convenience method `getEmail` on the User model).
- Updated table `user.failed_sign_in_attemps` to be spelled correctly as `failed_sign_in_attempts`
- Updated `sections` and `questions` queries to order by `displayOrder` [#324]
- Refactor the way we initialize the pino Logger and pass it around. Also removed the old `formatLogMessage` function and replaced with `prepareObjectForLogs`
- Consolidated handling of the Cache, so that we always pass the `adapter`
- Updated `mysqlConfig` to use the new test DB when running in `test` mode
- Refactored `mysql` datasource to properly use a connection pool. Updated the `index.ts` to initialize the connection pool and then pass it, the dmpHubAPI, cache and logger around properly.
- Updated `data-migrations` scripts to work with new test MySQL DB in  the docker compose stack
- Updated the `Question` schema to allow `questionJSON: String` to be used in GraphQL query
- Updated `Question` model to access `questionJSON` input, parse the JSON using the Zod schemas provided by `@dmptool/types`, and populate the `questionType` with the parsed JSON.
- Updated cursor pagination to always return `null` for `nextCursor` if we are at the end of the results
- Rename all occurrences of `Contributor` to `Member` and `Funder` to `Funding` to match newer terminology
- Updated `addSection` resolver to properly copy questions and tags when creating a new section by copying one
- Replaced all instances of `TemplateVisibility.PRIVATE` with `TemplateVisibility.ORGANIZATION` [#159]
- Renamed the `outputTypes` table to `projectOutputTypes`
- Updated `buildspec` to allow for a "MODE" env variable to be set so that we can run migrations, tests and the build separately
- Updated `publishedTemplates`, `users`, `myTemplates`, `topLevelResearchDomains`, `repositories`, `myProjects`, `metadataStandards`, `licenses`, `affiliations` queries to use the new `paginationService`
- Updated `publishedTemplates`, `users`, `myTemplates`, `topLevelResearchDomains`, `repositories`, `myProjects`, `metadataStandards`, `licenses`, `affiliations` queries to use the new `paginationService`
- Updated `publishedSections` resolver to return the new `VersionedSectionSearchResult` array
- Format ORCID identifiers consistently, in the `Contributor` and `User` models, the `projectImport` resolver and `orcid` scalar.
- Changed a number of GraphQL definitions to PascalCase.
- Fixed projectCollaborators table which had an FKey on the plans table instead of the projects table
- Updated the `dmpHubAPI` datasource to support CRUD operations
- Updated the `Plan` resolver and model to support mutations
- Updated the `Affiliation` schema and model to include the new `apiTarget` property.
- Renamed old `planCollaborators` table to `projectCollaborators`
- Renamed old `PlanCollaborator` resolved functions so that they point to `ProjectCollaborator` since we decided to capture that at the project level
- Updated `ProjectService` permission check so that it looks at the ProjectCollaborators as well
- Updated `QuestionCondition` model to return the object with functions
- Updated `ContributorRole` model so that it has functions to associate them with `PlanContributor` records.
- Moved config for `dmpHubAPI` from the datasource into a `config/dmphubConfig.ts` file
- Removed old unused `Affiliation` methods from `dmpHubAPI` and added `getDMP` and `validate` (for use in the near future when syncing changes within our system and the DMPHub)
- Updated structure of `cacheConfig.ts` to match other configs
- Moved config for `MysSQLDataSource` from the datasource into its config file
- Moved `SigTerm` handler tests for `mysql` into a separate test file. They were failing for some reason when run together
- Refactored `context.ts` and tests to use new `dmpHubAPI` datasource
- Refactored old "mocks" to extract duplicative code into the `MySQLMock.ts`
- Update existing resolver tests to use new mocks
- Made sure all config entries were covered in the `__tests__/setup.ts`
- Updated the `emailService` to support `projectCollaborators` instead of `planCollaborators`
- Updated `question` and `section` resolvers to update `isDirty` in associated `template` when mutations were made. That way a user can `Save Draft` in the `Edit Template` page.
- Updated models and resolvers to handle errors in a consistent way
- Refactored the way Sections handle the association with Tag to follow pattern used elsewhere
- Updated `formatLogMessage` to accept the Apollo context instead of the logger so that it can being to record the `requestId`, `jti` and `userId` (when available)
- Updated `questionTypes` table to remove 'Rich Text Editor' and to add `usageDescription`. Also, updated Question model's `create` method to allow for entries with duplicate `questionText`
- Updated User update method to prevent password manipulation
- Updated User registration so that the terms and conditions must have been accepted
- Updated User schema, model and data migrations with new properties
- Change default JWT TTL to 30 minutes
- Added user id to the JTI to help ensure uniqueness
- Update sign out controller to always clear the cookies and return 200 regardless of the state of the tokens
- Updated `src/context.ts` to use a `buildContext` wrapper function that can be called when building the context for Apollo Server and our `signin` and `signup` endpoints.
- Updated use of `toUTCString()` to `toISOString()`
- Updated `tokenService` to properly catch and throw errors
- Updated `graphQLErrors` with more error types
- Added MariaDB to docker-compose
- data-migrations/README.md with instructions on running migrations in the Docker container
- tokenService now supports refresh tokens, CSRF tokens and signout
- updated express middelware to fetch the access token and refresh tokens from the cookies instead of the headers
- removed old oauth-server package which had security vulnerabilities
- moved authMiddleware function from the router.ts into its own class in src/middelware
- updated Affiliation Schema, Resolver, Models to use new affiliations tables in the database
- updated all of the cache key structures to wrap them in `{}` due to the way Redis handles keys in cluster mode
- updated emailService to use nodemailer and to support emailConfirmation templateCollaboration and planCollaboration email messages
- added bestPractice flag to the Section

### Removed
- Removed self referential foreign key constraints from the `users` table (makes it impossible to delete user records)
- Removed `NOT NULL` constraint from the `users.affiliationId` field (makes it hard to create an initial user record)
- Dropped the `versionedQuestions.questionTypeId` field and foreign key constraints (missed this one when those changes were made)
- Removed test MySQL from the docker-compose.yaml
- Removed test DB values from `.env.example`
- Removed logic that used the test MySQL DB in the `data-migrations/nuke-db.sh` and `data-migrations/process.sh` scripts
- Dropped the `email` from the `users` table
- Dropped FKeys on `users` and `affiliations`
- Dropped `questionTypes` and `questionOptions` tables
- Dropped the `questionTypeId` field from the `questions` and `versionedQuestions` tables
- Dropped the `answerText` field from `answers`
- Removed the old `QuestionType` and `QuestionOptions` schema and resolvers
- Removed the `getQuestionOptionsToRemove` from `questionService`.
- Dropped all previous `data-migration` files in favor of the new `init-tables` and `init-seed` files
- Removed duplicate section check from `Section.create` that was just going off of the "name"
- Dropped the `PlanVersion` table
- Removed `prepareAPITarget` function.
- Removed `id` from `Project` model's constructor (already handled in base `MySQLModel`)
- Removed old `dmphubAPI` datasource and renamed `dmptoolAPI` to `dmpHubAPI`
- Old DMPHubAPI datasource and renamed DMPToolAPI to DMPHubAPI since that one had all of the new auth logic

### Fixed
- Added `publishedQuestions` to the `versionedQuestion` resolver to return all published questions with boolean for answered or not.
- Fixed a bug where clients calling `createTemplateVersion` in the `template` resolver would get an error when trying to publish because adding data to `versionedQuestions` required that `questionTypeId` not be null. I added a data-migration script to allow null because I believe we store the question type in the `json` field now and do not require `questionTypeId` [#328]
- Update profile was not working due to missing `createdById` and `modifiedById` values in db. Added data migration script to populate those fields [#278]
- Fixed myTemplates query so that `TemplateSearchResult` returns the `ownerDisplayName` specified in schema.
- Fixed an issue where adding `templateCollaborators` was failing due to the fact that the `userId` field was required.
- Was getting `undefined` bestPractice in `updateTemplate` when none was passed in because of the logic on how it was set. Added a check for whether `bestPractice` is defined before setting value. Also, added an update to `createTemplateVersion`, so that errors from the `generateTemplateVersion` will be caught and passed back in graphql response. Previously, when trying to save a DRAFT of a template, the mutation wouldn't return an error to the client, even though the `Save draft` did not successfully complete. [#265]
- Removed `Copy of` from in front of copied `Section` and `Template` names [#261]
- Fixed an issue where adding `templateCollaborators` was failing due to the fact that the `userId` field was required.
- Fixed an issue where adding `projectCollaborators` was failing due to the fact that the `userId` field was required. This should not be required to add a new collaborator [#260]
- When calling `updatePlanContributors`, the resolver should set isPrimaryContact to `false` for all contributors other than the one marked as isPrimary.
- Fixed an issue where Jest tests failed on Linux due to case-sensitive file paths. The tests passed on macOS because its file system is case-insensitive by default.
- Fixed bugs related to addPlanContributor and updatePlanContributor since these were not working without missing contributorRoles
- Converted DateTimeISO to String in schemas so that dates could be inserted into mariaDB database, and updated MySqlModel and associated unit test

## v0.0.1
Initial Apollo Server build

### Added
- Added unit tests for User model and contributorRole resolver, and added @types/pino
- Added editor config
- initial Apollo server config
- Initial Schema for ContributorRole
- Initial Schema for DMSP
- Resolvers for ContributorRole
- Initial resolver to fetch a single DMSP from the DMPHub API
- Initial DMPHub API data source
- Initial MySQL data source
- Custom GraphQL scalars for ROR, ORCID and DMSP IDs
- Mechanism for Apollo to use mocks when a resolver has not yet been implemented
- Mocks for User
- Data migration mechanism `./data-migrations/process.sh`
- Documentation!
- Local Docker Compose config
- Pino logger with ECS formatter
- Plugin to log request/response lifecycle events
- Add Logger to the context and then used it in the resolvers
- Schema, Mocks, Models and Resolvers for Affiliations and tests for the Models and Resolvers
- Added new DataSource for the DmptoolApi with endpoints for Affiliations and a new mock for this data source for use in tests

### Updated
- Made some updates to auth code based on testing out recent changes with frontend [#34]<|MERGE_RESOLUTION|>--- conflicted
+++ resolved
@@ -1,21 +1,14 @@
 # DMP Tool Apollo Server Change Log
 
-<<<<<<< HEAD
 ### Added
 - Added `ProjectFilterOptions` as a possible input for the `myProjects` resolver
-=======
-### Added 
 - data migration to change collation to `utf8mb4` on all tables
->>>>>>> 177dcbdf
 - added `publishedSection` resolver to `src/resolvers/versionedSection.ts`
 - added `publishedQuestion` resolver to `src/resolvers/versionedQuestion.ts`
 
 ### Updated
-<<<<<<< HEAD
 - Updated the `ProjectSearchResult.search` query to provide plan counts by status and filter by status options
-=======
 - updated all existing data migrations and scripts to use `utf8mb4` instead of `utf8mb3`
->>>>>>> 177dcbdf
 - updated `PlanSectionProgress` to use better terminology. Changed `sectionId` to `versionedSectionId` (what it really was) and `sectionTtitle` to `title`
 - changed `sections` resolver to `versionedSections` on the `src/resolvers/plan.ts` file and changed the reference for `PlanSearchResult.sections` to `versionedSections`
 
