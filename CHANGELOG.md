--- conflicted
+++ resolved
@@ -133,12 +133,9 @@
 - Old DMPHubAPI datasource and renamed DMPToolAPI to DMPHubAPI since that one had all of the new auth logic
 
 ### Fixed
-<<<<<<< HEAD
 - Fixed an issue where adding `templateCollaborators` was failing due to the fact that the `userId` field was required.
-=======
 - Removed `Copy of` from in front of copied `Section` and `Template` names [#261]
-- Fixed an issue where adding `templateCollaborators` was failing due to the fact that the `userId` field was required. 
->>>>>>> b43496f5
+- Fixed an issue where adding `templateCollaborators` was failing due to the fact that the `userId` field was required.
 - Fixed an issue where adding `projectCollaborators` was failing due to the fact that the `userId` field was required. This should not be required to add a new collaborator [#260]
 - When calling `updatePlanContributors`, the resolver should set isPrimaryContact to `false` for all contributors other than the one marked as isPrimary.
 - Fixed an issue where Jest tests failed on Linux due to case-sensitive file paths. The tests passed on macOS because its file system is case-insensitive by default.
