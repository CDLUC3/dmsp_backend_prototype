
### Added
<<<<<<< HEAD
- Fixed some bugs to allow frontend to access token change(Frontend #116)
=======
- Added data migrations for QuestionType, Question, QuestionCondition, VersionedQuestion and VersionedQuestionCondition
- Added missing VersionedQuestionCondition schema file
>>>>>>> 07597c48
- Added schemas for Question, QuestionType, QuestionCondition and VersionedQuestion
- Added resolvers and models for Section, Tag and VersionedSection
- Added acceptedTerms to User schema and to user sql table
- Added schema for Section and Tag
- Initial schema, model, mocks and resolver for Templates
- Initial schema, model, mocks and resolver for Collaborators
- added templateService to assist with actions that work on a Template and all of it's child objects
- Added stub emailService as a placeholder for now. We will build that out once the AWS infrastructire is in place
- Added new `src/__mocks__/context` to mock the Apollo Server context object
- Added `insert`, `update` `delete` functions to the `MySqlModel` abstract class
- Missing data-migration for the dataMigrations table
- Script to nuke the DB so it can be easily rebuilt from scratch
- Added husky precommit tasks
- Added data migrations for Section and Tag
- Added Redis to the docker-compose file
- Added Cache data source (and tests)
- Added CSRF middleware
- Added signoutController and refreshTokenController
- Added tests for all Controllers
- Added supertest to support integration tests
- Added integration tests for token management (signin, signup, signout, refresh)

### Updated
- Updated `src/context.ts` to use a `buildContext` wrapper function that can be called when building the context for Apollo Server and our `signin` and `signup` endpoints.
- Updated use of `toUTCString()` to `toISOString()`
- Updated `tokenService` to properly catch and throw errors
- Updated `graphQLErrors` with more error types
- Added MariaDB to docker-compose
- data-migrations/README.md with instructions on running migrations in the Docker container
- tokenService now supports refresh tokens, CSRF tokens and signout
- updated express middelware to fetch the access token and refresh tokens from the cookies instead of the headers
- removed old oauth-server package which had security vulnerabilities
- moved authMiddleware function from the router.ts into its own class in src/middelware

### Fixed
- Converted DateTimeISO to String in schemas so that dates could be inserted into mariaDB database, and updated MySqlModel and associated unit test

## v0.0.1
Initial Apollo Server build

### Added
- Added unit tests for User model and contributorRole resolver, and added @types/pino
- Added editor config
- initial Apollo server config
- Initial Schema for ContributorRole
- Initial Schema for DMSP
- Resolvers for ContributorRole
- Initial resolver to fetch a single DMSP from the DMPHub API
- Initial DMPHub API data source
- Initial MySQL data source
- Custom GraphQL scalars for ROR, ORCID and DMSP IDs
- Mechanism for Apollo to use mocks when a resolver has not yet been implemented
- Mocks for User
- Data migration mechanism `./data-migrations/process.sh`
- Documentation!
- Local Docker Compose config
- Pino logger with ECS formatter
- Plugin to log request/response lifecycle events
- Add Logger to the context and then used it in the resolvers
- Schema, Mocks, Models and Resolvers for Affiliations and tests for the Models and Resolvers
- Added new DataSource for the DmptoolApi with endpoints for Affiliations and a new mock for this data source for use in tests

### Updated
- Made some updates to auth code based on testing out recent changes with frontend [#34]<|MERGE_RESOLUTION|>--- conflicted
+++ resolved
@@ -1,11 +1,8 @@
 
 ### Added
-<<<<<<< HEAD
 - Fixed some bugs to allow frontend to access token change(Frontend #116)
-=======
 - Added data migrations for QuestionType, Question, QuestionCondition, VersionedQuestion and VersionedQuestionCondition
 - Added missing VersionedQuestionCondition schema file
->>>>>>> 07597c48
 - Added schemas for Question, QuestionType, QuestionCondition and VersionedQuestion
 - Added resolvers and models for Section, Tag and VersionedSection
 - Added acceptedTerms to User schema and to user sql table
