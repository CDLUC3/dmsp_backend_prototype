--- conflicted
+++ resolved
@@ -1,10 +1,7 @@
 
 ### Added
-<<<<<<< HEAD
 - Added resolvers and models for Section, Tag and VersionedSection
-=======
 - Added acceptedTerms to User schema and to user sql table
->>>>>>> 25a3931f
 - Added schema for Section and Tag
 - Initial schema, model, mocks and resolver for Templates
 - Initial schema, model, mocks and resolver for Collaborators
