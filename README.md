# DMSP Backend Prototype

Apollo Server to support GraphQL interactions with the UI and external partners.

Our Apollo server installation consists of:
- Data Sources: Code used to communicate with external APIs, databases, file systems, etc.
- GraphQL Schemas: The definition of our Graph including types, queries and mutations
- Resolvers: The code that processes incoming queries and uses the available data sources to generate the results
- Mocks: Stub or placeholder data that can be returned when a resolver has not yet been developed

## Installation
<<<<<<< HEAD
- Clone this repository to your local machine
- Run `docker-compose build` to build the container
- In a separate tab run `docker-compose exec apollo bash ./data-migrations/process.sh` to build out the local database
- Visit `http://localhost:4000/graphql` to load the Apollo server explorer and verify that the system is running.

## Running current database migrations
- While the Docker container is up and running, just run `docker-compose exec apollo bash ./data-migrations/process.sh`.
=======
- Make a local copy of the example dotenv file: `cp .env-example .env`
- Setup MySQL:
  - If you are running on a Mac:
    - If you have homebrew installed, run `brew install mysql` and then start it `brew services start mysql`
  - Initialize the Database and the dataMigrations table: `./data-migrations/database-init.sh`
  - Run all database migrations: `./data-migrations/process.sh`
- Install all of the dependencies: `npm install`
- Generate the Typescript types: `npm run generate`
- Startup the application in development mode: `npm run dev`
- Navigate to `http://localhost:4000` in your browser

## Running current database migrations
- See the readme file in the `data-migrations` directory for instructions on running data migrations in your local environment.
>>>>>>> 413280a8

## Adding a new query/mutation
You should always start by updating an existing GraphQL Schema file or adding a new one to the `src/schemas` directory.

Please include comments everywhere. These comments appear in the GraphQL explorer and help others undertand how to interact with the query or mutation.

If you added a new schema file, make sure you update the `src/schemas.ts` file to pull in the new file when the server starts up.

Once the schema has been added, you will need to run `npm run generate` this kicks off a script that builds out Typescript Types for the new schema and queries.

### Create a new Model
You will need to create a Model if your new query/mutation will need to transform the response from the data source in any way prior to sending it to the caller or to the data source.

For example:
- If my data source returns a property called `funder_id` and I want to send a boolean flag called `isFunder` to the caller, I perform the logic in a Model.
- If I simply want to rename a property prior to returning it to the client like the data source returning `identifier` but needing to send `DMPId` to the caller.

Make sure that you transform the raw response from the data source into your Model in your new resolver.
For example:
```
const response = await someDataSource.query('test');
return new MyModel(response);
```

### Create a Mock
<<<<<<< HEAD
In some situations you will need to create mock data because the data source is not yet available. To do this, add your schema and model per normal and then add a resolver.

Then create a mock in `src/mocks/` and create an array of records. Note that these records should reflect the response that GraphQL would send to the caller, NOT the structure of the record that will come from the data source.

Once the mocks have been created, you can add your query and mutation methods to the resolver, but instead of using the data sources provided in the Apollo server context, you can import the mocks and interact with them directly.

Note that when you do this, the mock data will reset itself between server startups.
=======
If you will be unable to create the corresponding resolver(s) at this point because of time constraints or because the data source is not yet ready, then you should add a new Mock file to the `src/schemas/` directory (or update and existing one with your changes). If you add a new mock be sure to update the `src/mocks.ts` to pull in your new mock when the server starts up.

Note that mocks should represent the data structure that will be returned from your resolver to the caller. NOT the dtat structure that the resolver receives from the data source!
>>>>>>> 413280a8

### Create a Resolver
If your data source is ready and you have the bandwidth, add a new Resolver to the `src/resolvers/` directory (or update one with your new query/mutation). If you add a new Resolver be sure to update the `src/resolvers.ts` file to make sure it is included when the server starts up.

### Add tests
You MUST add tests if you added or modified a Model! To do so, find the corresponding file (or add a new one) in the `src/models/__tests_/` directory.

Resolver tests are not yet particularly useful. We will be updating this to add these integration tests in the near future.

## Useful commands
- To run the Codegen utility to generate our Typescript types: `npm run generate`
- To run the server in development mode: `npm run dev`
- To run the server normally: `npm start`
- To build the application: `npm run build`<|MERGE_RESOLUTION|>--- conflicted
+++ resolved
@@ -9,7 +9,6 @@
 - Mocks: Stub or placeholder data that can be returned when a resolver has not yet been developed
 
 ## Installation
-<<<<<<< HEAD
 - Clone this repository to your local machine
 - Run `docker-compose build` to build the container
 - In a separate tab run `docker-compose exec apollo bash ./data-migrations/process.sh` to build out the local database
@@ -17,21 +16,6 @@
 
 ## Running current database migrations
 - While the Docker container is up and running, just run `docker-compose exec apollo bash ./data-migrations/process.sh`.
-=======
-- Make a local copy of the example dotenv file: `cp .env-example .env`
-- Setup MySQL:
-  - If you are running on a Mac:
-    - If you have homebrew installed, run `brew install mysql` and then start it `brew services start mysql`
-  - Initialize the Database and the dataMigrations table: `./data-migrations/database-init.sh`
-  - Run all database migrations: `./data-migrations/process.sh`
-- Install all of the dependencies: `npm install`
-- Generate the Typescript types: `npm run generate`
-- Startup the application in development mode: `npm run dev`
-- Navigate to `http://localhost:4000` in your browser
-
-## Running current database migrations
-- See the readme file in the `data-migrations` directory for instructions on running data migrations in your local environment.
->>>>>>> 413280a8
 
 ## Adding a new query/mutation
 You should always start by updating an existing GraphQL Schema file or adding a new one to the `src/schemas` directory.
@@ -57,7 +41,6 @@
 ```
 
 ### Create a Mock
-<<<<<<< HEAD
 In some situations you will need to create mock data because the data source is not yet available. To do this, add your schema and model per normal and then add a resolver.
 
 Then create a mock in `src/mocks/` and create an array of records. Note that these records should reflect the response that GraphQL would send to the caller, NOT the structure of the record that will come from the data source.
@@ -65,11 +48,42 @@
 Once the mocks have been created, you can add your query and mutation methods to the resolver, but instead of using the data sources provided in the Apollo server context, you can import the mocks and interact with them directly.
 
 Note that when you do this, the mock data will reset itself between server startups.
-=======
+
+### Create a Resolver
+If your data source is ready and you have the bandwidth, add a new Resolver to the `src/resolvers/` directory (or update one with your new query/mutation). If you add a new Resolver be sure to update the `src/resolvers.ts` file to make sure it is included when the server starts up.
+
+### Add tests
+You MUST add tests if you added or modified a Model! To do so, find the corresponding file (or add a new one) in the `src/models/__tests_/` directory.
+
+Resolver tests are not yet particularly useful. We will be updating this to add these integration tests in the near future.
+
+## Adding a new query/mutation
+You should always start by updating an existing GraphQL Schema file or adding a new one to the `src/schemas` directory.
+
+Please include comments everywhere. These comments appear in the GraphQL explorer and help others undertand how to interact with the query or mutation.
+
+If you added a new schema file, make sure you update the `src/schemas.ts` file to pull in the new file when the server starts up.
+
+Once the schema has been added, you will need to run `npm run generate` this kicks off a script that builds out Typescript Types for the new schema and queries.
+
+### Create a new Model
+You will need to create a Model if your new query/mutation will need to transform the response from the data source in any way prior to sending it to the caller or to the data source.
+
+For example:
+- If my data source returns a property called `funder_id` and I want to send a boolean flag called `isFunder` to the caller, I perform the logic in a Model.
+- If I simply want to rename a property prior to returning it to the client like the data source returning `identifier` but needing to send `DMPId` to the caller.
+
+Make sure that you transform the raw response from the data source into your Model in your new resolver.
+For example:
+```
+const response = await someDataSource.query('test');
+return new MyModel(response);
+```
+
+### Create a Mock
 If you will be unable to create the corresponding resolver(s) at this point because of time constraints or because the data source is not yet ready, then you should add a new Mock file to the `src/schemas/` directory (or update and existing one with your changes). If you add a new mock be sure to update the `src/mocks.ts` to pull in your new mock when the server starts up.
 
 Note that mocks should represent the data structure that will be returned from your resolver to the caller. NOT the dtat structure that the resolver receives from the data source!
->>>>>>> 413280a8
 
 ### Create a Resolver
 If your data source is ready and you have the bandwidth, add a new Resolver to the `src/resolvers/` directory (or update one with your new query/mutation). If you add a new Resolver be sure to update the `src/resolvers.ts` file to make sure it is included when the server starts up.
