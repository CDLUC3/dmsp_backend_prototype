import gql from "graphql-tag";

export const typeDefs = gql`
  extend type Query {
    "Get all of the VersionedSection for the specified Section ID"
    sectionVersions(sectionId: Int!): [VersionedSection]
    "Search for VersionedSection whose name contains the search term"
<<<<<<< HEAD
    publishedSections(term: String!, paginationOptions: PaginationOptions): PublishedSectionSearchResults
=======
    publishedSections(term: String!): [VersionedSectionSearchResult]
    "Get all of the best practice VersionedSection"
    bestPracticeSections: [VersionedSection]
>>>>>>> 5bd13969
  }

  "Section version type"
  enum SectionVersionType {
    "Draft - saved state for internal review"
    DRAFT
    "Published - saved state for use when creating DMPs"
    PUBLISHED
  }

  type VersionedSectionSearchResult {
    "The unique identifer for the Object"
    id: Int
    "The timestamp when the Object was last modifed"
    modified: String
    "The timestamp when the Object was created"
    created: String
    "The VersionedSection name/title"
    name: String!
    "The VersionedSection introduction"
    introduction: String
    "The displayOrder of this VersionedSection"
    displayOrder: Int!
    "Whether or not this VersionedSection is designated as a 'Best Practice' section"
    bestPractice: Boolean
    "The id of the VersionedTemplate that this VersionedSection belongs to"
    versionedTemplateId: Int
    "The name of the VersionedTemplate that this VersionedSection belongs to"
    versionedTemplateName: String
    "The number of questions associated with this VersionedSection"
    versionedQuestionCount: Int
  }

  "A snapshot of a Section when it became published."
  type VersionedSection {
    "The unique identifer for the Object"
    id: Int
    "The user who created the Object"
    createdById: Int
    "The timestamp when the Object was created"
    created: String
    "The user who last modified the Object"
    modifiedById: Int
    "The timestamp when the Object was last modifed"
    modified: String
    "Errors associated with the Object"
    errors: VersionedSectionErrors

    "The parent VersionedTemplate"
    versionedTemplate: VersionedTemplate!
    "The section that this is a snapshot of"
    section: Section
    "The displayOrder of this VersionedSection"
    displayOrder: Int!
    "The VersionedSection name/title"
    name: String!
    "The VersionedSection introduction"
    introduction: String
    "Requirements that a user must consider in this VersionedSection"
    requirements: String
    "The guidance to help user with VersionedSection"
    guidance: String
    "The Tags associated with this VersionedSection"
    tags: [Tag]

    "The questions associated with this VersionedSection"
    versionedQuestions: [VersionedQuestion!]
  }

  type PublishedSectionSearchResults implements PaginatedQueryResults {
    "The TemplateSearchResults that match the search criteria"
    items: [VersionedSection]
    "The total number of possible items"
    totalCount: Int
    "The number of items returned"
    limit: Int
    "The cursor to use for the next page of results (for infinite scroll/load more)"
    nextCursor: String
    "The current offset of the results (for standard offset pagination)"
    currentOffset: Int
    "Whether or not there is a next page"
    hasNextPage: Boolean
    "Whether or not there is a previous page"
    hasPreviousPage: Boolean
    "The sortFields that are available for this query (for standard offset pagination only!)"
    availableSortFields: [String]
  }

  "A collection of errors related to the VersionedSection"
  type VersionedSectionErrors {
    "General error messages such as the object already exists"
    general: String

    versionedTemplateId: String
    sectionId: String
    name: String
    displayOrder: String
    introduction: String
    requirements: String
    guidance: String
    tagIds: String
    versionedQuestionIds: String
  }
`;<|MERGE_RESOLUTION|>--- conflicted
+++ resolved
@@ -5,13 +5,9 @@
     "Get all of the VersionedSection for the specified Section ID"
     sectionVersions(sectionId: Int!): [VersionedSection]
     "Search for VersionedSection whose name contains the search term"
-<<<<<<< HEAD
-    publishedSections(term: String!, paginationOptions: PaginationOptions): PublishedSectionSearchResults
-=======
-    publishedSections(term: String!): [VersionedSectionSearchResult]
+    publishedSections(term: String!, paginationOptions: PaginationOptions): VersionedSectionSearchResults
     "Get all of the best practice VersionedSection"
     bestPracticeSections: [VersionedSection]
->>>>>>> 5bd13969
   }
 
   "Section version type"
@@ -81,9 +77,9 @@
     versionedQuestions: [VersionedQuestion!]
   }
 
-  type PublishedSectionSearchResults implements PaginatedQueryResults {
+  type VersionedSectionSearchResults implements PaginatedQueryResults {
     "The TemplateSearchResults that match the search criteria"
-    items: [VersionedSection]
+    items: [VersionedSectionSearchResult]
     "The total number of possible items"
     totalCount: Int
     "The number of items returned"
