--- conflicted
+++ resolved
@@ -4,14 +4,8 @@
   extend type Query {
     "Search for VersionedQuestions that belong to Section specified by sectionId"
     publishedQuestions(versionedSectionId: Int!): [VersionedQuestion]
-<<<<<<< HEAD
-
     "Get a specific VersionedQuestion based on versionedQuestionId"
     publishedQuestion(versionedQuestionId: Int!): VersionedQuestion
-=======
-    "Get a specific VersionedQuestion based on its id"
-    versionedQuestion(versionedQuestionId: Int!): VersionedQuestion
->>>>>>> a8597299
   }
 
 "A snapshot of a Question when it became published."
