--- conflicted
+++ resolved
@@ -31,11 +31,7 @@
     modified: String
     "Errors associated with the Object"
     errors: [String!]
-<<<<<<< HEAD
     
-=======
-
->>>>>>> 039159b4
     "The template ID that the section belongs to"
     templateId: Int
     "The template that the section is associated with"
@@ -54,10 +50,6 @@
     tags: [Tag]
     "Indicates whether or not the section has changed since the template was last published"
     isDirty: Boolean!
-<<<<<<< HEAD
-=======
-
->>>>>>> 039159b4
   }
 
   "Input for adding a new section"
