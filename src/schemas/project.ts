--- conflicted
+++ resolved
@@ -26,9 +26,6 @@
     projectImport(input: ProjectImportInput): Project
   }
 
-<<<<<<< HEAD
-  "DMP Tool Project type"
-=======
   type ProjectSearchResult {
     "The unique identifer for the Object"
     id: Int
@@ -66,7 +63,7 @@
     errors: ProjectErrors
   }
 
->>>>>>> 8c123189
+  "DMP Tool Project type"
   type Project {
     "The unique identifer for the Object"
     id: Int
