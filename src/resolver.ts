--- conflicted
+++ resolved
@@ -8,13 +8,7 @@
 import { resolvers as affiliationResolvers } from './resolvers/affiliation';
 import { resolvers as collaboratorResolvers } from './resolvers/collaborator';
 import { resolvers as contributorRoleResolvers } from './resolvers/contributorRole';
-<<<<<<< HEAD
 import { resolvers as languageResolvers } from './resolvers/language';
-import { resolvers as sectionResolvers } from './resolvers/section';
-import { resolvers as tagResolvers } from './resolvers/tag';
-import { resolvers as versionedSectionResolvers } from './resolvers/versionedSection';
-=======
->>>>>>> 3a9d1ec4
 import { resolvers as dmspResolvers } from './resolvers/dmsp';
 import { resolvers as questionResolvers } from './resolvers/question';
 import { resolvers as questionConditionResolvers } from './resolvers/questionCondition';
@@ -38,14 +32,7 @@
   scalarResolvers,
   affiliationResolvers,
   collaboratorResolvers,
-<<<<<<< HEAD
   languageResolvers,
-  sectionResolvers,
-  tagResolvers,
-  versionedSectionResolvers,
-  dmspResolvers,
-=======
->>>>>>> 3a9d1ec4
   contributorRoleResolvers,
   dmspResolvers,
   questionResolvers,
