--- conflicted
+++ resolved
@@ -4,11 +4,8 @@
 import { MySQLDataSource } from './datasources/mySQLDataSource';
 import { User } from './models/User';
 import { JWTToken } from './services/tokenService';
-<<<<<<< HEAD
 import { formatLogMessage } from './logger';
-=======
 import { generalConfig } from './config/generalConfig';
->>>>>>> 4b64341c
 
 export interface MyContext {
   token: JWTToken;
@@ -26,9 +23,12 @@
 // Apollo Server GraphQL context. e.g. when calling signup or register
 // eslint-disable-next-line @typescript-eslint/no-explicit-any
 export async function buildContext(logger: Logger, cache: any = null, token: JWTToken = null): Promise<MyContext> {
-<<<<<<< HEAD
+  if (!cache) {
+    // If calling from outside the Apollo server context setup a cache.
+    const cacheTtl = generalConfig.restDataSourceCacheTtl || 180;
+    cache = { ttl: cacheTtl };
+  }
   try {
-    // TODO: figure out how to pass the cache around if we need to
     return {
       token,
       logger,
@@ -38,21 +38,6 @@
         dmptoolAPIDataSource: await new DMPToolAPI({ cache, token }),
         sqlDataSource: await MySQLDataSource.getInstance(),
       }
-=======
-  if (!cache) {
-    // If calling from outside the Apollo server context setup a cache.
-    const cacheTtl = generalConfig.restDataSourceCacheTtl || 180;
-    cache = { ttl: cacheTtl };
-  }
-  return {
-    token,
-    logger,
-    user: null,
-    dataSources: {
-      dmphubAPIDataSource: await new DMPHubAPI({ cache, token }),
-      dmptoolAPIDataSource: await new DMPToolAPI({ cache, token }),
-      sqlDataSource: await MySQLDataSource.getInstance(),
->>>>>>> 4b64341c
     }
   } catch(err) {
     const msg = `Unable to buildContext - ${err.message}`;
