import * as mysql2 from 'mysql2/promise';
<<<<<<< HEAD
import { mysqlGeneralConfig, mysqlPoolConfig } from "../config/mysqlConfig";
import { logger } from '../logger';
import { MyContext } from '../context';
=======
import {mysqlGeneralConfig, mysqlPoolConfig} from "../config/mysqlConfig";
import { logger, prepareObjectForLogs } from '../logger';
import {MyContext} from '../context';
>>>>>>> a347c38f

export interface DatabaseConnection {
  getConnection(): Promise<mysql2.PoolConnection>;
  query<T>(context: MyContext, sql: string, values?: string[]): Promise<T>;
  close(): Promise<void>;
}

export class DatabaseError extends Error {
  constructor(message: string, public readonly originalError?: Error) {
    super(message);
    this.name = 'DatabaseError';
  }
}

const POOL_CONFIG = {
  waitForConnections: true,
  multipleStatements: false,
  enableKeepAlive: true,
  keepAliveInitialDelay: 0,
  connectTimeout: mysqlGeneralConfig.connectTimeout,
  queueLimit: mysqlGeneralConfig.queueLimit
};

export class MySQLConnection implements DatabaseConnection {
  private pool: mysql2.Pool;
  public initPromise: Promise<void>;

  constructor() {
    logger.info('Establishing MySQL connection pool...');
    try {
      this.pool = mysql2.createPool({
        ...mysqlPoolConfig,
        ...POOL_CONFIG
      });

      // Add initialization check
      this.initPromise = this.validateConnection();

      // eslint-disable-next-line @typescript-eslint/no-unused-vars
      this.pool.on('connection', (_connection) => {
        logger.trace('Connection established');
      })

      // eslint-disable-next-line @typescript-eslint/no-unused-vars
      this.pool.on('release', (_connection) => {
        logger.trace('Connection released');
      });

      // eslint-disable-next-line @typescript-eslint/no-unused-vars
      this.pool.on('acquire', (_connection) => {
        logger.trace('Connection acquired');
      });

    } catch (err) {
      logger.error('Unable to establish the MySQL connection pool');
      throw new DatabaseError('Failed to create connection pool', err);
    }
  }

  // Verify that the pool is able to establish a connection
  private async validateConnection(): Promise<void> {
    try {
      const connection = await this.pool.getConnection();
      await connection.release();
    } catch (err) {
      throw new DatabaseError('Failed to validate initial connection', err);
    }
  }

  // Get a new connection
  public async getConnection(): Promise<mysql2.PoolConnection> {
    try {
      return await this.pool.getConnection();
    } catch (err) {
      throw new DatabaseError('Failed to get connection from pool', err);
    }
  }

  // Release the connection
  public async releaseConnection(connection: mysql2.PoolConnection): Promise<void> {
    try {
      connection.release();
    } catch (err) {
      throw new DatabaseError('Failed to release connection', err);
    }
  }

  // Query the database
  public async query<T>(context: MyContext, sql: string, values: string[] = []): Promise<T> {
    let connection: mysql2.PoolConnection | null = null;
    try {
      // Wait for initialization to complete before querying
      await this.initPromise;

      connection = await this.getConnection();
      const sanitizedValues = values.map(val =>
        typeof val === 'string' ? val.trim() : val
      );

      const [rows] = await connection.execute(sql, sanitizedValues);
      return rows as T;
    } catch (err) {
<<<<<<< HEAD
      // If we are running tests and this fails send it to the console because
      // it can be really painful to debug if we don't
      if (process.env.NODE_ENV === 'test') {
        console.log(err);
      }
      throw new DatabaseError('Database query failed', err);
=======
      context.logger.error(prepareObjectForLogs({ sql, values, err }), 'Uanble to process SQL query');
      throw new DatabaseError(
        'Database query failed',
        err instanceof Error ? err : undefined
      );
>>>>>>> a347c38f
    } finally {
      if (connection) {
        await connection.release();
      }
    }
  }

  // Shutdown the pool
  public async close(): Promise<void> {
    if (this.pool) {
      try {
        await this.pool.end();
      } catch (err) {
        throw new DatabaseError('Failed to close connection pool', err);
      }
    }
  }
}<|MERGE_RESOLUTION|>--- conflicted
+++ resolved
@@ -1,13 +1,7 @@
 import * as mysql2 from 'mysql2/promise';
-<<<<<<< HEAD
 import { mysqlGeneralConfig, mysqlPoolConfig } from "../config/mysqlConfig";
-import { logger } from '../logger';
+import { logger, prepareObjectForLogs } from '../logger';
 import { MyContext } from '../context';
-=======
-import {mysqlGeneralConfig, mysqlPoolConfig} from "../config/mysqlConfig";
-import { logger, prepareObjectForLogs } from '../logger';
-import {MyContext} from '../context';
->>>>>>> a347c38f
 
 export interface DatabaseConnection {
   getConnection(): Promise<mysql2.PoolConnection>;
@@ -71,7 +65,7 @@
   private async validateConnection(): Promise<void> {
     try {
       const connection = await this.pool.getConnection();
-      await connection.release();
+      connection.release();
     } catch (err) {
       throw new DatabaseError('Failed to validate initial connection', err);
     }
@@ -110,20 +104,15 @@
       const [rows] = await connection.execute(sql, sanitizedValues);
       return rows as T;
     } catch (err) {
-<<<<<<< HEAD
-      // If we are running tests and this fails send it to the console because
-      // it can be really painful to debug if we don't
       if (process.env.NODE_ENV === 'test') {
-        console.log(err);
+        console.log('MySQL query error:', err);
       }
-      throw new DatabaseError('Database query failed', err);
-=======
+
       context.logger.error(prepareObjectForLogs({ sql, values, err }), 'Uanble to process SQL query');
       throw new DatabaseError(
         'Database query failed',
         err instanceof Error ? err : undefined
       );
->>>>>>> a347c38f
     } finally {
       if (connection) {
         await connection.release();
