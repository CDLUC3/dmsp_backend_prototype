<<<<<<< HEAD
import {AffiliationSearchResults, Resolvers} from "../types";
import {MyContext} from '../context';
import {
  Affiliation,
  AffiliationProvenance,
  AffiliationSearch,
  AffiliationType,
  PopularFunder
} from '../models/Affiliation';
import {isAdmin, isSuperAdmin} from "../services/authService";
import {
  AuthenticationError,
  ForbiddenError,
  InternalServerError,
  NotFoundError
} from "../utils/graphQLErrors";
import {formatLogMessage} from "../logger";
import {GraphQLError} from "graphql";
import {
  PaginationOptionsForCursors,
  PaginationOptionsForOffsets,
  PaginationType
} from "../types/general";
import {isNullOrUndefined} from "../utils/helpers";
import {formatISO9075} from "date-fns";
=======
import { AffiliationSearchResults, Resolvers } from "../types";
import { MyContext } from '../context';
import { Affiliation, AffiliationSearch, AffiliationType, DEFAULT_DMPTOOL_AFFILIATION_URL, PopularFunder } from '../models/Affiliation';
import { isAdmin, isSuperAdmin } from "../services/authService";
import { AuthenticationError, ForbiddenError, InternalServerError, NotFoundError } from "../utils/graphQLErrors";
import { prepareObjectForLogs } from "../logger";
import { GraphQLError } from "graphql";
import { PaginationOptionsForCursors, PaginationOptionsForOffsets, PaginationType } from "../types/general";
import { isNullOrUndefined } from "../utils/helpers";
>>>>>>> a347c38f

export const resolvers: Resolvers = {
  Query: {
    // get all affiliation types/categories
    affiliationTypes: async (): Promise<string[]> => {
      return Object.values(AffiliationType);
    },

    // returns an array of Affiliations that match the search criteria
    affiliations: async (_, { name, funderOnly, paginationOptions }, context: MyContext): Promise<AffiliationSearchResults> => {
      const reference = 'affiliations resolver';
      try {
        const opts = !isNullOrUndefined(paginationOptions) && paginationOptions.type === PaginationType.OFFSET
            ? paginationOptions as PaginationOptionsForOffsets
            : { ...paginationOptions, type: PaginationType.CURSOR } as PaginationOptionsForCursors;

        return await AffiliationSearch.search(reference, context, name, funderOnly, opts);
      } catch (err) {
        context.logger.error(prepareObjectForLogs(err), `Failure in ${reference}`);
        throw InternalServerError();
      }
    },

    // Returns the specified Affiliation by id
    affiliationById: async (_, { affiliationId }, context: MyContext): Promise<Affiliation> => {
      const reference = 'affiliationById resolver';
      try {
        return await Affiliation.findById(reference, context, affiliationId);
      } catch (err) {
        context.logger.error(prepareObjectForLogs(err), `Failure in ${reference}`);
        throw InternalServerError();
      }
    },

    // Returns the specified Affiliation by URI
    affiliationByURI: async (_, { uri }, context: MyContext): Promise<Affiliation> => {
      const reference = 'affiliationByURI resolver';
      try {
        return await Affiliation.findByURI(reference, context, uri);
      } catch (err) {
        context.logger.error(prepareObjectForLogs(err), `Failure in ${reference}`);
        throw InternalServerError();
      }
    },

    // Returns the most popular funders
    popularFunders: async (_, __, context: MyContext): Promise<PopularFunder[]> => {
      const reference = 'popularFunders resolver';
      try {
        return await PopularFunder.top20(context);
      } catch (err) {
        context.logger.error(prepareObjectForLogs(err), `Failure in ${reference}`);
        throw InternalServerError();
      }
    }
  },

  Mutation: {
    // Create a new Affiliation
    addAffiliation: async (_, { input }, context: MyContext): Promise<Affiliation> => {
      const reference = 'addAffiliation resolver';
      try {
        const affiliation = new Affiliation(input);
        const created = await affiliation.create(context);

        if (created?.id) {
          return created;
        }

        // A null was returned so add a generic error and return it
        if (!affiliation.errors['general']) {
          affiliation.addError('general', 'Unable to create Affiliation');
        }
        return affiliation;
      } catch (err) {
        if (err instanceof GraphQLError) throw err;

        context.logger.error(prepareObjectForLogs(err), `Failure in ${reference}`);
        throw InternalServerError();
      }
    },

    // Update an Affiliation
    updateAffiliation: async (_, { input }, context: MyContext): Promise<Affiliation> => {
      const reference = 'updateAffiliation resolver';
      try {
        let existing = await Affiliation.findById(reference, context, input.id);
        existing = existing || await Affiliation.findByURI(reference, context, input.uri);

        // If the record doesn't exist
        if (!existing) {
          throw NotFoundError();
        }

        // If the current user is a superAdmin or an Admin and this is their Affiliation
        if (isSuperAdmin(context.token) || (isAdmin(context.token) && context.token.affiliationId === existing.uri)) {
          const affiliation = new Affiliation({ ...existing, ...input });

          // Since we pass around the URI for affiliations instead of the id we need to set it here
          if (!affiliation.id) {
            affiliation.id = existing.id;
          }

          return await affiliation.update(context);
        }
        throw context?.token ? ForbiddenError() : AuthenticationError();
      } catch (err) {
        if (err instanceof GraphQLError) throw err;

        context.logger.error(prepareObjectForLogs(err), `Failure in ${reference}`);
        throw InternalServerError();
      }
    },

    // Delete an Affiliation (only applicable to AffiliationProvenance == DMPTOOL)
    removeAffiliation: async (_, { affiliationId }, context: MyContext): Promise<Affiliation> => {
      const reference = 'removeAffiliation resolver';
      try {
        // If the current user is a superAdmin
        if (isSuperAdmin(context.token)) {
          const affiliation = await Affiliation.findById(reference, context, affiliationId);

          // If the URI does not exist, throw an error
          if (!affiliation) {
            throw NotFoundError();
          }

          // If the affiliation is managed by the DMP Tool then we can delete it
          if (affiliation.provenance === AffiliationProvenance.DMPTOOL) {
            return await affiliation.delete(context);
          }
        }
        throw context?.token ? ForbiddenError() : AuthenticationError();
      } catch (err) {
        if (err instanceof GraphQLError) throw err;

        context.logger.error(prepareObjectForLogs(err), `Failure in ${reference}`);
        throw InternalServerError();
      }
    },
  },

  Affiliation: {
    created: (parent: Affiliation) => {
      return formatISO9075(new Date(parent.created));
    },
    modified: (parent: Affiliation) => {
      return formatISO9075(new Date(parent.modified));
    }
  }

}<|MERGE_RESOLUTION|>--- conflicted
+++ resolved
@@ -1,6 +1,5 @@
-<<<<<<< HEAD
-import {AffiliationSearchResults, Resolvers} from "../types";
-import {MyContext} from '../context';
+import { AffiliationSearchResults, Resolvers } from "../types";
+import { MyContext } from '../context';
 import {
   Affiliation,
   AffiliationProvenance,
@@ -8,33 +7,22 @@
   AffiliationType,
   PopularFunder
 } from '../models/Affiliation';
-import {isAdmin, isSuperAdmin} from "../services/authService";
+import { isAdmin, isSuperAdmin } from "../services/authService";
 import {
   AuthenticationError,
   ForbiddenError,
   InternalServerError,
   NotFoundError
 } from "../utils/graphQLErrors";
-import {formatLogMessage} from "../logger";
-import {GraphQLError} from "graphql";
+import { prepareObjectForLogs } from "../logger";
+import { GraphQLError } from "graphql";
 import {
   PaginationOptionsForCursors,
   PaginationOptionsForOffsets,
   PaginationType
 } from "../types/general";
-import {isNullOrUndefined} from "../utils/helpers";
-import {formatISO9075} from "date-fns";
-=======
-import { AffiliationSearchResults, Resolvers } from "../types";
-import { MyContext } from '../context';
-import { Affiliation, AffiliationSearch, AffiliationType, DEFAULT_DMPTOOL_AFFILIATION_URL, PopularFunder } from '../models/Affiliation';
-import { isAdmin, isSuperAdmin } from "../services/authService";
-import { AuthenticationError, ForbiddenError, InternalServerError, NotFoundError } from "../utils/graphQLErrors";
-import { prepareObjectForLogs } from "../logger";
-import { GraphQLError } from "graphql";
-import { PaginationOptionsForCursors, PaginationOptionsForOffsets, PaginationType } from "../types/general";
 import { isNullOrUndefined } from "../utils/helpers";
->>>>>>> a347c38f
+import { formatISO9075 } from "date-fns";
 
 export const resolvers: Resolvers = {
   Query: {
