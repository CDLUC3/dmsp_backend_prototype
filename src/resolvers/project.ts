<<<<<<< HEAD
import { formatLogMessage } from '../logger';
import { Resolvers } from "../types";
import { Project, ProjectSearchResult } from "../models/Project";
import { MyContext } from '../context';
import { isAuthorized } from '../services/authService';
import { AuthenticationError, ForbiddenError, InternalServerError, NotFoundError } from '../utils/graphQLErrors';
import { ProjectFunder } from '../models/Funder';
import { ProjectContributor } from '../models/Contributor';
import { hasPermissionOnProject } from '../services/projectService';
import { ResearchDomain } from '../models/ResearchDomain';
import { ProjectOutput } from '../models/Output';
import { GraphQLError } from 'graphql';
import { Plan, PlanSearchResult } from '../models/Plan';
import { addVersion } from '../models/PlanVersion';
=======
import {GraphQLError} from 'graphql';
import {MyContext} from '../context';
import {formatLogMessage} from '../logger';
import {Affiliation} from "../models/Affiliation";
import {ProjectContributor} from '../models/Contributor';
import {ContributorRole} from "../models/ContributorRole";
import {ProjectFunder} from '../models/Funder';
import {ProjectOutput} from '../models/Output';
import {PlanSearchResult} from '../models/Plan';
import {Project, ProjectSearchResult} from "../models/Project";
import {ResearchDomain} from '../models/ResearchDomain';
import {isAuthorized} from '../services/authService';
import {parseContributor} from "../services/commonStandardService";
import {hasPermissionOnProject} from '../services/projectService';
import {ExternalProject, Resolvers} from "../types";
import {
  AuthenticationError,
  ForbiddenError,
  InternalServerError,
  NotFoundError
} from '../utils/graphQLErrors';
import {normaliseDate} from "../utils/helpers";
>>>>>>> 176cd253

export const resolvers: Resolvers = {
  Query: {
    // return all of the projects that the current user owns or is a collaborator on
    myProjects: async (_, __, context: MyContext): Promise<ProjectSearchResult[]> => {
      const reference = 'myProjects resolver';
      try {
        if (isAuthorized(context.token)) {
          return await ProjectSearchResult.findByUserId(reference, context, context.token?.id);
        }
        throw context?.token ? ForbiddenError() : AuthenticationError();
      } catch (err) {
        if (err instanceof GraphQLError) throw err;

        formatLogMessage(context).error(err, `Failure in ${reference}`);
        throw InternalServerError();
      }
    },

    // Fetch a single project
    project: async (_, { projectId }, context: MyContext): Promise<Project> => {
      const reference = 'project resolver';
      try {
        if (isAuthorized(context.token)) {
          const project = await Project.findById(reference, context, projectId);
          if (await hasPermissionOnProject(context, project)) {
            return project;
          }
        }
        throw context?.token ? ForbiddenError() : AuthenticationError();
      } catch (err) {
        if (err instanceof GraphQLError) throw err;

        formatLogMessage(context).error(err, `Failure in ${reference}`);
        throw InternalServerError();
      }
    },

    searchExternalProjects: async (_, { affiliationId , awardId, awardName, awardYear, piNames }, context: MyContext): Promise<ExternalProject[]> => {
      const reference = 'external project search resolver';

      try {
        if (isAuthorized(context.token)) {
          const dmphubAPI = context.dataSources.dmphubAPIDataSource;
          const affiliation = await Affiliation.findById(reference, context, affiliationId);
          const dmps = await dmphubAPI.getAwards(
            context,
            affiliation.apiTarget,
            awardId,
            awardName,
            awardYear,
            piNames,
          );
          return dmps.map((dmpHubAward) => {
            const contributors = [
              parseContributor(dmpHubAward.contact),
              ...dmpHubAward.contributor.map((c) => parseContributor(c)),
            ].filter((c) => c !== null);

            return {
              title: dmpHubAward.project.title,
              abstractText: dmpHubAward.project.description,
              startDate: normaliseDate(dmpHubAward.project.start),
              endDate: normaliseDate(dmpHubAward.project.end),
              funders: dmpHubAward.project.funding.map((fund) => ({
                funderProjectNumber: fund.dmproadmap_project_number,
                grantId: fund.grant_id.identifier,
                funderOpportunityNumber: fund.dmproadmap_opportunity_number,
              })),
              contributors: contributors,
            };
          });
        }
        throw context?.token ? ForbiddenError() : AuthenticationError();
      } catch (err) {
        if (err instanceof GraphQLError) throw err;

        formatLogMessage(context).error(err, `Failure in ${reference}`);
        throw InternalServerError();
      }
    },
  },

  Mutation: {
    // add a new project
    addProject: async (_, { title, isTestProject }, context: MyContext) => {
      const reference = 'addProject resolver';
      try {
        if (isAuthorized(context.token)) {
          try {
            const newProject = new Project({ title, isTestProject });
            const created = await newProject.create(context);

            if (created?.id) {
              return created;
            }

            // A null was returned so add a generic error and return it
            if (!newProject.errors['general']) {
              newProject.addError('general', 'Unable to create Project');
            }
            return newProject;
          } catch (err) {
            formatLogMessage(context).error(err, `Failure in ${reference}`);
            throw InternalServerError();
          }
        }
        throw context?.token ? ForbiddenError() : AuthenticationError();
      } catch (err) {
        if (err instanceof GraphQLError) throw err;

        formatLogMessage(context).error(err, `Failure in ${reference}`);
        throw InternalServerError();
      }
    },

    // update a project
    updateProject: async (_, { input }, context) => {
      const reference = 'updateProject resolver';
      try {
        if (isAuthorized(context.token)) {
          try {
            const project = await Project.findById(reference, context, input.id);
            if (!project) {
              throw NotFoundError();
            }

            if (!(await hasPermissionOnProject(context, project))) {
              throw ForbiddenError();
            }

            const toUpdate = new Project(input);
            const updated = await toUpdate.update(context);
            if (updated && !updated.hasErrors()) {
              // Update each plan's version snapshot if the project was updated
              const plans = await Plan.findByProjectId(reference, context, project.id);
              for (const plan of plans) {
                await addVersion(context, plan, reference);
              }
            }

            return updated;
          } catch (err) {
            formatLogMessage(context).error(err, `Failure in ${reference}`);
            throw InternalServerError();
          }
        }
        throw context?.token ? ForbiddenError() : AuthenticationError();
      } catch (err) {
        if (err instanceof GraphQLError) throw err;

        formatLogMessage(context).error(err, `Failure in ${reference}`);
        throw InternalServerError();
      }
    },

    // archive a project
    archiveProject: async (_, { projectId }, context) => {
      const reference = 'archiveProject resolver';
      try {
        if (isAuthorized(context.token)) {
          try {
            const project = await Project.findById(reference, context, projectId);
            if (!project) {
              throw NotFoundError();
            }

            // Only allow the owner of the project to delete it
            if (!(await hasPermissionOnProject(context, project))) {
              throw ForbiddenError();
            }

            // Delete/Tombstone each plan associated with the project
            const plans = await Plan.findByProjectId(reference, context, project.id);
            for (const plan of plans) {
              plan.delete(context);
            }

            return await project.delete(context);
          } catch (err) {
            formatLogMessage(context).error(err, `Failure in ${reference}`);
            throw InternalServerError();
          }
        }
        throw context?.token ? ForbiddenError() : AuthenticationError();
      } catch (err) {
        if (err instanceof GraphQLError) throw err;

        formatLogMessage(context).error(err, `Failure in ${reference}`);
        throw InternalServerError();
      }
    },

    // Import project from an external data source
    projectImport: async (_, {input}, context) => {
      const reference = 'updateProject resolver';
      try {
        if (isAuthorized(context.token)) {
          try {
            const projectId = input.project.id;
            const existingProject = await Project.findById(reference, context, projectId);
            if (!existingProject) {
              throw NotFoundError();
            }

            if (!hasPermissionOnProject(context, existingProject)) {
              throw ForbiddenError();
            }

            // Update project
            const toUpdateProject = new Project(input.project);
            const updatedProject = await toUpdateProject.update(context);

            // Add project funding and project contributors
            if (updatedProject && !updatedProject.hasErrors()) {
              // Update project funding
              const addFunderErrors = [];
              for (const fund of input.funding) {
                const newFunder = new ProjectFunder(fund);
                const funderAdded = await newFunder.create(context, projectId);
                if(!funderAdded){
                  addFunderErrors.push(`Funder(affiliationId=${newFunder.affiliationId})`);
                }
              }
              if(addFunderErrors.length > 0){
                const msg = `Unable to add funders to project: ${addFunderErrors.join(', ')}`;
                formatLogMessage(context).error(msg);
                updatedProject.addError('funders', msg)
              }

              // Update project contributors
              const addContributorErrors = [];
              const addContributorRoleErrors = [];
              for (const contrib of input.contributors) {
                // Add project contributor
                const newContributor = new ProjectContributor(contrib);
                formatLogMessage(context).debug(`${reference}: add project contributor`);
                const contributorAdded = await newContributor.create(context, projectId);
                if(!contributorAdded){
                  addContributorErrors.push(`Contributor(affiliationId=${newContributor.affiliationId}, givenName=${newContributor.givenName}, surName=${newContributor.surName}, orcid=${newContributor.orcid}, email=${newContributor.email})`);
                } else {
                  // Add contributor role
                  formatLogMessage(context).debug(`${reference}: add contributor role`);
                  const role = await ContributorRole.defaultRole(context, reference);
                  if(!role){
                    formatLogMessage(context).error(`${reference}: could not find default role`);
                  } else {
                    formatLogMessage(context).debug(`${reference}: add ${role.label} to contributor ${contributorAdded.id}`);
                    const wasAdded = await role.addToProjectContributor(context, contributorAdded.id);
                    if (!wasAdded) {
                      addContributorRoleErrors.push(`ContributorRole(contributorId=${contributorAdded.id}, role=${role.label})`);
                    }
                  }
                }
              }

              if(addContributorErrors.length > 0){
                const msg = `Unable to add contributors to project: ${addContributorErrors.join(', ')}`;
                formatLogMessage(context).error(msg);
                updatedProject.addError('contributors', msg)
              }
              if(addContributorRoleErrors.length > 0){
                const msg = `Unable to add default contributor roles: ${addContributorRoleErrors.join(', ')}`
                formatLogMessage(context).error(msg);
                updatedProject.addError('contributorRoles', msg)
              }
            }

            return updatedProject;
          } catch (err) {
            formatLogMessage(context).error(err, `Failure in ${reference}`);
            throw InternalServerError();
          }
        }
        throw context?.token ? ForbiddenError() : AuthenticationError();
      } catch (err) {
        if (err instanceof GraphQLError) throw err;

        formatLogMessage(context).error(err, `Failure in ${reference}`);
        throw InternalServerError();
      }
    },
  },

  Project: {
    researchDomain: async (parent: Project, _, context: MyContext): Promise<ResearchDomain | null> => {
      if (parent.researchDomainId) {
        return await ResearchDomain.findById(
          'Chained Project.researchDomain',
          context,
          parent.researchDomainId
        );
      }
      return null;
    },
    contributors: async (parent: Project, _, context: MyContext): Promise<ProjectContributor[]> => {
      return await ProjectContributor.findByProjectId(
        'Chained Project.contributors',
        context,
        parent.id
      );
    },
    funders: async (parent: Project, _, context: MyContext): Promise<ProjectFunder[]> => {
      return await ProjectFunder.findByProjectId(
        'Chained Project.funders',
        context,
        parent.id
      );
    },
    outputs: async (parent: Project, _, context: MyContext): Promise<ProjectOutput[]> => {
      return await ProjectOutput.findByProjectId(
        'Chained Project.outputs',
        context,
        parent.id
      );
    },
    plans: async (parent: Project, _, context: MyContext): Promise<PlanSearchResult[]> => {
      return await PlanSearchResult.findByProjectId(
        'Chained Project.plans',
        context,
        parent.id
      );
    },
  },
};<|MERGE_RESOLUTION|>--- conflicted
+++ resolved
@@ -1,6 +1,5 @@
-<<<<<<< HEAD
 import { formatLogMessage } from '../logger';
-import { Resolvers } from "../types";
+import { ExternalProject, Resolvers } from "../types";
 import { Project, ProjectSearchResult } from "../models/Project";
 import { MyContext } from '../context';
 import { isAuthorized } from '../services/authService';
@@ -8,35 +7,15 @@
 import { ProjectFunder } from '../models/Funder';
 import { ProjectContributor } from '../models/Contributor';
 import { hasPermissionOnProject } from '../services/projectService';
+import { Affiliation } from '../models/Affiliation';
 import { ResearchDomain } from '../models/ResearchDomain';
 import { ProjectOutput } from '../models/Output';
+import { ContributorRole } from '../models/ContributorRole';
 import { GraphQLError } from 'graphql';
 import { Plan, PlanSearchResult } from '../models/Plan';
 import { addVersion } from '../models/PlanVersion';
-=======
-import {GraphQLError} from 'graphql';
-import {MyContext} from '../context';
-import {formatLogMessage} from '../logger';
-import {Affiliation} from "../models/Affiliation";
-import {ProjectContributor} from '../models/Contributor';
-import {ContributorRole} from "../models/ContributorRole";
-import {ProjectFunder} from '../models/Funder';
-import {ProjectOutput} from '../models/Output';
-import {PlanSearchResult} from '../models/Plan';
-import {Project, ProjectSearchResult} from "../models/Project";
-import {ResearchDomain} from '../models/ResearchDomain';
-import {isAuthorized} from '../services/authService';
-import {parseContributor} from "../services/commonStandardService";
-import {hasPermissionOnProject} from '../services/projectService';
-import {ExternalProject, Resolvers} from "../types";
-import {
-  AuthenticationError,
-  ForbiddenError,
-  InternalServerError,
-  NotFoundError
-} from '../utils/graphQLErrors';
-import {normaliseDate} from "../utils/helpers";
->>>>>>> 176cd253
+import { normaliseDate } from '../utils/helpers';
+import { parseContributor } from '../services/commonStandardService';
 
 export const resolvers: Resolvers = {
   Query: {
