import { formatLogMessage } from '../logger';
import { Resolvers } from "../types";
<<<<<<< HEAD
import { Project } from "../models/Project";
import { ProjectCollaborator } from '../models/Collaborator';
=======
import { Project, ProjectSearchResult } from "../models/Project";
>>>>>>> 8c123189
import { MyContext } from '../context';
import { isAuthorized } from '../services/authService';
import { AuthenticationError, ForbiddenError, InternalServerError, NotFoundError } from '../utils/graphQLErrors';
import { ProjectFunder } from '../models/Funder';
import { ProjectContributor } from '../models/Contributor';
import { hasPermissionOnProject } from '../services/projectService';
import { ResearchDomain } from '../models/ResearchDomain';
import { ProjectOutput } from '../models/Output';
import { GraphQLError } from 'graphql';
import { PlanSearchResult } from '../models/Plan';

export const resolvers: Resolvers = {
  Query: {
    // return all of the projects that the current user owns or is a collaborator on
    myProjects: async (_, __, context: MyContext): Promise<ProjectSearchResult[]> => {
      const reference = 'myProjects resolver';
      try {
        if (isAuthorized(context.token)) {
          return await ProjectSearchResult.findByUserId(reference, context, context.token?.id);
        }
        throw context?.token ? ForbiddenError() : AuthenticationError();
      } catch (err) {
        if (err instanceof GraphQLError) throw err;

        formatLogMessage(context).error(err, `Failure in ${reference}`);
        throw InternalServerError();
      }
    },

    // Fetch a single project
    project: async (_, { projectId }, context: MyContext): Promise<Project> => {
      const reference = 'project resolver';
      try {
        if (isAuthorized(context.token)) {
          const project = await Project.findById(reference, context, projectId);
          if (hasPermissionOnProject(context, project)) {
            return project;
          }
        }
        throw context?.token ? ForbiddenError() : AuthenticationError();
      } catch (err) {
        if (err instanceof GraphQLError) throw err;

        formatLogMessage(context).error(err, `Failure in ${reference}`);
        throw InternalServerError();
      }
    },
  },

  Mutation: {
    // add a new project
    addProject: async (_, { title, isTestProject }, context: MyContext) => {
      const reference = 'addProject resolver';
      try {
        if (isAuthorized(context.token)) {
          try {
            const newProject = new Project({ title, isTestProject });
            const created = await newProject.create(context);

            // Automatically add this user as a projectCollaborator with acccessLevel = OWN when project created
            const collaborator = new ProjectCollaborator({
              projectId: created.id,
              email: context.token?.email,
              userId: context.token?.id,
              accessLevel: 'OWN',
            });
            await collaborator.create(context);

            if (created?.id) {
              return created;
            }

            // A null was returned so add a generic error and return it
            if (!newProject.errors['general']) {
              newProject.addError('general', 'Unable to create Project');
            }

            // Return new project
            return newProject;
          } catch (err) {
            formatLogMessage(context).error(err, `Failure in ${reference}`);
            throw InternalServerError();
          }
        }
        throw context?.token ? ForbiddenError() : AuthenticationError();
      } catch (err) {
        if (err instanceof GraphQLError) throw err;

        formatLogMessage(context).error(err, `Failure in ${reference}`);
        throw InternalServerError();
      }
    },

    // update a project
    updateProject: async (_, { input }, context) => {
      const reference = 'updateProject resolver';
      try {
        if (isAuthorized(context.token)) {
          try {
            const project = await Project.findById(reference, context, input.id);
            if (!project) {
              throw NotFoundError();
            }

            if (!hasPermissionOnProject(context, project)) {
              throw ForbiddenError();
            }

            // TODO: We need to generate the plan version snapshot and sync with DMPHub for each plan

            const toUpdate = new Project(input);
            const updated = await toUpdate.update(context);
            return updated;
          } catch (err) {
            formatLogMessage(context).error(err, `Failure in ${reference}`);
            throw InternalServerError();
          }
        }
        throw context?.token ? ForbiddenError() : AuthenticationError();
      } catch (err) {
        if (err instanceof GraphQLError) throw err;

        formatLogMessage(context).error(err, `Failure in ${reference}`);
        throw InternalServerError();
      }
    },

    // archive a project
    archiveProject: async (_, { projectId }, context) => {
      const reference = 'archiveProject resolver';
      try {
        if (isAuthorized(context.token)) {
          try {
            const project = await Project.findById(reference, context, projectId);
            if (!project) {
              throw NotFoundError();
            }

            // Only allow the owner of the project to delete it
            if (!hasPermissionOnProject(context, project)) {
              throw ForbiddenError();
            }

            // TODO: We need to generate the plan version snapshot and sync with DMPHub for each plan
            // TODO: We need to do a check to see if it has been used and whether any of the related DMPs have
            //       been published
            const deleted = await project.delete(context);
            return deleted
          } catch (err) {
            formatLogMessage(context).error(err, `Failure in ${reference}`);
            throw InternalServerError();
          }
        }
        throw context?.token ? ForbiddenError() : AuthenticationError();
      } catch (err) {
        if (err instanceof GraphQLError) throw err;

        formatLogMessage(context).error(err, `Failure in ${reference}`);
        throw InternalServerError();
      }
    },
  },

  Project: {
    researchDomain: async (parent: Project, _, context: MyContext): Promise<ResearchDomain | null> => {
      if (parent.researchDomainId) {
        return await ResearchDomain.findById(
          'Chained Project.researchDomain',
          context,
          parent.researchDomainId
        );
      }
      return null;
    },
    contributors: async (parent: Project, _, context: MyContext): Promise<ProjectContributor[]> => {
      return await ProjectContributor.findByProjectId(
        'Chained Project.contributors',
        context,
        parent.id
      );
    },
    funders: async (parent: Project, _, context: MyContext): Promise<ProjectFunder[]> => {
      return await ProjectFunder.findByProjectId(
        'Chained Project.funders',
        context,
        parent.id
      );
    },
    outputs: async (parent: Project, _, context: MyContext): Promise<ProjectOutput[]> => {
      return await ProjectOutput.findByProjectId(
        'Chained Project.outputs',
        context,
        parent.id
      );
    },
    plans: async (parent: Project, _, context: MyContext): Promise<PlanSearchResult[]> => {
      return await PlanSearchResult.findByProjectId(
        'Chained Project.plans',
        context,
        parent.id
      );
    },
  },
};<|MERGE_RESOLUTION|>--- conflicted
+++ resolved
@@ -1,11 +1,7 @@
 import { formatLogMessage } from '../logger';
 import { Resolvers } from "../types";
-<<<<<<< HEAD
-import { Project } from "../models/Project";
+import { Project, ProjectSearchResult } from "../models/Project";
 import { ProjectCollaborator } from '../models/Collaborator';
-=======
-import { Project, ProjectSearchResult } from "../models/Project";
->>>>>>> 8c123189
 import { MyContext } from '../context';
 import { isAuthorized } from '../services/authService';
 import { AuthenticationError, ForbiddenError, InternalServerError, NotFoundError } from '../utils/graphQLErrors';
