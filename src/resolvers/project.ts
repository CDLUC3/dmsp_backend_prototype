--- conflicted
+++ resolved
@@ -1,4 +1,3 @@
-<<<<<<< HEAD
 import {GraphQLError} from 'graphql';
 import {MyContext} from '../context';
 import {formatLogMessage} from '../logger';
@@ -8,7 +7,7 @@
 import {ProjectFunder} from '../models/Funder';
 import {ProjectOutput} from '../models/Output';
 import {PlanSearchResult} from '../models/Plan';
-import {Project} from "../models/Project";
+import {Project, ProjectSearchResult} from "../models/Project";
 import {ResearchDomain} from '../models/ResearchDomain';
 import {isAuthorized} from '../services/authService';
 import {parseContributor} from "../services/commonStandardService";
@@ -21,21 +20,6 @@
   NotFoundError
 } from '../utils/graphQLErrors';
 import {normaliseDate} from "../utils/helpers";
-=======
-import { formatLogMessage } from '../logger';
-import { Resolvers } from "../types";
-import { Project, ProjectSearchResult } from "../models/Project";
-import { MyContext } from '../context';
-import { isAuthorized } from '../services/authService';
-import { AuthenticationError, ForbiddenError, InternalServerError, NotFoundError } from '../utils/graphQLErrors';
-import { ProjectFunder } from '../models/Funder';
-import { ProjectContributor } from '../models/Contributor';
-import { hasPermissionOnProject } from '../services/projectService';
-import { ResearchDomain } from '../models/ResearchDomain';
-import { ProjectOutput } from '../models/Output';
-import { GraphQLError } from 'graphql';
-import { PlanSearchResult } from '../models/Plan';
->>>>>>> 8c123189
 
 export const resolvers: Resolvers = {
   Query: {
