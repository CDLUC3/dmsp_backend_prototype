--- conflicted
+++ resolved
@@ -6,12 +6,8 @@
 import { Tag } from "../models/Tag";
 import { Template } from "../models/Template";
 import { cloneSection, hasPermissionOnSection, getTagsToAdd } from "../services/sectionService";
-<<<<<<< HEAD
 import { ForbiddenError, NotFoundError, BadUserInputError } from "../utils/graphQLErrors";
-=======
-import { ForbiddenError, NotFoundError, BadUserInput } from "../utils/graphQLErrors";
 import { Question } from "../models/Question";
->>>>>>> 8ac2d08d
 
 
 export const resolvers: Resolvers = {
