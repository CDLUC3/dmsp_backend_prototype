import { Resolvers } from "../types";
import { MyContext } from "../context";
import { VersionedQuestion } from "../models/VersionedQuestion";
import { AuthenticationError, ForbiddenError, InternalServerError } from "../utils/graphQLErrors";
import { VersionedQuestionCondition } from "../models/VersionedQuestionCondition";
import { prepareObjectForLogs } from "../logger";
<<<<<<< HEAD
import {isAdmin, isAuthorized} from "../services/authService";
=======
import { isAuthorized } from "../services/authService";
>>>>>>> a8597299
import { GraphQLError } from "graphql";
import { normaliseDateTime } from "../utils/helpers";

export const resolvers: Resolvers = {
  Query: {
    // return all of the published questions for the specified versioned section
    publishedQuestions: async (_, { versionedSectionId }, context: MyContext): Promise<VersionedQuestion[]> => {
      const reference = 'publishedQuestions resolver';
      try {
        if (isAuthorized(context.token)) {
          return await VersionedQuestion.findByVersionedSectionId(reference, context, versionedSectionId);
        }
        // Unauthorized!
        throw context?.token ? ForbiddenError() : AuthenticationError();
      } catch (err) {
        if (err instanceof GraphQLError) throw err;

        context.logger.error(prepareObjectForLogs(err), `Failure in ${reference}`);
        throw InternalServerError();
      }
    },

    versionedQuestion: async (_, { versionedQuestionId }, context: MyContext): Promise<VersionedQuestion> => {
      const reference = 'publishedQuestion resolver';
      try {
        if (isAuthorized(context.token)) {
          return await VersionedQuestion.findById(reference, context, versionedQuestionId);
        }
        // Unauthorized!
        throw context?.token ? ForbiddenError() : AuthenticationError();
      } catch (err) {
        if (err instanceof GraphQLError) throw err;

        context.logger.error(prepareObjectForLogs(err), `Failure in ${reference}`);
        throw InternalServerError();
      }
    },

    publishedQuestion: async (_, { versionedQuestionId }, context: MyContext): Promise<VersionedQuestion> => {
      const reference = 'publishedQuestion resolver';
      try {
        if (isAuthorized(context?.token)) {
          // Grab the versionedSection so we can get the section, and then the templateId
          return await VersionedQuestion.findById(reference, context, versionedQuestionId);
        }
        throw context?.token ? ForbiddenError() : AuthenticationError();
      } catch (err) {
        if (err instanceof GraphQLError) throw err;

        context.logger.error(prepareObjectForLogs(err), `Failure in ${reference}`);
        throw InternalServerError();
      }
    },
  },

  VersionedQuestion: {
    // Chained resolver to return the VersionedQuestionConditionss associated with this VersionedQuestion
    versionedQuestionConditions: async (parent: VersionedQuestion, _, context: MyContext): Promise<VersionedQuestionCondition[]> => {
      return await VersionedQuestionCondition.findByVersionedQuestionId(
        'Chained VersionedQuestion.versionedQuestionConditions',
        context,
        parent.id
      );
    },
    created: (parent: VersionedQuestion) => {
      return normaliseDateTime(parent.created);
    },
    modified: (parent: VersionedQuestion) => {
      return normaliseDateTime(parent.modified);
    }
  }
};<|MERGE_RESOLUTION|>--- conflicted
+++ resolved
@@ -4,11 +4,7 @@
 import { AuthenticationError, ForbiddenError, InternalServerError } from "../utils/graphQLErrors";
 import { VersionedQuestionCondition } from "../models/VersionedQuestionCondition";
 import { prepareObjectForLogs } from "../logger";
-<<<<<<< HEAD
-import {isAdmin, isAuthorized} from "../services/authService";
-=======
 import { isAuthorized } from "../services/authService";
->>>>>>> a8597299
 import { GraphQLError } from "graphql";
 import { normaliseDateTime } from "../utils/helpers";
 
@@ -20,22 +16,6 @@
       try {
         if (isAuthorized(context.token)) {
           return await VersionedQuestion.findByVersionedSectionId(reference, context, versionedSectionId);
-        }
-        // Unauthorized!
-        throw context?.token ? ForbiddenError() : AuthenticationError();
-      } catch (err) {
-        if (err instanceof GraphQLError) throw err;
-
-        context.logger.error(prepareObjectForLogs(err), `Failure in ${reference}`);
-        throw InternalServerError();
-      }
-    },
-
-    versionedQuestion: async (_, { versionedQuestionId }, context: MyContext): Promise<VersionedQuestion> => {
-      const reference = 'publishedQuestion resolver';
-      try {
-        if (isAuthorized(context.token)) {
-          return await VersionedQuestion.findById(reference, context, versionedQuestionId);
         }
         // Unauthorized!
         throw context?.token ? ForbiddenError() : AuthenticationError();
