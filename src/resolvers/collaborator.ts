--- conflicted
+++ resolved
@@ -1,41 +1,26 @@
-<<<<<<< HEAD
-import {Resolvers} from "../types";
+import { Resolvers } from "../types";
 import {
   ProjectCollaborator,
   ProjectCollaboratorAccessLevel,
   TemplateCollaborator
 } from "../models/Collaborator";
-import {User} from '../models/User';
-import {MyContext} from "../context";
-import {Template} from "../models/Template";
-import {Project} from "../models/Project";
-import {isAdmin} from "../services/authService";
+import { User } from '../models/User';
+import { MyContext } from "../context";
+import { Template } from "../models/Template";
+import { Project } from "../models/Project";
+import { isAdmin } from "../services/authService";
 import {
   AuthenticationError,
   ForbiddenError,
   InternalServerError,
   NotFoundError
 } from "../utils/graphQLErrors";
-import {hasPermissionOnTemplate} from "../services/templateService";
-import {hasPermissionOnProject} from "../services/projectService";
-import {formatLogMessage} from "../logger";
-import {GraphQLError} from "graphql";
-import {formatISO9075} from "date-fns";
-import {isNullOrUndefined} from "../utils/helpers";
-=======
-import { Resolvers } from "../types";
-import { TemplateCollaborator, ProjectCollaborator } from "../models/Collaborator";
-import { User } from '../models/User';
-import { MyContext } from "../context";
-import { Template } from "../models/Template";
-import { Project } from "../models/Project";
-import { isAdmin } from "../services/authService";
-import { AuthenticationError, ForbiddenError, InternalServerError, NotFoundError } from "../utils/graphQLErrors";
 import { hasPermissionOnTemplate } from "../services/templateService";
 import { hasPermissionOnProject } from "../services/projectService";
 import { prepareObjectForLogs } from "../logger";
 import { GraphQLError } from "graphql";
->>>>>>> a347c38f
+import { formatISO9075 } from "date-fns";
+import { isNullOrUndefined } from "../utils/helpers";
 
 export const resolvers: Resolvers = {
   Query: {
