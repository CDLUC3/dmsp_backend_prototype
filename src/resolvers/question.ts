import { Resolvers } from "../types";
import { MyContext } from "../context";
import { QuestionOption } from "../models/QuestionOption";
import { Question } from "../models/Question";
import { getQuestionOptionsToRemove } from "../services/questionService";
import { AuthenticationError, ForbiddenError, InternalServerError, NotFoundError } from "../utils/graphQLErrors";
import { QuestionCondition } from "../models/QuestionCondition";
import { formatLogMessage } from "../logger";
import { isAdmin, isAuthorized } from "../services/authService";
import { hasPermissionOnSection } from "../services/sectionService";
import { GraphQLError } from "graphql";

export const resolvers: Resolvers = {
  Query: {
    // return all of the questions for the specified section
    questions: async (_, { sectionId }, context: MyContext): Promise<Question[]> => {
      const reference = 'questions resolver';
      try {
        if (isAuthorized(context.token)) {
          return await Question.findBySectionId(reference, context, sectionId);
        }
        throw context?.token ? ForbiddenError() : AuthenticationError();
      } catch (err) {
        if (err instanceof GraphQLError) throw err;

        formatLogMessage(context).error(err, `Failure in ${reference}`);
        throw InternalServerError();
      }
    },

    // return a specific question
    question: async (_, { questionId }, context: MyContext): Promise<Question> => {
      const reference = 'question resolver';
      try {
        if (isAuthorized(context.token)) {
          return await Question.findById(reference, context, questionId);
        }
        throw context?.token ? ForbiddenError() : AuthenticationError();
      } catch (err) {
        if (err instanceof GraphQLError) throw err;

        formatLogMessage(context).error(err, `Failure in ${reference}`);
        throw InternalServerError();
      }
    }
  },
  Mutation: {
    // add a new question
    addQuestion: async (_, { input: {
      templateId,
      sectionId,
      displayOrder,
      isDirty,
      questionTypeId,
      questionText,
      requirementText,
      guidanceText,
      sampleText,
      useSampleTextAsDefault,
      required,
      questionOptions } }, context: MyContext): Promise<Question> => {

<<<<<<< HEAD
      const reference = 'addQuestion resolver';
      try {
        // if the user is an admin and has permission on the section
        if (isAdmin(context.token) && await hasPermissionOnSection(context, templateId)) {
          const question = new Question({
            templateId,
            sectionId,
            displayOrder,
            isDirty,
            questionTypeId,
            questionText,
            requirementText,
            guidanceText,
            sampleText,
            required
          });
=======
      if (await hasPermissionOnQuestion(context, templateId)) {

        const question = new Question({
          templateId,
          sectionId,
          displayOrder,
          isDirty,
          questionTypeId,
          questionText,
          requirementText,
          guidanceText,
          sampleText,
          useSampleTextAsDefault,
          required
        });

        // create the new question
        const newQuestion = await question.create(context);

        // If there are errors than throw a Bad User Input error
        if (newQuestion.errors) {
          const errorMessages = newQuestion.errors.join(', ');
          throw BadUserInputError(errorMessages);
        } else {
          const questionId = newQuestion.id;

          // Add all the associated question options to the questionOptions table
          if (questionOptions && questionOptions.length > 0) {
            await Promise.all(
              questionOptions.map(async (option) => {
                const questionOption = new QuestionOption({
                  questionId: newQuestion.id,
                  text: option.text,
                  orderNumber: option.orderNumber,
                  isDefault: option.isDefault
                });
>>>>>>> b58217ac

          // create the new question
          const newQuestion = await question.create(context);

          if (!newQuestion?.id) {
            // A null was returned so add a generic error and return it
            if (!question.errors['general']) {
              question.addError('general', 'Unable to create Question');
            }
            return question;
          }

          if (newQuestion && !newQuestion.hasErrors()) {
            const questionId = newQuestion.id;
            // Add all the associated question options to the questionOptions table
            if (questionOptions && questionOptions.length > 0) {
              await Promise.all(
                questionOptions.map(async (option) => {
                  const questionOption = new QuestionOption({
                    questionId: newQuestion.id,
                    text: option.text,
                    orderNumber: option.orderNumber,
                    isDefault: option.isDefault
                  });

                  await questionOption.create(context);
                })
              );
            }

            // Return newly created question
            return await Question.findById(reference, context, questionId);
          }
          // Otherwise it had errors so return it as-is
          return newQuestion;
        }
        throw context?.token ? ForbiddenError() : AuthenticationError();
      } catch (err) {
        if (err instanceof GraphQLError) throw err;

        formatLogMessage(context).error(err, `Failure in ${reference}`);
        throw InternalServerError();
      }
    },

    // update an existing question
    updateQuestion: async (_, { input: {
      questionId,
      questionTypeId,
      displayOrder,
      questionText,
      requirementText,
      guidanceText,
      sampleText,
      useSampleTextAsDefault,
      required,
      questionOptions } }, context: MyContext): Promise<Question> => {

      const reference = 'updateQuestion resolver';
      try {
        // Get Question based on provided questionId
        const questionData = await Question.findById(reference, context, questionId);

        // Throw Not Found error if Question is not found
        if (!questionData) {
          throw NotFoundError('Question not found');
        }

<<<<<<< HEAD
        // Check that user has permission to update this question
        if (isAdmin(context.token) && await hasPermissionOnSection(context, questionData.templateId)) {
          const question = new Question({
            id: questionId,
            sectionId: questionData.sectionId,
            templateId: questionData.templateId,
            createdById: questionData.createdById,
            displayOrder: displayOrder,
            questionTypeId: questionData.questionTypeId,
            questionText: questionText,
            requirementText: requirementText,
            guidanceText: guidanceText,
            sampleText: sampleText,
            required: required,
            isDirty: questionData.isDirty
          });

          const updatedQuestion = await question.update(context);
          const associationErrors = [];
=======
      // Check that user has permission to update this question
      if (await hasPermissionOnQuestion(context, questionData.templateId)) {
        const question = new Question({
          id: questionId,
          sectionId: questionData.sectionId,
          templateId: questionData.templateId,
          createdById: questionData.createdById,
          displayOrder: displayOrder,
          questionTypeId: questionTypeId || questionData.questionTypeId,
          questionText: questionText,
          requirementText: requirementText,
          guidanceText: guidanceText,
          sampleText: sampleText,
          useSampleTextAsDefault: useSampleTextAsDefault,
          required: required,
          isDirty: questionData.isDirty
        });

        const updatedQuestion = await question.update(context);

        // If there are errors than throw a Bad User Input error
        if (updatedQuestion.errors) {
          const errorMessages = updatedQuestion.errors.join(', ');
          throw BadUserInputError(errorMessages);
        } else {

          // Get existing questionOptions
          const existingQuestionOptions = await QuestionOption.findByQuestionId('question resolver', context, questionId);

          // Create a Map of existing options for quick lookup by ID or unique identifier
          const existingOptionsMap = new Map(
            existingQuestionOptions.map(option => [option.id, option])
          );


          // Get list of options that need to be removed
          const optionsToRemove = await getQuestionOptionsToRemove(questionOptions as QuestionOption[], context, questionId);

          // Remove question options that are no longer in the updated questionOptions array
          if (optionsToRemove.length > 0) {
            await Promise.all(
              optionsToRemove.map(async (option) => {
                const questionOption = new QuestionOption({
                  questionId: option.questionId,
                  id: option.id
                });
>>>>>>> b58217ac

          // If there are errors than throw a Bad User Input error
          if (updatedQuestion && !updatedQuestion.hasErrors()) {
            // Get existing questionOptions
            const existingQuestionOptions = await QuestionOption.findByQuestionId('question resolver', context, questionId);

            // Create a Map of existing options for quick lookup by ID or unique identifier
            const existingOptionsMap = new Map(
              existingQuestionOptions.map(option => [option.id, option])
            );

            // Get list of options that need to be removed
            const optionsToRemove = await getQuestionOptionsToRemove(questionOptions as QuestionOption[], context, questionId);

            const removeErrors = [];
            // Remove question options that are no longer in the updated questionOptions array
            if (optionsToRemove.length > 0) {
              await Promise.all(
                optionsToRemove.map(async (option) => {
                  const questionOption = new QuestionOption({
                    questionId: option.questionId,
                    id: option.id
                  });

                  const result = await questionOption.delete(context);
                  if (!result) {
                    removeErrors.push(result.text);
                  }
                })
              );
            }
            if (removeErrors.length > 0) {
              associationErrors.push(`unable to remove options: ${removeErrors.join(', ')}`);
            }

            // Separate incoming options into "to update" and "to create"
            const optionsToUpdate = [];
            const optionsToCreate = [];

            questionOptions.forEach(option => {
              if (existingOptionsMap.has(option.id)) {
                // Add to update list, merging the new data with the existing data
                optionsToUpdate.push({
                  ...existingOptionsMap.get(option.id), // existing option data
                  ...option // updated fields from input
                });
              } else {
                // Add to create list
                optionsToCreate.push({
                  questionId,
                  ...option // new option fields
                });
              }
            });

            const updateErrors = [];
            // Update existing options
            if (optionsToUpdate.length > 0) {
              await Promise.all(
                optionsToUpdate.map(async option => {
                  const questionOption = new QuestionOption(option);
                  const result = await questionOption.update(context); // Call your update method
                  if (!result) {
                    updateErrors.push(result.text);
                  }
                })
              );
            }
            if (updateErrors.length > 0) {
              associationErrors.push(`unable to update options: ${updateErrors.join(', ')}`);
            }

            const createErrors = [];
            // Create new options
            if (optionsToCreate.length > 0) {
              await Promise.all(
                optionsToCreate.map(async option => {
                  const questionOption = new QuestionOption(option);
                  const result = await questionOption.create(context); // Call your create method
                  if (!result) {
                    createErrors.push(result.text);
                  }
                })
              );
            }
            if (createErrors.length > 0) {
              associationErrors.push(`unable to create options: ${createErrors.join(', ')}`);
            }

            if (associationErrors.length > 0) {
              updatedQuestion.addError('questionOptions', `Update complete but we were ${associationErrors.join('; ')}`);
            }
          }

          // Refetch the question or the updated question with errors
          return updatedQuestion.hasErrors() ? updatedQuestion : await Question.findById(reference, context, questionId);
        }
        throw context?.token ? ForbiddenError() : AuthenticationError();
      } catch (err) {
        if (err instanceof GraphQLError) throw err;

        formatLogMessage(context).error(err, `Failure in ${reference}`);
        throw InternalServerError();
      }
    },

    // remove a question
    removeQuestion: async (_, { questionId }, context: MyContext): Promise<Question> => {
      const reference = 'removeQuestion resolver';
      try {
        // Retrieve existing Question
        const questionData = await Question.findById(reference, context, questionId);

        // Throw Not Found error if Question is not found
        if (!questionData) {
          throw NotFoundError('Question not found');
        }

        // if the user is an admin and has permission on the section
        if (isAdmin(context.token) && await hasPermissionOnSection(context, questionData.templateId)) {
          //Need to create a new instance of Question so that it recognizes the 'delete' function of that instance
          const question = new Question({ ...questionData, id: questionId });
          // The delete will also delete all associated questionOptions
          return await question.delete(context);
        }
        throw context?.token ? ForbiddenError() : AuthenticationError();
      } catch (err) {
        if (err instanceof GraphQLError) throw err;

        formatLogMessage(context).error(err, `Failure in ${reference}`);
        throw InternalServerError();
      }
    }
  },

  Question: {
    questionConditions: async (parent: Question, _, context: MyContext): Promise<QuestionCondition[]> => {
      return await QuestionCondition.findByQuestionId(
        'Chained Question.questionConditions',
        context,
        parent.id
      );
    },
    questionOptions: async (parent: Question, _, context: MyContext): Promise<QuestionOption[]> => {
      return await QuestionOption.findByQuestionId(
        'Chained Question.questionOptions',
        context,
        parent.id
      );
    },
  }
};<|MERGE_RESOLUTION|>--- conflicted
+++ resolved
@@ -60,7 +60,6 @@
       required,
       questionOptions } }, context: MyContext): Promise<Question> => {
 
-<<<<<<< HEAD
       const reference = 'addQuestion resolver';
       try {
         // if the user is an admin and has permission on the section
@@ -75,46 +74,9 @@
             requirementText,
             guidanceText,
             sampleText,
+            useSampleTextAsDefault,
             required
           });
-=======
-      if (await hasPermissionOnQuestion(context, templateId)) {
-
-        const question = new Question({
-          templateId,
-          sectionId,
-          displayOrder,
-          isDirty,
-          questionTypeId,
-          questionText,
-          requirementText,
-          guidanceText,
-          sampleText,
-          useSampleTextAsDefault,
-          required
-        });
-
-        // create the new question
-        const newQuestion = await question.create(context);
-
-        // If there are errors than throw a Bad User Input error
-        if (newQuestion.errors) {
-          const errorMessages = newQuestion.errors.join(', ');
-          throw BadUserInputError(errorMessages);
-        } else {
-          const questionId = newQuestion.id;
-
-          // Add all the associated question options to the questionOptions table
-          if (questionOptions && questionOptions.length > 0) {
-            await Promise.all(
-              questionOptions.map(async (option) => {
-                const questionOption = new QuestionOption({
-                  questionId: newQuestion.id,
-                  text: option.text,
-                  orderNumber: option.orderNumber,
-                  isDefault: option.isDefault
-                });
->>>>>>> b58217ac
 
           // create the new question
           const newQuestion = await question.create(context);
@@ -183,7 +145,6 @@
           throw NotFoundError('Question not found');
         }
 
-<<<<<<< HEAD
         // Check that user has permission to update this question
         if (isAdmin(context.token) && await hasPermissionOnSection(context, questionData.templateId)) {
           const question = new Question({
@@ -197,60 +158,13 @@
             requirementText: requirementText,
             guidanceText: guidanceText,
             sampleText: sampleText,
+            useSampleTextAsDefault: useSampleTextAsDefault,
             required: required,
             isDirty: questionData.isDirty
           });
 
           const updatedQuestion = await question.update(context);
           const associationErrors = [];
-=======
-      // Check that user has permission to update this question
-      if (await hasPermissionOnQuestion(context, questionData.templateId)) {
-        const question = new Question({
-          id: questionId,
-          sectionId: questionData.sectionId,
-          templateId: questionData.templateId,
-          createdById: questionData.createdById,
-          displayOrder: displayOrder,
-          questionTypeId: questionTypeId || questionData.questionTypeId,
-          questionText: questionText,
-          requirementText: requirementText,
-          guidanceText: guidanceText,
-          sampleText: sampleText,
-          useSampleTextAsDefault: useSampleTextAsDefault,
-          required: required,
-          isDirty: questionData.isDirty
-        });
-
-        const updatedQuestion = await question.update(context);
-
-        // If there are errors than throw a Bad User Input error
-        if (updatedQuestion.errors) {
-          const errorMessages = updatedQuestion.errors.join(', ');
-          throw BadUserInputError(errorMessages);
-        } else {
-
-          // Get existing questionOptions
-          const existingQuestionOptions = await QuestionOption.findByQuestionId('question resolver', context, questionId);
-
-          // Create a Map of existing options for quick lookup by ID or unique identifier
-          const existingOptionsMap = new Map(
-            existingQuestionOptions.map(option => [option.id, option])
-          );
-
-
-          // Get list of options that need to be removed
-          const optionsToRemove = await getQuestionOptionsToRemove(questionOptions as QuestionOption[], context, questionId);
-
-          // Remove question options that are no longer in the updated questionOptions array
-          if (optionsToRemove.length > 0) {
-            await Promise.all(
-              optionsToRemove.map(async (option) => {
-                const questionOption = new QuestionOption({
-                  questionId: option.questionId,
-                  id: option.id
-                });
->>>>>>> b58217ac
 
           // If there are errors than throw a Bad User Input error
           if (updatedQuestion && !updatedQuestion.hasErrors()) {
