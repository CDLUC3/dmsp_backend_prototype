import { Resolvers } from "../types";
import { MyContext } from "../context";
import { Question } from "../models/Question";
import { Section } from "../models/Section";
import { hasPermissionOnQuestion } from "../services/questionService";
<<<<<<< HEAD
import { ForbiddenError, NotFoundError, BadUserInputError } from "../utils/graphQLErrors";
=======
import { ForbiddenError, NotFoundError, BadUserInput } from "../utils/graphQLErrors";
import { QuestionCondition } from "../models/QuestionCondition";
>>>>>>> 8ac2d08d


export const resolvers: Resolvers = {
  Query: {
    questions: async (_, { sectionId }, context: MyContext): Promise<Question[]> => {
      const section = await Section.findById('questions resolver', context, sectionId);
      if (await hasPermissionOnQuestion(context, section.templateId)) {
        return await Question.findBySectionId('questions resolver', context, sectionId);
      }
      throw ForbiddenError();
    },
    question: async (_, { questionId }, context: MyContext): Promise<Question> => {

      // Find question with questionId
      const question = await Question.findById('section resolver', context, questionId);

      if (await hasPermissionOnQuestion(context, question.templateId)) {
        return question;
      }
      throw ForbiddenError();
    }
  },
  Mutation: {
    addQuestion: async (_, { input: {
      templateId,
      sectionId,
      displayOrder,
      isDirty,
      questionTypeId,
      questionText,
      requirementText,
      guidanceText,
      sampleText,
      required } }, context: MyContext): Promise<Question> => {

      if (await hasPermissionOnQuestion(context, templateId)) {

        const question = new Question({
          templateId,
          sectionId,
          displayOrder,
          isDirty,
          questionTypeId,
          questionText,
          requirementText,
          guidanceText,
          sampleText,
          required
        });

        // create the new question
        const newQuestion = await question.create(context, questionText, sectionId, templateId,);

        // If there are errors than throw a Bad User Input error
        if (newQuestion.errors) {
          const errorMessages = newQuestion.errors.join(', ');
          throw BadUserInputError(errorMessages);
        } else {
          const questionId = newQuestion.id;

          // Return newly created question
          return await Question.findById('addQuestion resolver', context, questionId);
        }
      }
      throw ForbiddenError();
    },
    updateQuestion: async (_, { input: {
      questionId,
      displayOrder,
      questionText,
      requirementText,
      guidanceText,
      sampleText,
      required } }, context: MyContext): Promise<Question> => {

      // Get Question based on provided questionId
      const questionData = await Question.findById('updateQuestion resolver', context, questionId);

      // Throw Not Found error if Question is not found
      if (!questionData) {
        throw NotFoundError('Question not found')
      }

      // Check that user has permission to update this question
      if (await hasPermissionOnQuestion(context, questionData.templateId)) {
        const question = new Question({
          id: questionId,
          sectionId: questionData.sectionId,
          templateId: questionData.templateId,
          createdById: questionData.createdById,
          displayOrder: displayOrder,
          questionTypeId: questionData.questionTypeId,
          questionText: questionText,
          requirementText: requirementText,
          guidanceText: guidanceText,
          sampleText: sampleText,
          required: required,
          isDirty: questionData.isDirty
        });

        const updatedQuestion = await question.update(context);

        // If there are errors than throw a Bad User Input error
        if (updatedQuestion.errors) {
          const errorMessages = updatedQuestion.errors.join(', ');
          throw BadUserInputError(errorMessages);
        } else {
          // Return newly updated question
          return await Question.findById('updateQuestion resolver', context, updatedQuestion.id);
        }
      }
      throw ForbiddenError();
    },
    removeQuestion: async (_, { questionId }, context: MyContext): Promise<Question> => {
      // Retrieve existing Question
      const questionData = await Question.findById('removeQuestion resolver', context, questionId);

      // Throw Not Found error if Question is not found
      if (!questionData) {
        throw NotFoundError('Question not found')
      }

      if (await hasPermissionOnQuestion(context, questionData.templateId)) {
        //Need to create a new instance of Question so that it recognizes the 'delete' function of that instance
        const question = new Question({
          ...questionData,
          id: questionId
        });

        return await question.delete(context);
      }
      throw ForbiddenError();
    },
    updateQuestionOptions: async (_, { questionId, required }, context: MyContext): Promise<Question> => {

      // Get Question based on provided questionId
      const questionData = await Question.findById('updateQuestionOptions resolver', context, questionId);

      // Throw Not Found error if Question is not found
      if (!questionData) {
        throw NotFoundError('Question not found')
      }

      // Check that user has permission to update this question
      if (await hasPermissionOnQuestion(context, questionData.templateId)) {
        const question = new Question({
          id: questionId,
          sectionId: questionData.sectionId,
          templateId: questionData.templateId,
          createdById: questionData.createdById,
          displayOrder: questionData.displayOrder,
          questionTypeId: questionData.questionTypeId,
          questionText: questionData.questionText,
          requirementText: questionData.requirementText,
          guidanceText: questionData.guidanceText,
          sampleText: questionData.sampleText,
          required: required,
          isDirty: questionData.isDirty
        });

        const updatedQuestionOptions = await question.update(context);

        // If there are errors than throw a Bad User Input error
        if (updatedQuestionOptions.errors) {
          const errorMessages = updatedQuestionOptions.errors.join(', ');
          throw BadUserInputError(errorMessages);
        } else {
          // Return newly updated question
          return await Question.findById('updateQuestionOptions resolver', context, updatedQuestionOptions.id);
        }
      }
      throw ForbiddenError();
    },
  },

  Question: {
    questionConditions: async (parent: Question, _, context: MyContext): Promise<QuestionCondition[]> => {
      return await QuestionCondition.findByQuestionId(
        'Chained Question.questionConditions',
        context,
        parent.id
      );
    },
  }
};<|MERGE_RESOLUTION|>--- conflicted
+++ resolved
@@ -3,12 +3,8 @@
 import { Question } from "../models/Question";
 import { Section } from "../models/Section";
 import { hasPermissionOnQuestion } from "../services/questionService";
-<<<<<<< HEAD
-import { ForbiddenError, NotFoundError, BadUserInputError } from "../utils/graphQLErrors";
-=======
-import { ForbiddenError, NotFoundError, BadUserInput } from "../utils/graphQLErrors";
+import { BadUserInputError, ForbiddenError, NotFoundError } from "../utils/graphQLErrors";
 import { QuestionCondition } from "../models/QuestionCondition";
->>>>>>> 8ac2d08d
 
 
 export const resolvers: Resolvers = {
