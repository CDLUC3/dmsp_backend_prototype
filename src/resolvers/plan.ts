<<<<<<< HEAD
import {GraphQLError} from "graphql";
import {MyContext} from "../context";
import {
  Plan,
  PlanSearchResult,
  PlanSectionProgress,
  PlanStatus,
  PlanVisibility
} from "../models/Plan";
import {formatLogMessage} from "../logger";
import {
  AuthenticationError,
  ForbiddenError,
  InternalServerError,
  NotFoundError
} from "../utils/graphQLErrors";
import {Project} from "../models/Project";
import {isAuthorized} from "../services/authService";
import {hasPermissionOnProject} from "../services/projectService";
import {PlanMember} from "../models/Member";
import {PlanFunding} from "../models/Funding";
import {Resolvers} from "../types";
import {VersionedTemplate} from "../models/VersionedTemplate";
import {Answer} from "../models/Answer";
import {ProjectCollaboratorAccessLevel} from "../models/Collaborator";
import {formatISO9075} from "date-fns";
=======
import { GraphQLError } from "graphql";
import { MyContext } from "../context";
import { Plan, PlanSearchResult, PlanSectionProgress, PlanStatus, PlanVisibility } from "../models/Plan";
import { prepareObjectForLogs } from "../logger";
import { AuthenticationError, ForbiddenError, InternalServerError, NotFoundError } from "../utils/graphQLErrors";
import { Project } from "../models/Project";
import { isAuthorized } from "../services/authService";
import { hasPermissionOnProject } from "../services/projectService";
import { PlanMember } from "../models/Member";
import { PlanFunding } from "../models/Funding";
import { Resolvers } from "../types";
import { VersionedTemplate } from "../models/VersionedTemplate";
import { Answer } from "../models/Answer";
import { ProjectCollaboratorAccessLevel } from "../models/Collaborator";
>>>>>>> a347c38f

export const resolvers: Resolvers = {
  Query: {
    // return all of the projects that the current user owns or is a collaborator on
    plans: async (_, { projectId }, context: MyContext): Promise<PlanSearchResult[]> => {
      const reference = 'plans resolver';
      try {
        if (isAuthorized(context.token)) {
          const project = await Project.findById(reference, context, projectId);

          if (!project) {
            throw NotFoundError(`Project with ID ${projectId} not found`);
          }
          if (await hasPermissionOnProject(context, project, ProjectCollaboratorAccessLevel.COMMENT)) {
            return await PlanSearchResult.findByProjectId(reference, context, projectId);
          }
        }
        throw context?.token ? ForbiddenError() : AuthenticationError();
      } catch (err) {
        if (err instanceof GraphQLError) throw err;

        context.logger.error(prepareObjectForLogs(err), `Failure in ${reference}`);
        throw InternalServerError();
      }
    },

    // Find the plan by its id
    plan: async (_, { planId }, context: MyContext): Promise<Plan> => {
      const reference = 'plan resolver';
      try {
        const plan = await Plan.findById(reference, context, planId);
        if (!plan) {
          throw NotFoundError(`Plan with ID ${planId} not found`);
        }

        const project = await Project.findById(reference, context, plan.projectId);
        if (project && await hasPermissionOnProject(context, project, ProjectCollaboratorAccessLevel.COMMENT)) {
          return plan;
        }
        throw context?.token ? ForbiddenError() : AuthenticationError();
      } catch (err) {
        if (err instanceof GraphQLError) throw err;

        context.logger.error(prepareObjectForLogs(err), `Failure in ${reference}`);
        throw InternalServerError();
      }
    },
  },

  Mutation: {
    // Create a new plan
    addPlan: async (_, { projectId, versionedTemplateId }, context: MyContext): Promise<Plan> => {
      const reference = 'add plan resolver';
      try {
        if (isAuthorized(context.token)) {
          const project = await Project.findById(reference, context, projectId);
          const versionedTemplate = await VersionedTemplate.findById(reference, context, versionedTemplateId);

          if (!project) {
            throw NotFoundError(`Project with ID ${projectId} not found`);
          }
          if (!versionedTemplate) {
            throw NotFoundError(`Template with ID ${versionedTemplateId} not found`);
          }

          if (await hasPermissionOnProject(context, project, ProjectCollaboratorAccessLevel.EDIT)) {
            const plan = new Plan({ projectId, versionedTemplateId });
            return await plan.create(context);
          }
        }
        throw context?.token ? ForbiddenError() : AuthenticationError();
      } catch (err) {
        if (err instanceof GraphQLError) throw err;

        context.logger.error(prepareObjectForLogs(err), `Failure in ${reference}`);
        throw InternalServerError();
      }
    },

    // Delete a plan
    archivePlan: async (_, { planId }, context: MyContext): Promise<Plan> => {
      const reference = 'archive plan resolver';
      try {
        if (isAuthorized(context.token)) {
          const plan = await Plan.findById(reference, context, planId);
          if (!plan) {
            throw NotFoundError(`Plan with id ${planId} not found`);
          }

          const project = await Project.findById(reference, context, plan.projectId);
          if (plan.isPublished()) {
            plan.addError('general', 'Plan is already published and cannot be archived');
          }

          if (await hasPermissionOnProject(context, project, ProjectCollaboratorAccessLevel.OWN)) {
            if (!plan.hasErrors()) {
              return await plan.delete(context);
            } else {
              return plan;
            }
          }
        }
        throw context?.token ? ForbiddenError() : AuthenticationError();
      } catch (err) {
        if (err instanceof GraphQLError) throw err;

        context.logger.error(prepareObjectForLogs(err), `Failure in ${reference}`);
        throw InternalServerError();
      }
    },

    // Upload a PDF version of a plan
    uploadPlan: async (_, { projectId, fileName, fileContent }, context: MyContext): Promise<Plan> => {
      const reference = 'upload plan resolver';
      try {
        if (isAuthorized(context.token)) {
          const project = await Project.findById(reference, context, projectId);
          if (!project) {
            throw NotFoundError(`Project with ID ${projectId} not found`);
          }
          if (await hasPermissionOnProject(context, project, ProjectCollaboratorAccessLevel.EDIT)) {
            const plan = new Plan({ projectId, fileName, fileContent });

            // TODO: Figure out what would be passed in from the client and how we'd get the actual
            //       file content and push it into an S3 bucket
            plan.addError('general', 'Uploads have not yet been implemented');
            return plan;
          }
        }
        throw context?.token ? ForbiddenError() : AuthenticationError();
      } catch (err) {
        if (err instanceof GraphQLError) throw err;

        context.logger.error(prepareObjectForLogs(err), `Failure in ${reference}`);
        throw InternalServerError();
      }
    },

    // Publish/register the plan with the DOI registrar (e.g. EZID/DataCite)
    publishPlan: async (_, { planId, visibility = PlanVisibility.PRIVATE }, context: MyContext): Promise<Plan> => {
      const reference = 'publish plan resolver';
      try {
        if (isAuthorized(context.token)) {
          const plan = await Plan.findById(reference, context, planId);
          if (!plan) {
            throw NotFoundError(`Plan with id ${planId} not found`);
          }

          if (plan.isPublished()) {
            plan.addError('general', 'Plan is already published');
          }

          const project = await Project.findById(reference, context, plan.projectId);
          if (await hasPermissionOnProject(context, project, ProjectCollaboratorAccessLevel.OWN)) {
            if (!plan.hasErrors()) {
              if (project.isTestProject) {
                plan.addError('general', 'Test projects cannot be published');
              }

              if (!plan.hasErrors()) {
                plan.visibility = visibility as PlanVisibility;
                return await plan.publish(context);
              }
            }
            return plan;
          }
        }
        throw context?.token ? ForbiddenError() : AuthenticationError();
      } catch (err) {
        if (err instanceof GraphQLError) throw err;

        context.logger.error(prepareObjectForLogs(err), `Failure in ${reference}`);
        throw InternalServerError();
      }
    },

    updatePlanStatus: async (_, { planId, status }, context: MyContext): Promise<Plan> => {
      const reference = 'update plan status resolver';
      try {
        if (isAuthorized(context.token)) {
          const plan = await Plan.findById(reference, context, planId);
          if (!plan) {
            throw NotFoundError(`Plan with id ${planId} not found`);
          }
          const project = await Project.findById(reference, context, plan.projectId);
          if (await hasPermissionOnProject(context, project, ProjectCollaboratorAccessLevel.OWN)) {
            plan.status = status as PlanStatus;
            return await plan.update(context);
          }
        }
        throw context?.token ? ForbiddenError() : AuthenticationError();
      } catch (err) {
        if (err instanceof GraphQLError) throw err;

        context.logger.error(prepareObjectForLogs(err), `Failure in ${reference}`);
        throw InternalServerError();
      }
    },
  },

  Plan: {
    // The project the plan is associated with
    project: async (parent: Plan, _, context: MyContext): Promise<Project> => {
      if (parent?.projectId) {
        return await Project.findById('project resolver', context, parent.projectId);
      }
      return null;
    },
    // The template the plan is based on
    versionedTemplate: async (parent: Plan, _, context: MyContext): Promise<VersionedTemplate> => {
      if (parent?.versionedTemplateId) {
        return await VersionedTemplate.findById('versioned template resolver', context, parent.versionedTemplateId);
      }
      return null;
    },
    // The members to the plan
    members: async (parent: Plan, _, context: MyContext): Promise<PlanMember[]> => {
      if (parent?.id) {
        return await PlanMember.findByPlanId('plan members resolver', context, parent.id);
      }
      return [];
    },
    // The funding sources for the plan
    fundings: async (parent: Plan, _, context: MyContext): Promise<PlanFunding[]> => {
      if (parent?.id) {
        return await PlanFunding.findByPlanId('plan fundings resolver', context, parent.id);
      }
      return [];
    },
    answers: async (parent: Plan, _, context: MyContext): Promise<Answer[]> => {
      if (parent?.id) {
        return await Answer.findByPlanId('plan answers resolver', context, parent.id);
      }
      return [];
    },
    sections: async (parent: Plan, _, context: MyContext): Promise<PlanSectionProgress[]> => {
      if (parent?.id) {
        return await PlanSectionProgress.findByPlanId('plan sections resolver', context, parent.id);
      }
      return [];
    },
    registered: (parent: Plan) => {
      return formatISO9075(new Date(parent.registered));
    },
    created: (parent: Plan) => {
      return formatISO9075(new Date(parent.created));
    },
    modified: (parent: Plan) => {
      return formatISO9075(new Date(parent.modified));
    }
  },

  PlanSearchResult: {
    sections: async (parent: PlanSearchResult, _, context: MyContext): Promise<PlanSectionProgress[]> => {
      if (parent?.id) {
        return await PlanSectionProgress.findByPlanId('plan sections resolver', context, parent.id);
      }
      return [];
    }
  },
}<|MERGE_RESOLUTION|>--- conflicted
+++ resolved
@@ -1,6 +1,5 @@
-<<<<<<< HEAD
-import {GraphQLError} from "graphql";
-import {MyContext} from "../context";
+import { GraphQLError } from "graphql";
+import { MyContext } from "../context";
 import {
   Plan,
   PlanSearchResult,
@@ -8,29 +7,13 @@
   PlanStatus,
   PlanVisibility
 } from "../models/Plan";
-import {formatLogMessage} from "../logger";
+import { prepareObjectForLogs } from "../logger";
 import {
   AuthenticationError,
   ForbiddenError,
   InternalServerError,
   NotFoundError
 } from "../utils/graphQLErrors";
-import {Project} from "../models/Project";
-import {isAuthorized} from "../services/authService";
-import {hasPermissionOnProject} from "../services/projectService";
-import {PlanMember} from "../models/Member";
-import {PlanFunding} from "../models/Funding";
-import {Resolvers} from "../types";
-import {VersionedTemplate} from "../models/VersionedTemplate";
-import {Answer} from "../models/Answer";
-import {ProjectCollaboratorAccessLevel} from "../models/Collaborator";
-import {formatISO9075} from "date-fns";
-=======
-import { GraphQLError } from "graphql";
-import { MyContext } from "../context";
-import { Plan, PlanSearchResult, PlanSectionProgress, PlanStatus, PlanVisibility } from "../models/Plan";
-import { prepareObjectForLogs } from "../logger";
-import { AuthenticationError, ForbiddenError, InternalServerError, NotFoundError } from "../utils/graphQLErrors";
 import { Project } from "../models/Project";
 import { isAuthorized } from "../services/authService";
 import { hasPermissionOnProject } from "../services/projectService";
@@ -40,7 +23,7 @@
 import { VersionedTemplate } from "../models/VersionedTemplate";
 import { Answer } from "../models/Answer";
 import { ProjectCollaboratorAccessLevel } from "../models/Collaborator";
->>>>>>> a347c38f
+import { formatISO9075 } from "date-fns";
 
 export const resolvers: Resolvers = {
   Query: {
