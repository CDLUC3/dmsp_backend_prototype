--- conflicted
+++ resolved
@@ -1,17 +1,6 @@
 import { ApolloServer } from "@apollo/server";
 import casual from "casual";
-<<<<<<< HEAD
 import { buildContext, MyContext } from "../../context";
-import { logger } from "../../__mocks__/logger";
-=======
-import assert from "assert";
-import { buildContext, mockToken } from "../../__mocks__/context";
-import { logger } from "../../logger";
-import { JWTAccessToken } from "../../services/tokenService";
-
-import { TemplateCollaborator } from "../../models/Collaborator";
-import { clearTemplateCollaboratorsStore, initTemplateCollaboratorsStore, mockDeleteTemplateCollaborators, mockFindTemplateCollaboratorById, mockFindTemplateCollaboratorByTemplateId, mockFindTemplateCollaboratorByTemplateIdAndEmail, mockFindTemplateCollaboratorsByEmail, mockFindTemplateCollaboratorsByInviterId, mockInsertTemplateCollaborators, mockUpdateTemplateCollaborators } from "../../models/__mocks__/Collaborator";
->>>>>>> a347c38f
 import { User, UserRole } from "../../models/User";
 import { Project } from "../../models/Project";
 import {
@@ -53,6 +42,10 @@
 // eslint-disable-next-line @typescript-eslint/no-unused-vars
 import { sendProjectCollaborationEmail, sendTemplateCollaborationEmail } from "../../services/emailService";
 
+// Mock and then import the logger (this has jest pick up and use src/__mocks__/logger.ts)
+jest.mock('../../logger');
+import { logger as mockLogger } from '../../logger';
+
 jest.mock("../../datasources/dmphubAPI");
 jest.mock("../../services/emailService");
 
@@ -83,7 +76,7 @@
   }
 
   // Build out the Apollo context
-  context = buildContext(logger, null, null, mysqlInstance, null);
+  context = buildContext(mockLogger, null, null, mysqlInstance, null);
 
   // Get a random affiliation because a User needs one
   affiliation = await randomAffiliation(context);
@@ -339,6 +332,7 @@
     await testAddQueryRemoveAccess(context, 'researcher, random', true, true);
 
     await cleanUpAddedTemplateCollaborator(context, collab.id);
+    await cleanUpAddedUser(context, admin.id);
 
     // Emailer should have been called for existingCollaborator, this collaborator and one we added
     expect(emailer).toHaveBeenCalledTimes(3);
@@ -691,6 +685,8 @@
 
     // Generating the existingCollaborator caused the emailer to fire once
     expect(emailer).toHaveBeenCalledTimes(1);
+
+    await cleanUpAddedUser(context, researcher.id);
   });
 
   it('Research with comment level access flow', async () => {
@@ -713,6 +709,7 @@
     expect(emailer).toHaveBeenCalledTimes(2);
 
     await cleanUpAddedProjectCollaborator(context, collab.id);
+    await cleanUpAddedUser(context, researcher.id);
   });
 
   it('Research with edit level access flow', async () => {
@@ -735,6 +732,7 @@
     expect(emailer).toHaveBeenCalledTimes(3);
 
     await cleanUpAddedProjectCollaborator(context, collab.id);
+    await cleanUpAddedUser(context, researcher.id);
   });
 
   it('Research with owner level access flow', async () => {
@@ -757,6 +755,7 @@
     expect(emailer).toHaveBeenCalledTimes(3);
 
     await cleanUpAddedProjectCollaborator(context, collab.id);
+    await cleanUpAddedUser(context, researcher.id);
   });
 
   it('returns the collaborator with errors if it is a duplicate', async () => {
