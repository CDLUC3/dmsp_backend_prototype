import casual from "casual";
import {ApolloServer} from "@apollo/server";
import assert from "assert";
<<<<<<< HEAD
import {buildContext, MyContext} from "../../context";
import {logger} from "../../__mocks__/logger";
import {JWTAccessToken} from "../../services/tokenService";
import {User, UserRole} from "../../models/User";
=======
import { buildContext } from "../../context";
import { logger } from "../../logger";
import { JWTAccessToken } from "../../services/tokenService";
import { User, UserRole } from "../../models/User";
import { MyContext } from "../../context";
>>>>>>> a347c38f
import {
  Affiliation,
  AffiliationProvenance,
  AffiliationSearch,
  AffiliationType,
  DEFAULT_DMPTOOL_AFFILIATION_URL,
} from "../../models/Affiliation";
import {
  cleanUpAddedAffiliation,
  mockAffiliation,
  persistAffiliation,
  randomAffiliation
} from "../../models/__mocks__/Affiliation";
import {
  executeQuery,
  initErrorMessage,
  initTestServer,
  mockToken
} from "./resolverTestHelper";
import { cleanUpAddedUser, mockUser, persistUser } from "../../models/__mocks__/User";
import {MySQLConnection} from "../../datasources/mysql";
import {getRandomEnumValue} from "../../__tests__/helpers";
import {formatISO9075} from "date-fns";

jest.mock("../../datasources/dmphubAPI");

let mysqlInstance: MySQLConnection;
let testServer: ApolloServer;
let context: MyContext;
let researcher: User;
let researcherToken: JWTAccessToken;
let affiliations: Affiliation[];

let query: string;

beforeEach(async () => {
  jest.clearAllMocks();

  try {
    // Initialize the mysql connection pool
    mysqlInstance = new MySQLConnection();
    // Ensure the pool has finished initializing
    await mysqlInstance.initPromise;

    // Initialize the Apollo server
    testServer = initTestServer();
    await testServer.start();
  } catch (err) {
    console.error(initErrorMessage, err);
    process.exit(1);
  }

  // Build out the Apollo context
  context = buildContext(logger, null, null, mysqlInstance, null);

  // Get a random affiliation because a User needs one
  const initialAffiliation = await randomAffiliation(context);

  // Generate a researcher and a token
  const user = mockUser({
    affiliationId: initialAffiliation.uri,
    role: UserRole.RESEARCHER
  });
  researcher = await persistUser(context, user);
  researcherToken = mockToken(researcher);

  // Attach the researcher token to the Apollo context
  context.token = researcherToken;
});

afterEach(async () => {
  try {
    // Delete all the DB records that were persisted during the tests
    await cleanUpAddedUser(context, researcher.id);

    // Close the mysql connection pool
    await mysqlInstance.close();

    // Shutdown the test server
    await testServer.stop();
  } catch (err) {
    console.error('Error cleaning up after tests', err);
    process.exit(1);
  }
});

describe('affiliationTypes query', () => {
  beforeEach(async () => {
    // Persist some test Affiliations
    affiliations = [];
    for (let i = 0; i < 3; i++) {
      const affiliation = mockAffiliation({});
      const persistedAffiliation = await persistAffiliation(context, affiliation);
      affiliations.push(persistedAffiliation);
    }

    query = `
      query AffiliationTypes {
        affiliationTypes
      }
    `;
  });

  afterEach(async () => {
    for (const affiliation of affiliations) {
      await cleanUpAddedAffiliation(context, affiliation.id);
    }
  });

  it('returns the expected affiliation types', async () => {
    const resp = await executeQuery(testServer, context, query, {});

    assert(resp.body.kind === 'single');
    expect(resp.body.singleResult.errors).toBeUndefined();
    expect(resp.body.singleResult.data?.affiliationTypes).toBeDefined();
    expect(resp.body.singleResult.data?.affiliationTypes.length).toBeGreaterThan(0);
    expect(resp.body.singleResult.data?.affiliationTypes).toContain(AffiliationType.EDUCATION);
  });
});


describe('affiliationById query', () => {
  beforeEach(async () => {
    // Persist some test Affiliations
    affiliations = [];
    for (let i = 0; i < 3; i++) {
      const affiliation = mockAffiliation({});
      const persistedAffiliation = await persistAffiliation(context, affiliation);
      affiliations.push(persistedAffiliation);
    }

    query = `
      query AffiliationById($affiliationId: Int!) {
        affiliationById (affiliationId: $affiliationId) {
          id
          createdById
          created
          modifiedById
          modified

          name
          uri
          funder
          types
          displayName
          searchName
          provenance
          homepage
          acronyms
          aliases
          fundrefId
          active

          managed
          logoURI
          logoName
          contactEmail
          contactName
          ssoEntityId
          feedbackEnabled
          feedbackMessage
          feedbackEmails
          apiTarget
        }
      }
    `;
  });

  afterEach(async () => {
    for (const affiliation of affiliations) {
      await cleanUpAddedAffiliation(context, affiliation.id);
    }
  })

  it('returns the affiliation when successful', async () => {
    const variables = { affiliationId: affiliations[1].id };
    const resp = await executeQuery(testServer, context, query, variables);

    assert(resp.body.kind === 'single');
    expect(resp.body.singleResult.errors).toBeUndefined();

    // verify all the properties are returned
    expect(resp.body.singleResult.data?.affiliationById?.id).toEqual(affiliations[1].id);
    expect(resp.body.singleResult.data?.affiliationById?.name).toEqual(affiliations[1].name);
    expect(resp.body.singleResult.data?.affiliationById?.uri).toEqual(affiliations[1].uri);
    expect(resp.body.singleResult.data?.affiliationById?.funder).toEqual(Boolean(affiliations[1].funder));
    expect(resp.body.singleResult.data?.affiliationById?.types).toEqual(affiliations[1].types);
    expect(resp.body.singleResult.data?.affiliationById?.displayName).toEqual(affiliations[1].displayName);
    expect(resp.body.singleResult.data?.affiliationById?.searchName).toEqual(affiliations[1].searchName);
    expect(resp.body.singleResult.data?.affiliationById?.provenance).toEqual(affiliations[1].provenance);
    expect(resp.body.singleResult.data?.affiliationById?.homepage).toEqual(affiliations[1].homepage);
    expect(resp.body.singleResult.data?.affiliationById?.acronyms).toEqual(affiliations[1].acronyms);
    expect(resp.body.singleResult.data?.affiliationById?.aliases).toEqual(affiliations[1].aliases);
    expect(resp.body.singleResult.data?.affiliationById?.fundrefId).toEqual(affiliations[1].fundrefId);
    expect(resp.body.singleResult.data?.affiliationById?.active).toEqual(Boolean(affiliations[1].active));

    expect(resp.body.singleResult.data?.affiliationById?.managed).toEqual(Boolean(affiliations[1].managed));
    expect(resp.body.singleResult.data?.affiliationById?.logoURI).toEqual(affiliations[1].logoURI);
    expect(resp.body.singleResult.data?.affiliationById?.logoName).toEqual(affiliations[1].logoName);
    expect(resp.body.singleResult.data?.affiliationById?.contactEmail).toEqual(affiliations[1].contactEmail);
    expect(resp.body.singleResult.data?.affiliationById?.contactName).toEqual(affiliations[1].contactName);
    expect(resp.body.singleResult.data?.affiliationById?.ssoEntityId).toEqual(affiliations[1].ssoEntityId);
    expect(resp.body.singleResult.data?.affiliationById?.feedbackEnabled).toEqual(Boolean(affiliations[1].feedbackEnabled));
    expect(resp.body.singleResult.data?.affiliationById?.feedbackMessage).toEqual(affiliations[1].feedbackMessage);
    expect(resp.body.singleResult.data?.affiliationById?.feedbackEmails).toEqual(affiliations[1].feedbackEmails);
    expect(resp.body.singleResult.data?.affiliationById?.apiTarget).toEqual(affiliations[1].apiTarget);
  });

  it('returns null when no matching record is found', async () => {
    // Use an id that will not match any records
    const variables = { affiliationId: 99999 };
    const resp = await executeQuery(testServer, context, query, variables);

    assert(resp.body.kind === 'single');
    expect(resp.body.singleResult.errors).toBeUndefined();
    expect(resp.body.singleResult.data?.affiliationById).toBeNull();
  });

  it('returns a 500 when a fatal error occurs', async () => {
    const originalFindById = Affiliation.findById;
    jest.spyOn(Affiliation, 'findById').mockImplementation(() => {
      throw new Error('Error!')
    });

    const variables = { affiliationId: casual.integer(1, 9999) };
    const resp = await executeQuery(testServer, context, query, variables);

    assert(resp.body.kind === 'single');
    expect(resp.body.singleResult.errors).toBeDefined();
    expect(resp.body.singleResult.data?.affiliationById).toBeNull();
    expect(resp.body.singleResult.errors[0].extensions.code).toEqual('INTERNAL_SERVER');
    Affiliation.findById = originalFindById;
  });
});

describe('affiliations query', () => {
  beforeEach(async () => {
    // Persist some test Affiliations
    affiliations = [];
    for (let i = 0; i < 3; i++) {
      const affiliation = mockAffiliation({
        name: `Affiliation Query Test ${i}`,
        active: true,
        funder: i === 1
      });
      const persistedAffiliation = await persistAffiliation(context, affiliation);
      affiliations.push(persistedAffiliation);
    }

    query = `
      query Affiliations($name: String!, $funderOnly: Boolean, $paginationOptions: PaginationOptions) {
        affiliations (name: $name, funderOnly: $funderOnly, paginationOptions: $paginationOptions) {
          totalCount
          limit
          nextCursor
          currentOffset
          hasNextPage
          hasPreviousPage
          items {
            id
            uri
            displayName
            funder
            types
            apiTarget
          }
        }
      }
    `;
  });

  afterEach(async () => {
    for (const affiliation of affiliations) {
      await cleanUpAddedAffiliation(context, affiliation.id);
    }
  });

  it('returns the expected affiliations when successful', async () => {
    const variables = { name: affiliations[0].name };
    const resp = await executeQuery(testServer, context, query, variables);

    assert(resp.body.kind === 'single');
    expect(resp.body.singleResult.errors).toBeUndefined();
    expect(resp.body.singleResult.data?.affiliations).toBeDefined();

    // Since we're not returning everything, verify the fields we are returning
    const affiliation = resp.body.singleResult.data?.affiliations.items[0];
    expect(affiliation?.id).toEqual(affiliations[0].id);
    expect(affiliation?.displayName).toEqual(affiliations[0].displayName);
    expect(affiliation?.uri).toEqual(affiliations[0].uri);
    expect(affiliation?.funder).toEqual(Boolean(affiliations[0].funder));
    expect(affiliation?.types).toEqual(affiliations[0].types);
    expect(affiliation?.apiTarget).toEqual(affiliations[0].apiTarget);
  });

  it('obeys the funderOnly flag', async () => {
    const variables = { name: 'affiliation query test', funderOnly: true };
    const resp = await executeQuery(testServer, context, query, variables);

    assert(resp.body.kind === 'single');
    expect(resp.body.singleResult.errors).toBeUndefined();
    expect(resp.body.singleResult.data?.affiliations).toBeDefined();

    // Since we're not returning everything, verify the fields we are returning
    expect(resp.body.singleResult.data?.affiliations.items.length).toBe(1);
    expect(resp.body.singleResult.data?.affiliations.items[0].id).toEqual(affiliations[1].id);
  });

  it('handles cursor pagination successfuly', async () => {
    const variables = { name: 'Affiliation Query Test', paginationOptions: { cursor: null, limit: 2 } };
    const resp = await executeQuery(testServer, context, query, variables);

    assert(resp.body.kind === 'single');
    expect(resp.body.singleResult.errors).toBeUndefined();
    expect(resp.body.singleResult.data?.affiliations).toBeDefined();

    expect(resp.body.singleResult.data?.affiliations.totalCount).toBe(3);
    expect(resp.body.singleResult.data?.affiliations.limit).toBe(2);
    expect(resp.body.singleResult.data?.affiliations.nextCursor).toBeTruthy();
    expect(resp.body.singleResult.data?.affiliations.currentOffset).toBeFalsy();
    expect(resp.body.singleResult.data?.affiliations.hasNextPage).toBeTruthy();
    expect(resp.body.singleResult.data?.affiliations.hasPreviousPage).toBeFalsy();

    const paginatedResults = resp.body.singleResult.data?.affiliations.items ?? [];
    expect(paginatedResults.length).toBe(2);
    expect(paginatedResults[0].id).toEqual(affiliations[0].id);
    expect(paginatedResults[1].id).toEqual(affiliations[1].id);

    // Bump the cursor and query again
    variables.paginationOptions.cursor = resp.body.singleResult.data?.affiliations.nextCursor;
    const resp2 = await executeQuery(testServer, context, query, variables);

    assert(resp2.body.kind === 'single');
    expect(resp2.body.singleResult.errors).toBeUndefined();
    expect(resp2.body.singleResult.data?.affiliations).toBeDefined();

    expect(resp2.body.singleResult.data?.affiliations.totalCount).toBe(3);
    expect(resp2.body.singleResult.data?.affiliations.limit).toBe(2);
    expect(resp2.body.singleResult.data?.affiliations.nextCursor).toBeFalsy();
    expect(resp2.body.singleResult.data?.affiliations.currentOffset).toBeFalsy();
    expect(resp2.body.singleResult.data?.affiliations.hasNextPage).toBeFalsy();
    expect(resp2.body.singleResult.data?.affiliations.hasPreviousPage).toBeFalsy();

    expect(resp2.body.singleResult.data?.affiliations.items.length).toBe(1);
    expect(resp2.body.singleResult.data?.affiliations.items[0].id).toEqual(affiliations[2].id);
  });

  it('handles offset pagination successfuly', async () => {
    const variables = {
      name: 'Affiliation Query Test',
      paginationOptions: { offset: 0, limit: 2, type: 'OFFSET' }
    };
    const resp = await executeQuery(testServer, context, query, variables);

    assert(resp.body.kind === 'single');
    expect(resp.body.singleResult.errors).toBeUndefined();
    expect(resp.body.singleResult.data?.affiliations).toBeDefined();
    expect(resp.body.singleResult.data?.affiliations.totalCount).toBe(3);
    expect(resp.body.singleResult.data?.affiliations.limit).toBe(2);
    expect(resp.body.singleResult.data?.affiliations.nextCursor).toBeFalsy();
    expect(resp.body.singleResult.data?.affiliations.currentOffset).toBe(0);
    expect(resp.body.singleResult.data?.affiliations.hasNextPage).toBeTruthy();
    expect(resp.body.singleResult.data?.affiliations.hasPreviousPage).toBeFalsy();

    const paginatedResults = resp.body.singleResult.data?.affiliations.items ?? [];
    expect(paginatedResults.length).toBe(2);
    expect(paginatedResults[0].id).toEqual(affiliations[0].id);
    expect(paginatedResults[1].id).toEqual(affiliations[1].id);

    // Bump the cursor and query again
    variables.paginationOptions.offset = resp.body.singleResult.data?.affiliations.currentOffset + 2;
    const resp2 = await executeQuery(testServer, context, query, variables);

    assert(resp2.body.kind === 'single');
    expect(resp2.body.singleResult.errors).toBeUndefined();
    expect(resp2.body.singleResult.data?.affiliations).toBeDefined();

    expect(resp2.body.singleResult.data?.affiliations.totalCount).toBe(3);
    expect(resp2.body.singleResult.data?.affiliations.limit).toBe(2);
    expect(resp2.body.singleResult.data?.affiliations.nextCursor).toBeFalsy();
    expect(resp2.body.singleResult.data?.affiliations.currentOffset).toBe(2);
    expect(resp2.body.singleResult.data?.affiliations.hasNextPage).toBeFalsy();
    expect(resp2.body.singleResult.data?.affiliations.hasPreviousPage).toBeTruthy();

    expect(resp2.body.singleResult.data?.affiliations.items.length).toBe(1);
    expect(resp2.body.singleResult.data?.affiliations.items[0].id).toEqual(affiliations[2].id);
  });

  it('returns an empty array when no matches are found', async () => {
    // Use a series of number since it will never match one of the names
    const variables = { name: '1234567890' };
    const resp = await executeQuery(testServer, context, query, variables);

    assert(resp.body.kind === 'single');
    expect(resp.body.singleResult.errors).toBeUndefined();
    expect(resp.body.singleResult.data?.affiliations).toBeDefined();
    expect(resp.body.singleResult.data.affiliations[0]).toEqual(undefined);
  });

  it('returns a 500 when a fatal error occurs', async () => {
    const originalSearch = AffiliationSearch.search;
    jest.spyOn(AffiliationSearch, 'search').mockImplementation(() => {
      throw new Error('Error!')
    });

    const variables = { name: casual.company_name };
    const resp = await executeQuery(testServer, context, query, variables);

    assert(resp.body.kind === 'single');
    expect(resp.body.singleResult.errors).toBeDefined();
    expect(resp.body.singleResult.data).toBeDefined();
    expect(resp.body.singleResult.data.affiliations).toBeNull();
    expect(resp.body.singleResult.errors[0].extensions.code).toEqual('INTERNAL_SERVER');
    AffiliationSearch.search = originalSearch;
  });
});

describe('affiliationByURI query', () => {
  beforeEach(async () => {
    // Persist a test Affiliation
    affiliations = [];
    const persistedAffiliation = await persistAffiliation(context,  mockAffiliation({}));
    affiliations.push(persistedAffiliation);

    query = `
      query affiliationByURI($uri: String!) {
        affiliationByURI (uri: $uri) {
          id
          name
          uri
        }
      }
    `;
  });

  afterEach(async () => {
    for (const affiliation of affiliations) {
      await cleanUpAddedAffiliation(context, affiliation.id);
    }
  });

  it('returns the affiliation when successful', async () => {
    const variables = { uri: affiliations[0].uri };
    const resp = await executeQuery(testServer, context, query, variables);

    assert(resp.body.kind === 'single');
    expect(resp.body.singleResult.errors).toBeUndefined();

    // Since we're not returning everything, verify the fields we are returning
    expect(resp.body.singleResult.data?.affiliationByURI?.id).toEqual(affiliations[0].id);
    expect(resp.body.singleResult.data?.affiliationByURI?.name).toEqual(affiliations[0].name);
    expect(resp.body.singleResult.data?.affiliationByURI?.uri).toEqual(affiliations[0].uri);
  });

  it('returns null when no matching record is found', async () => {
    // Use a word since it will never match one of the URLs
    const variables = { uri: casual.word };
    const resp = await executeQuery(testServer, context, query, variables);

    assert(resp.body.kind === 'single');
    expect(resp.body.singleResult.errors).toBeUndefined();
    expect(resp.body.singleResult.data?.affiliationByURI).toBeNull();
  });

  it('returns a 500 when a fatal error occurs', async () => {
    const originalfindURI = Affiliation.findByURI;
    jest.spyOn(Affiliation, 'findByURI').mockImplementation(() => {
      throw new Error('Error!')
    });

    const variables = { uri: casual.url };
    const resp = await executeQuery(testServer, context, query, variables);

    assert(resp.body.kind === 'single');
    expect(resp.body.singleResult.errors).toBeDefined();
    expect(resp.body.singleResult.data?.affiliationByURI).toBeNull();
    expect(resp.body.singleResult.errors[0].extensions.code).toEqual('INTERNAL_SERVER');
    Affiliation.findByURI = originalfindURI;
  });
});

describe('addAffiliation mutation', () => {
  beforeEach(async () => {
    // Persist a test Affiliation
    affiliations = [];
    const persistedAffiliation = await persistAffiliation(context,  mockAffiliation({}));
    affiliations.push(persistedAffiliation);

    query = `
      mutation AddAffiliation($input: AffiliationInput!) {
        addAffiliation (input: $input) {
          id
          createdById
          created
          modifiedById
          modified
          errors {
            general
            uri
          }

          uri
          name
          searchName
          displayName
          acronyms
          aliases
          types
          provenance
          managed
          feedbackEnabled
          feedbackEmails
        }
      }
    `;
  });

  afterEach(async () => {
    for (const affiliation of affiliations) {
      await cleanUpAddedAffiliation(context, affiliation.id);
    }
  });

  it('creates a new affiliation when input is valid', async () => {
    const variables = {
      input: {
        name: `TEST - ${casual.company_name} - ${casual.integer(1, 9999)}`,
      },
    };

    const originalRecordCount = affiliations.length;
    const resp = await executeQuery(testServer, context, query, variables);
    // Put the newly added record into the array so we can clean it up afterward!
    affiliations.push(resp.body.singleResult.data?.addAffiliation);

    assert(resp.body.kind === 'single');
    expect(resp.body.singleResult.errors).toBeUndefined();
    expect(resp.body.singleResult.data?.addAffiliation).toBeDefined();
    expect(affiliations.length).toEqual(originalRecordCount + 1);
    expect(resp.body.singleResult.data?.addAffiliation?.id).toBeDefined();
    expect(resp.body.singleResult.data?.addAffiliation?.name).toEqual(variables.input.name);
    expect(resp.body.singleResult.data?.addAffiliation?.uri).toBeDefined();
    expect(resp.body.singleResult.data?.addAffiliation?.provenance).toBeDefined();
    expect(resp.body.singleResult.data?.addAffiliation?.searchName).toBeDefined();
    expect(resp.body.singleResult.data?.addAffiliation?.displayName).toBeDefined();
    expect(resp.body.singleResult.data?.addAffiliation?.acronyms).toEqual([]);
    expect(resp.body.singleResult.data?.addAffiliation?.aliases).toEqual([]);
    expect(resp.body.singleResult.data?.addAffiliation?.types).toEqual(['OTHER']);
    expect(resp.body.singleResult.data?.addAffiliation?.managed).toBeFalsy();
    expect(resp.body.singleResult.data?.addAffiliation?.feedbackEnabled).toBeFalsy();
    expect(resp.body.singleResult.data?.addAffiliation?.feedbackEmails).toEqual([]);
    expect(resp.body.singleResult.data?.addAffiliation?.createdById).toEqual(researcherToken.id);
    expect(resp.body.singleResult.data?.addAffiliation?.created).toBeDefined();
    expect(resp.body.singleResult.data?.addAffiliation?.modifiedById).toEqual(researcherToken.id);
    expect(resp.body.singleResult.data?.addAffiliation?.modified).toBeDefined();
    expect(resp.body.singleResult.data?.addAffiliation?.errors?.general).toBeNull();
  });

  it('returns the existing affiliation with field level errors if it\'s a duplicate by the URI', async () => {
    const variables = {
      input: {
        name: casual.company_name,
        uri: affiliations[0].uri,
      },
    };
    const resp = await executeQuery(testServer, context, query, variables);

    assert(resp.body.kind === 'single');
    expect(resp.body.singleResult.errors).toBeUndefined();
    expect(resp.body.singleResult.data?.addAffiliation).toBeDefined();
    expect(resp.body.singleResult.data?.addAffiliation?.id).toEqual(affiliations[0].id);
    expect(resp.body.singleResult.data?.addAffiliation?.name).toEqual(affiliations[0].name);
    expect(resp.body.singleResult.data?.addAffiliation?.modified).toBeDefined();
    // Verify the errors
    expect(resp.body.singleResult.data?.addAffiliation?.errors?.general).toBeDefined();
  });

  it('returns the existing affiliation with field level errors if it\'s a duplicate by the name', async () => {
    const variables = {
      input: {
        name: affiliations[0].name.toUpperCase(),
      },
    };
    const resp = await executeQuery(testServer, context, query, variables);

    assert(resp.body.kind === 'single');
    expect(resp.body.singleResult.errors).toBeUndefined();
    expect(resp.body.singleResult.data?.addAffiliation).toBeDefined();
    expect(resp.body.singleResult.data?.addAffiliation?.id).toEqual(affiliations[0].id);
    expect(resp.body.singleResult.data?.addAffiliation?.name).toEqual(affiliations[0].name);
    // Verify the errors
    expect(resp.body.singleResult.data?.addAffiliation?.errors?.general).toBeDefined();
  });

  it('returns the affiliation with field level errors if it\'s invalid', async () => {
    const variables = {
      input: {
        name: casual.company_name,
        uri: '1234567890',
      },
    };
    const resp = await executeQuery(testServer, context, query, variables);

    assert(resp.body.kind === 'single');
    expect(resp.body.singleResult.errors).toBeUndefined();
    expect(resp.body.singleResult.data?.addAffiliation).toBeDefined();
    expect(resp.body.singleResult.data?.addAffiliation?.id).toBeNull();
    expect(resp.body.singleResult.data?.addAffiliation?.name).toEqual(variables.input.name);
    // Verify the errors
    expect(resp.body.singleResult.data?.addAffiliation?.errors?.uri).toBeDefined();
  });

  it('returns a 500 when a fatal error occurs', async () => {
    const originalInsert = Affiliation.insert;
    jest.spyOn(Affiliation, 'insert').mockImplementation(() => {
      throw new Error('Error!')
    });

    const variables = {
      input: {
        name: 'Error Affiliation',
      },
    };
    const resp = await executeQuery(testServer, context, query, variables);

    assert(resp.body.kind === 'single');
    expect(resp.body.singleResult.errors).toBeDefined();
    expect(resp.body.singleResult.data?.addAffiliation).toBeNull();
    expect(resp.body.singleResult.errors[0].extensions.code).toEqual('INTERNAL_SERVER');
    Affiliation.insert = originalInsert;
  });
});

describe('updateAffiliation mutation', () => {
  beforeEach(async () => {
    // Persist a test Affiliation
    affiliations = [];
    const persistedAffiliation = await persistAffiliation(context,  mockAffiliation({}));
    affiliations.push(persistedAffiliation);

    query = `
      mutation UpdateAffiliation($input: AffiliationInput!) {
        updateAffiliation (input: $input) {
          id
          createdById
          created
          modifiedById
          modified
          errors {
            general
            uri
          }

          uri
          provenance
          name
          searchName
          displayName
          acronyms
          aliases
          types
          homepage
          funder
          fundrefId
          active
          managed
          contactEmail
          contactName
          ssoEntityId
          logoURI
          logoName
          feedbackEnabled
          feedbackMessage
          feedbackEmails
        }
      }
    `;
  });

  afterEach(async () => {
    for (const affiliation of affiliations) {
      await cleanUpAddedAffiliation(context, affiliation.id);
    }
  });

  it('allows a Super Admin to update other affiliations', async () => {
    // Make sure it's a DMP Tool managed affiliation
    const managedAffiliation = mockAffiliation({
      uri: `${DEFAULT_DMPTOOL_AFFILIATION_URL}${casual.integer(1, 1000000)}`,
      provenance: AffiliationProvenance.ROR
    });
    const persistedAffiliation = await persistAffiliation(context,  managedAffiliation);
    affiliations.push(persistedAffiliation);
    const originalRecord = { ...affiliations[1] };
    // Store the original record count and first record for comparison after the mutation occurs
    const originalRecordCount = affiliations.length;

    // Update a couple of fields and ensure the rest remain unchanged
    const variables = {
      input: {
        id: affiliations[1].id,
        name: `TEST - ${affiliations[1].name} - ${casual.integer(1, 9999)}`,

        uri: `${affiliations[1].uri}/TEST`,
        displayName: `TEST - ${casual.company_name} - ${casual.integer(1, 9999)}`,
        managed: true
      },
    };
    context.token.role = UserRole.SUPERADMIN;
    context.token.affiliationId = casual.url;
    const resp = await executeQuery(testServer, context, query, variables);

    assert(resp.body.kind === 'single');
    expect(resp.body.singleResult.errors).toBeUndefined();
    expect(resp.body.singleResult.data?.updateAffiliation).toBeDefined();
    expect(affiliations.length).toEqual(originalRecordCount);
    // Verify fields that should not have changed
    expect(resp.body.singleResult.data?.updateAffiliation?.id).toEqual(originalRecord.id);
    expect(resp.body.singleResult.data?.updateAffiliation?.uri).toEqual(originalRecord.uri);
    expect(resp.body.singleResult.data?.updateAffiliation?.name).toEqual(originalRecord.name);

    // Verify fields that should have changed
    expect(resp.body.singleResult.data?.updateAffiliation?.displayName).toEqual(variables.input.displayName);
    expect(resp.body.singleResult.data?.updateAffiliation?.managed).toEqual(variables.input.managed);
    expect(resp.body.singleResult.data?.updateAffiliation?.modifiedById).toEqual(context.token.id);
    expect(resp.body.singleResult.data?.updateAffiliation?.modified).toBeDefined();
    expect(resp.body.singleResult.data?.updateAffiliation?.errors?.general).toBeNull();
  });

  it('allows an Admin to update most fields when the affiliation is managed by the DMP Tool', async () => {
    const managedAffiliation = mockAffiliation({
      uri: `${DEFAULT_DMPTOOL_AFFILIATION_URL}${casual.integer(1, 1000000)}`,
      provenance: AffiliationProvenance.DMPTOOL
    });
    const persistedAffiliation = await persistAffiliation(context,  managedAffiliation);
    affiliations.push(persistedAffiliation);

    // Store the original record count and first record for comparison after the mutation occurs
    const originalRecordCount = affiliations.length;
    const originalRecord = { ...persistedAffiliation };

    // Update a couple of fields and ensure the rest remain unchanged
    const variables = {
      input: {
        id: persistedAffiliation.id,

        uri: casual.url,
        name: casual.company_name,
        displayName: casual.company_name,
        funder: true,
        fundrefId: casual.uuid,
        homepage: casual.url,
        acronyms: casual.array_of_words(2),
        aliases: casual.array_of_words(2),
        types: [getRandomEnumValue(AffiliationType)],
        logoURI: casual.url,
        logoName: casual.first_name.toLowerCase(),
        contactEmail: casual.email,
        contactName: casual.name,
        ssoEntityId: casual.uuid,
        feedbackEnabled: true,
        feedbackMessage: casual.sentences(2),
        feedbackEmails: [casual.email],
        managed: true,
        active: true,
      },
    };

    context.token.role = UserRole.ADMIN;
    context.token.affiliationId = persistedAffiliation.uri;
    const resp = await executeQuery(testServer, context, query, variables);

    assert(resp.body.kind === 'single');
    expect(resp.body.singleResult.errors).toBeUndefined();
    expect(resp.body.singleResult.data?.updateAffiliation).toBeDefined();
    expect(affiliations.length).toEqual(originalRecordCount);
    // Verify fields that should not have changed
    expect(resp.body.singleResult.data?.updateAffiliation?.id).toEqual(originalRecord.id);
    expect(resp.body.singleResult.data?.updateAffiliation?.uri).toEqual(originalRecord.uri);
    expect(resp.body.singleResult.data?.updateAffiliation?.provenance).toEqual(originalRecord.provenance);
    expect(resp.body.singleResult.data?.updateAffiliation?.createdById).toEqual(originalRecord.createdById);
    expect(resp.body.singleResult.data?.updateAffiliation?.created).toEqual(formatISO9075(originalRecord.created));

    // Verify fields that should have changed
    expect(resp.body.singleResult.data?.updateAffiliation?.name).toEqual(variables.input.name);
    expect(resp.body.singleResult.data?.updateAffiliation?.displayName).toEqual(variables.input.displayName);
    expect(resp.body.singleResult.data?.updateAffiliation?.searchName).toBeDefined();
    expect(resp.body.singleResult.data?.updateAffiliation?.funder).toBe(true);
    expect(resp.body.singleResult.data?.updateAffiliation?.fundrefId).toEqual(variables.input.fundrefId);
    expect(resp.body.singleResult.data?.updateAffiliation?.homepage).toEqual(variables.input.homepage);
    expect(resp.body.singleResult.data?.updateAffiliation?.acronyms).toEqual(variables.input.acronyms);
    expect(resp.body.singleResult.data?.updateAffiliation?.aliases).toEqual(variables.input.aliases);
    expect(resp.body.singleResult.data?.updateAffiliation?.types).toEqual(variables.input.types);
    expect(resp.body.singleResult.data?.updateAffiliation?.logoURI).toEqual(variables.input.logoURI);
    expect(resp.body.singleResult.data?.updateAffiliation?.logoName).toEqual(variables.input.logoName);
    expect(resp.body.singleResult.data?.updateAffiliation?.contactEmail).toEqual(variables.input.contactEmail);
    expect(resp.body.singleResult.data?.updateAffiliation?.contactName).toEqual(variables.input.contactName);
    expect(resp.body.singleResult.data?.updateAffiliation?.ssoEntityId).toEqual(variables.input.ssoEntityId);
    expect(resp.body.singleResult.data?.updateAffiliation?.feedbackEnabled).toEqual(variables.input.feedbackEnabled);
    expect(resp.body.singleResult.data?.updateAffiliation?.feedbackMessage).toEqual(variables.input.feedbackMessage);
    expect(resp.body.singleResult.data?.updateAffiliation?.feedbackEmails).toEqual(variables.input.feedbackEmails);
    expect(resp.body.singleResult.data?.updateAffiliation?.managed).toBe(true);
    expect(resp.body.singleResult.data?.updateAffiliation?.active).toBe(true);
    expect(resp.body.singleResult.data?.updateAffiliation?.modifiedById).toEqual(context.token.id);
    expect(resp.body.singleResult.data?.updateAffiliation?.modified).toBeDefined();
    expect(resp.body.singleResult.data?.updateAffiliation?.errors?.general).toBeNull();
  });

  it('does not allow some fields to be modified when the affiliation is NOT managed by the DMP Tool', async () => {
    // Make sure it's NOT a DMP Tool managed affiliation
    const managedAffiliation = mockAffiliation({
      uri: `${DEFAULT_DMPTOOL_AFFILIATION_URL}${casual.integer(1, 1000000)}`,
      provenance: AffiliationProvenance.ROR
    });
    const persistedAffiliation = await persistAffiliation(context,  managedAffiliation);
    affiliations.push(persistedAffiliation);
    const originalRecord = { ...affiliations[1] };
    // Store the original record count and first record for comparison after the mutation occurs
    const originalRecordCount = affiliations.length;

    // Update a couple of fields and ensure the rest remain unchanged
    const variables = {
      input: {
        id: affiliations[1].id,

        uri: casual.url,
        name: casual.company_name,
        displayName: casual.company_name,
        funder: true,
        fundrefId: casual.uuid,
        homepage: casual.url,
        acronyms: casual.array_of_words(2),
        aliases: casual.array_of_words(2),
        types: [getRandomEnumValue(AffiliationType)],
        logoURI: casual.url,
        logoName: casual.first_name.toLowerCase(),
        contactEmail: casual.email,
        contactName: casual.name,
        ssoEntityId: casual.uuid,
        feedbackEnabled: true,
        feedbackMessage: casual.sentences(2),
        feedbackEmails: [casual.email],
        managed: true,
        active: true,
      },
    };
    context.token.role = UserRole.ADMIN;
    context.token.affiliationId = affiliations[1].uri;

    const resp = await executeQuery(testServer, context, query, variables);

    assert(resp.body.kind === 'single');
    expect(resp.body.singleResult.errors).toBeUndefined();
    expect(resp.body.singleResult.data?.updateAffiliation).toBeDefined();
    expect(affiliations.length).toEqual(originalRecordCount);
    // Verify fields that should not have changed
    expect(resp.body.singleResult.data?.updateAffiliation?.id).toEqual(originalRecord.id);
    expect(resp.body.singleResult.data?.updateAffiliation?.provenance).toEqual(originalRecord.provenance);
    expect(resp.body.singleResult.data?.updateAffiliation?.createdById).toEqual(originalRecord.createdById);
    expect(resp.body.singleResult.data?.updateAffiliation?.created).toEqual(formatISO9075(originalRecord.created));
    expect(resp.body.singleResult.data?.updateAffiliation?.uri).toEqual(originalRecord.uri);
    expect(resp.body.singleResult.data?.updateAffiliation?.name).toEqual(originalRecord.name);
    expect(resp.body.singleResult.data?.updateAffiliation?.searchName).toEqual(originalRecord.searchName);
    expect(resp.body.singleResult.data?.updateAffiliation?.funder).toEqual(Boolean(originalRecord.funder));
    expect(resp.body.singleResult.data?.updateAffiliation?.fundrefId).toEqual(originalRecord.fundrefId);
    expect(resp.body.singleResult.data?.updateAffiliation?.homepage).toEqual(originalRecord.homepage);
    expect(resp.body.singleResult.data?.updateAffiliation?.acronyms).toEqual(originalRecord.acronyms);
    expect(resp.body.singleResult.data?.updateAffiliation?.aliases).toEqual(originalRecord.aliases);
    expect(resp.body.singleResult.data?.updateAffiliation?.types).toEqual(originalRecord.types);

    // Verify fields that should have changed
    expect(resp.body.singleResult.data?.updateAffiliation?.displayName).toEqual(variables.input.displayName);
    expect(resp.body.singleResult.data?.updateAffiliation?.logoURI).toEqual(variables.input.logoURI);
    expect(resp.body.singleResult.data?.updateAffiliation?.logoName).toEqual(variables.input.logoName);
    expect(resp.body.singleResult.data?.updateAffiliation?.contactEmail).toEqual(variables.input.contactEmail);
    expect(resp.body.singleResult.data?.updateAffiliation?.contactName).toEqual(variables.input.contactName);
    expect(resp.body.singleResult.data?.updateAffiliation?.ssoEntityId).toEqual(variables.input.ssoEntityId);
    expect(resp.body.singleResult.data?.updateAffiliation?.feedbackEnabled).toEqual(Boolean(variables.input.feedbackEnabled));
    expect(resp.body.singleResult.data?.updateAffiliation?.feedbackMessage).toEqual(variables.input.feedbackMessage);
    expect(resp.body.singleResult.data?.updateAffiliation?.feedbackEmails).toEqual(variables.input.feedbackEmails);
    expect(resp.body.singleResult.data?.updateAffiliation?.managed).toBe(true);
    expect(resp.body.singleResult.data?.updateAffiliation?.active).toBe(true);
    expect(resp.body.singleResult.data?.updateAffiliation?.modifiedById).toEqual(context.token.id);
    expect(resp.body.singleResult.data?.updateAffiliation?.modified).toBeDefined();
    expect(resp.body.singleResult.data?.updateAffiliation?.errors?.general).toBeNull();
  });

  it('returns the existing affiliation with field level errors if it\'s a duplicate by the URI', async () => {
    const managedAffiliation = mockAffiliation({
      uri: `${DEFAULT_DMPTOOL_AFFILIATION_URL}${casual.integer(1, 1000000)}`,
      provenance: AffiliationProvenance.DMPTOOL
    });
    const persistedAffiliation = await persistAffiliation(context,  managedAffiliation);
    affiliations.push(persistedAffiliation);

    const variables = {
      input: {
        id: affiliations[1].id,
        uri: affiliations[0].uri,
        name: affiliations[1].name,
      },
    };

    context.token.role = UserRole.ADMIN;
    context.token.affiliationId = affiliations[1].uri;
    const resp = await executeQuery(testServer, context, query, variables);

    assert(resp.body.kind === 'single');
    expect(resp.body.singleResult.errors).toBeUndefined();
    expect(resp.body.singleResult.data?.updateAffiliation).toBeDefined();
    expect(resp.body.singleResult.data?.updateAffiliation?.id).toEqual(affiliations[1].id);
    // Verify the errors
    expect(resp.body.singleResult.data?.updateAffiliation?.errors?.general).toBeDefined();
  });

  it('returns the existing affiliation with field level errors if it\'s a duplicate by the name', async () => {
    const managedAffiliation = mockAffiliation({
      uri: `${DEFAULT_DMPTOOL_AFFILIATION_URL}${casual.integer(1, 1000000)}`,
      provenance: AffiliationProvenance.DMPTOOL
    });
    const persistedAffiliation = await persistAffiliation(context,  managedAffiliation);
    affiliations.push(persistedAffiliation);

    const variables = {
      input: {
        id: affiliations[1].id,
        name: affiliations[0].name,
      },
    };
    context.token.role = UserRole.ADMIN;
    context.token.affiliationId = affiliations[1].uri;
    const resp = await executeQuery(testServer, context, query, variables);

    assert(resp.body.kind === 'single');
    expect(resp.body.singleResult.errors).toBeUndefined();
    expect(resp.body.singleResult.data?.updateAffiliation).toBeDefined();
    expect(resp.body.singleResult.data?.updateAffiliation?.id).toEqual(affiliations[1].id);
    // Verify the errors
    expect(resp.body.singleResult.data?.updateAffiliation?.errors?.general).toBeDefined();
  });

  it('returns the affiliation with field level errors if it\'s invalid', async () => {
    const variables = {
      input: {
        id: affiliations[0].id,
        name: '',
      },
    };
    context.token.role = UserRole.ADMIN;
    context.token.affiliationId = affiliations[0].uri;
    const resp = await executeQuery(testServer, context, query, variables);

    assert(resp.body.kind === 'single');
    expect(resp.body.singleResult.errors).toBeUndefined();
    expect(resp.body.singleResult.data?.updateAffiliation).toBeDefined();
    expect(resp.body.singleResult.data?.updateAffiliation?.id).toEqual(affiliations[0].id);
    // Verify the errors
    expect(resp.body.singleResult.data?.updateAffiliation?.errors?.uri).toBeDefined();
  });

  it('returns a 404 when the affiliation does not exist', async () => {
    const variables = {
      input: {
        id: affiliations[0].id + 999,
        uri: '123',
        name: casual.company_name,
      },
    };
    context.token.role = UserRole.ADMIN;
    context.token.affiliationId = affiliations[0].uri;
    const resp = await executeQuery(testServer, context, query, variables);

    assert(resp.body.kind === 'single');
    expect(resp.body.singleResult.errors).toBeDefined();
    expect(resp.body.singleResult.data?.updateAffiliation).toBeNull();
    expect(resp.body.singleResult.errors[0].extensions.code).toEqual('NOT_FOUND');
  });

  it('returns a 500 when a fatal error occurs', async () => {
    const originalUpdate = Affiliation.update;
    jest.spyOn(Affiliation, 'update').mockImplementation(() => {
      throw new Error('Error!')
    });

    const variables = {
      input: {
        id: affiliations[0].id,
        name: casual.company_name,
      },
    };
    context.token.role = UserRole.ADMIN;
    context.token.affiliationId = affiliations[0].uri;
    const resp = await executeQuery(testServer, context, query, variables);

    assert(resp.body.kind === 'single');
    expect(resp.body.singleResult.errors).toBeDefined();
    expect(resp.body.singleResult.data?.updateAffiliation).toBeNull();
    expect(resp.body.singleResult.errors[0].extensions.code).toEqual('INTERNAL_SERVER');
    Affiliation.update = originalUpdate;
  });
});

describe('deleteAffiliation mutation', () => {
  beforeEach(async () => {
    affiliations = [];
    const persistedAffiliation = await persistAffiliation(context, mockAffiliation({}));
    affiliations.push(persistedAffiliation);

    query = `
      mutation RemoveAffiliation($affiliationId: Int!) {
        removeAffiliation (affiliationId: $affiliationId) {
          id
        }
      }
    `;
  });

  afterEach(async () => {
    for (const affiliation of affiliations) {
      await cleanUpAddedAffiliation(context, affiliation.id);
    }
  });

  it('deletes an affiliation when the user is a SuperAdmin and the affiliation is managed by the DMP Tool', async () => {
    const managedAffiliation = mockAffiliation({
      uri: `${DEFAULT_DMPTOOL_AFFILIATION_URL}${casual.integer(1, 1000000)}`,
      provenance: AffiliationProvenance.DMPTOOL
    });
    const persistedAffiliation = await persistAffiliation(context,  managedAffiliation);
    affiliations.push(persistedAffiliation);

    const variables = { affiliationId: affiliations[1].id };
    context.token.role = UserRole.SUPERADMIN;
    const resp = await executeQuery(testServer, context, query, variables);

    assert(resp.body.kind === 'single');
    expect(resp.body.singleResult.errors).toBeUndefined();
    expect(resp.body.singleResult.data?.removeAffiliation?.id).toEqual(affiliations[1].id);
  });

  it('does not allow an affiliation that is NOT managed by the DMP Tool to be deleted', async () => {
    const managedAffiliation = mockAffiliation({
      uri: `${DEFAULT_DMPTOOL_AFFILIATION_URL}${casual.integer(1, 1000000)}`,
      provenance: AffiliationProvenance.ROR
    });
    const persistedAffiliation = await persistAffiliation(context,  managedAffiliation);
    affiliations.push(persistedAffiliation);

    const variables = { affiliationId: affiliations[1].id };
    context.token.role = UserRole.SUPERADMIN;
    const resp = await executeQuery(testServer, context, query, variables);

    assert(resp.body.kind === 'single');
    expect(resp.body.singleResult.errors).toBeDefined();
    expect(resp.body.singleResult.data?.removeAffiliation).toBeNull();
    expect(resp.body.singleResult.errors[0].extensions.code).toEqual('FORBIDDEN');
  });


  it('does not allow a non-SuperAdmin to delete an affiliation', async () => {
    const managedAffiliation = mockAffiliation({
      uri: `${DEFAULT_DMPTOOL_AFFILIATION_URL}${casual.integer(1, 1000000)}`,
      provenance: AffiliationProvenance.DMPTOOL
    });
    const persistedAffiliation = await persistAffiliation(context,  managedAffiliation);
    affiliations.push(persistedAffiliation);
    const variables = { affiliationId: affiliations[1].id };

    context.token.role = UserRole.ADMIN;
    const resp = await executeQuery(testServer, context, query, variables);

    assert(resp.body.kind === 'single');
    expect(resp.body.singleResult.errors).toBeDefined();
    expect(resp.body.singleResult.data?.removeAffiliation).toBeNull();
    expect(resp.body.singleResult.errors[0].extensions.code).toEqual('FORBIDDEN');
  });

  it('returns a 404 when the affiliation does not exist', async () => {
    const managedAffiliation = mockAffiliation({
      uri: `${DEFAULT_DMPTOOL_AFFILIATION_URL}${casual.integer(1, 1000000)}`,
      provenance: AffiliationProvenance.DMPTOOL
    });
    const persistedAffiliation = await persistAffiliation(context,  managedAffiliation);
    affiliations.push(persistedAffiliation);
    const variables = { affiliationId: affiliations[1].id + 999 };

    context.token.role = UserRole.SUPERADMIN;
    const resp = await executeQuery(testServer, context, query, variables);

    assert(resp.body.kind === 'single');
    expect(resp.body.singleResult.errors).toBeDefined();
    expect(resp.body.singleResult.data?.removeAffiliation).toBeNull();
    expect(resp.body.singleResult.errors[0].extensions.code).toEqual('NOT_FOUND');
  });

  it('returns a 500 when a fatal error occurs', async () => {
    const originalDelete = Affiliation.delete;
    jest.spyOn(Affiliation, 'delete').mockImplementation(() => {
      throw new Error('Error!')
    });
    const managedAffiliation = mockAffiliation({
      uri: `${DEFAULT_DMPTOOL_AFFILIATION_URL}${casual.integer(1, 1000000)}`,
      provenance: AffiliationProvenance.DMPTOOL
    });
    const persistedAffiliation = await persistAffiliation(context,  managedAffiliation);
    affiliations.push(persistedAffiliation);

    const variables = { affiliationId: affiliations[1].id };
    context.token.role = UserRole.SUPERADMIN;
    const resp = await executeQuery(testServer, context, query, variables);

    assert(resp.body.kind === 'single');
    expect(resp.body.singleResult.errors).toBeDefined();
    expect(resp.body.singleResult.data?.removeAffiliation).toBeNull();
    expect(resp.body.singleResult.errors[0].extensions.code).toEqual('INTERNAL_SERVER');
    Affiliation.delete = originalDelete;
  });
});<|MERGE_RESOLUTION|>--- conflicted
+++ resolved
@@ -1,18 +1,9 @@
 import casual from "casual";
 import {ApolloServer} from "@apollo/server";
 import assert from "assert";
-<<<<<<< HEAD
-import {buildContext, MyContext} from "../../context";
-import {logger} from "../../__mocks__/logger";
-import {JWTAccessToken} from "../../services/tokenService";
-import {User, UserRole} from "../../models/User";
-=======
-import { buildContext } from "../../context";
-import { logger } from "../../logger";
+import { buildContext, MyContext } from "../../context";
 import { JWTAccessToken } from "../../services/tokenService";
 import { User, UserRole } from "../../models/User";
-import { MyContext } from "../../context";
->>>>>>> a347c38f
 import {
   Affiliation,
   AffiliationProvenance,
@@ -37,6 +28,10 @@
 import {getRandomEnumValue} from "../../__tests__/helpers";
 import {formatISO9075} from "date-fns";
 
+// Mock and then import the logger (this has jest pick up and use src/__mocks__/logger.ts)
+jest.mock('../../logger');
+import { logger as mockLogger } from '../../logger';
+
 jest.mock("../../datasources/dmphubAPI");
 
 let mysqlInstance: MySQLConnection;
@@ -66,7 +61,7 @@
   }
 
   // Build out the Apollo context
-  context = buildContext(logger, null, null, mysqlInstance, null);
+  context = buildContext(mockLogger, null, null, mysqlInstance, null);
 
   // Get a random affiliation because a User needs one
   const initialAffiliation = await randomAffiliation(context);
