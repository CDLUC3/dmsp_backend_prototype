import { ApolloServer } from "@apollo/server";
<<<<<<< HEAD
import casual from "casual";
import { buildContext, MyContext } from "../../context";
import { logger } from "../../__mocks__/logger";
=======

import { typeDefs } from "../../schema";
import { resolvers } from "../../resolver";
import assert from "assert";
import { buildContext, mockToken } from "../../__mocks__/context";
import { logger } from "../../logger";
import { JWTAccessToken } from "../../services/tokenService";

>>>>>>> a347c38f
import { User, UserRole } from "../../models/User";
import { Project } from "../../models/Project";
import { PlanMember, ProjectMember } from '../../models/Member';
import { randomMemberRole } from '../../models/__mocks__/MemberRole';
import { MySQLConnection } from "../../datasources/mysql";
import {
  executeQuery,
  initErrorMessage,
  initTestServer,
  mockToken, testNotFound, testStandardErrors,
} from "./resolverTestHelper";
import { randomAffiliation } from "../../models/__mocks__/Affiliation";
import {
  cleanUpAddedUser,
  mockUser,
  persistUser,
} from "../../models/__mocks__/User";
import {
  cleanUpAddedProject,
  mockProject,
  persistProject
} from "../../models/__mocks__/Project";
import { Affiliation } from "../../models/Affiliation";
import assert from "assert";
import {
  cleanUpAddedPlanMember,
  cleanUpAddedProjectMember,
  mockPlanMember,
  mockProjectMember, persistPlanMember, persistProjectMember,
} from "../../models/__mocks__/Member";
import {getMockORCID} from "../../__tests__/helpers";
import {
  cleanUpAddedProjectCollaborator,
  mockProjectCollaborator,
  persistProjectCollaborator
} from "../../models/__mocks__/Collaborator";
import { ProjectCollaboratorAccessLevel } from "../../models/Collaborator";
import { MemberRole } from "../../models/MemberRole";
import { Plan } from "../../models/Plan";
import {
  cleanUpAddedPlan,
  mockPlan,
  persistPlan
} from "../../models/__mocks__/Plan";
import { VersionedTemplate } from "../../models/VersionedTemplate";
import { randomVersionedTemplate } from "../../models/__mocks__/VersionedTemplate";

jest.mock("../../datasources/dmphubAPI");

let mysqlInstance: MySQLConnection;
let testServer: ApolloServer;
let context: MyContext;

let affiliation: Affiliation;
let sameAffiliationAdmin: User;
let otherAffiliationAdmin: User;
let superAdmin: User;
let roles: MemberRole[];

// Fetch a random role but ensure no duplicates!
async function getRandomMemberRole(context: MyContext): Promise<MemberRole> {
  let role: MemberRole;
  while (!role) {
    const newRole = await randomMemberRole(context);
    if (!roles.find(r => r.id === newRole.id)) {
      role = newRole;
      roles.push(newRole);
    }
  }
  return role;
}

beforeEach(async () => {
  jest.clearAllMocks();

  try {
    // Initialize the mysql connection pool
    mysqlInstance = new MySQLConnection();
    // Ensure the pool has finished initializing
    await mysqlInstance.initPromise;

    // Initialize the Apollo server
    testServer = initTestServer();
    await testServer.start();
  } catch (err) {
    console.error(initErrorMessage, err);
    process.exit(1);
  }

  // Build out the Apollo context
  context = buildContext(logger, null, null, mysqlInstance, null);

  // Get a random affiliation because a User needs one
  affiliation = await randomAffiliation(context);

  // Generate the test admin users
  sameAffiliationAdmin = await persistUser(
    context,
    mockUser({
      affiliationId: affiliation.uri,
      role: UserRole.ADMIN
    })
  );
  otherAffiliationAdmin = await persistUser(
    context,
    mockUser({
      affiliationId: 'https://test.example.com',
      role: UserRole.ADMIN
    })
  );
  superAdmin = await persistUser(
    context,
    mockUser({
      role: UserRole.SUPERADMIN
    })
  );

  roles = [];
});

afterEach(async () => {
  try {
    // Delete all the DB records that were persisted during the tests
    await cleanUpAddedUser(context, sameAffiliationAdmin.id);
    await cleanUpAddedUser(context, otherAffiliationAdmin.id);
    await cleanUpAddedUser(context, superAdmin.id);

    // Close the mysql connection pool
    await mysqlInstance.close();

    // Shutdown the test server
    await testServer.stop();
  } catch (err) {
    console.error('Error cleaning up after tests', err);
    process.exit(1);
  }
});


describe('projectMembers', () => {
  let project: Project;

  let creator: User;
  let existingMember: ProjectMember;

  const query = `
    query projectMembersQuery($projectId: Int!) {
      projectMembers (projectId: $projectId) {
        id
        createdById
        created
        modifiedById
        modified
        project {
          id
          title
        }
        affiliation {
          uri
          name
        }
        givenName
        surName
        orcid
        email
        memberRoles {
          id
          uri
          label
          description
          displayOrder
        }
      }
    }
  `;

  const querySingle = `
    query projectMemberQuery($projectMemberId: Int!) {
      projectMember (projectMemberId: $projectMemberId) {
        id
        createdById
        created
        modifiedById
        modified
        project {
          id
          title
        }
        affiliation {
          uri
          name
        }
        givenName
        surName
        orcid
        email
        memberRoles {
          id
          uri
          label
          description
          displayOrder
        }
      }
    }
  `;

  const addMutation = `
    mutation AddProjectMember($input: AddProjectMemberInput!) {
      addProjectMember (input: $input) {
        id
        createdById
        modifiedById
        project {
          id
        }
        affiliation {
          uri
        }
        givenName
        surName
        orcid
        email
        memberRoles {
          id
        }
        errors {
          general
          memberRoleIds
        }
      }
    }
  `;

  const updateMutation = `
    mutation UpdateProjectMember($input: UpdateProjectMemberInput!) {
      updateProjectMember (input: $input) {
        id
        modifiedById
        createdById
        project {
          id
        }
        affiliation {
          uri
        }
        givenName
        surName
        orcid
        email
        memberRoles {
          id
        }
        errors {
          general
        }
      }
    }
  `;

  const removeMutation = `
    mutation RemoveProjectMember($projectMemberId: Int!) {
      removeProjectMember (projectMemberId: $projectMemberId) {
        id
      }
    }
  `;

  // Test that the specified user/token is able to perform all actions
  async function testAddQueryRemoveAccess(
    contextIn: MyContext,
    errContext: string,
    canQuery = true,
    canAddAndRemove = true,
  ): Promise<void> {
    const msg = `Testing user ${errContext}`;

    const queryVariables = { projectId: project.id };

    const qryResp = await executeQuery(testServer, contextIn, query, queryVariables);
    const qry2Variables = { projectMemberId: existingMember.id };
    const qry2Resp = await executeQuery(testServer, contextIn, querySingle, qry2Variables);

    if (canQuery) {
      assert(qryResp.body.kind === 'single');
      expect(qryResp.body.singleResult.errors, msg).toBeUndefined();

      assert(qry2Resp.body.kind === 'single');
      expect(qry2Resp.body.singleResult.errors, msg).toBeUndefined();
    } else {
      assert(qryResp.body.kind === 'single');
      expect(qryResp.body.singleResult.errors, msg).toBeDefined();
      expect(qryResp.body.singleResult.errors[0].extensions.code, msg).toEqual('FORBIDDEN');

      // Should not be able to fetch a single record
      assert(qry2Resp.body.kind === 'single');
      expect(qry2Resp.body.singleResult.errors, msg).toBeDefined();
      expect(qry2Resp.body.singleResult.errors[0].extensions.code, msg).toEqual('FORBIDDEN');
    }

    const addVariables = {
      projectId: project.id,
      affiliationId: sameAffiliationAdmin.affiliationId,
      givenName: casual.first_name,
      surName: casual.last_name,
      email: `test.addMember.${casual.integer(1, 9999)}.${casual.email}`,
      orcid: getMockORCID(),
      memberRoleIds: [
        (await getRandomMemberRole(context)).id,
        (await getRandomMemberRole(context)).id
      ]
    }

    const updateVariables = {
      projectMemberId: existingMember.id,
      affiliationId: sameAffiliationAdmin.affiliationId,
      givenName: casual.first_name,
      surName: casual.last_name,
      email: `test.addMember.${casual.integer(1, 9999)}.${casual.email}`,
      orcid: getMockORCID(),
      memberRoleIds: [(await getRandomMemberRole(context)).id]
    }

    if (canAddAndRemove) {
      const userId = contextIn.token.id;

      // Should be able to add
      const addResp = await executeQuery(testServer, contextIn, addMutation, { input: addVariables });
      assert(addResp.body.kind === 'single');
      expect(addResp.body.singleResult.errors, msg).toBeUndefined();
      const id = addResp.body.singleResult.data.addProjectMember.id;
      const roleIds = addResp.body.singleResult.data.addProjectMember.memberRoles.map(r => r.id);
      expect(id, msg).toBeDefined();
      expect(addResp.body.singleResult.data.addProjectMember.affiliation.uri, msg).toEqual(addVariables.affiliationId);
      expect(addResp.body.singleResult.data.addProjectMember.email, msg).toEqual(addVariables.email);
      expect(addResp.body.singleResult.data.addProjectMember.givenName, msg).toEqual(addVariables.givenName);
      expect(addResp.body.singleResult.data.addProjectMember.surName, msg).toEqual(addVariables.surName);
      expect(addResp.body.singleResult.data.addProjectMember.orcid, msg).toEqual(addVariables.orcid);
      expect(roleIds, msg).toContain(Number(addVariables.memberRoleIds[0]));
      expect(roleIds, msg).toContain(Number(addVariables.memberRoleIds[1]));
      expect(addResp.body.singleResult.data.addProjectMember.createdById, msg).toEqual(userId);
      expect(addResp.body.singleResult.data.addProjectMember.modifiedById, msg).toEqual(userId);

      // Should see the new record
      const qry2Variables = { projectMemberId: id }
      const qry2Resp = await executeQuery(testServer, contextIn, querySingle, qry2Variables);
      assert(qry2Resp.body.kind === 'single');
      expect(qry2Resp.body.singleResult.errors, msg).toBeUndefined();
      expect(qry2Resp.body.singleResult.data.projectMember.id, msg).toEqual(id);

      // Should be able to update
      const updResp = await executeQuery(testServer, contextIn, updateMutation, { input: updateVariables });
      assert(updResp.body.kind === 'single');
      expect(updResp.body.singleResult.errors, msg).toBeUndefined();
      const newRoleIds = updResp.body.singleResult.data.updateProjectMember.memberRoles.map(r => r.id);
      expect(updResp.body.singleResult.data.updateProjectMember.id, msg).toEqual(existingMember.id);
      expect(updResp.body.singleResult.data.updateProjectMember.affiliation.uri, msg).toEqual(updateVariables.affiliationId);
      expect(updResp.body.singleResult.data.updateProjectMember.email, msg).toEqual(updateVariables.email);
      expect(updResp.body.singleResult.data.updateProjectMember.givenName, msg).toEqual(updateVariables.givenName);
      expect(updResp.body.singleResult.data.updateProjectMember.surName, msg).toEqual(updateVariables.surName);
      expect(updResp.body.singleResult.data.updateProjectMember.orcid, msg).toEqual(updateVariables.orcid);
      expect(newRoleIds, msg).toContain(Number(updateVariables.memberRoleIds[0]));

      // Should be able to remove
      const removeVariables = { projectMemberId: id }

      const remResp = await executeQuery(testServer, contextIn, removeMutation, removeVariables);
      assert(remResp.body.kind === 'single');
      expect(remResp.body.singleResult.errors, msg).toBeUndefined();
      expect(remResp.body.singleResult.data.removeProjectMember.id, msg).toEqual(id);

      // Should no longer be able to see new record
      const qry3Resp = await executeQuery(testServer, contextIn, query, queryVariables);
      assert(qry3Resp.body.kind === 'single');
      expect(qry3Resp.body.singleResult.errors, msg).toBeUndefined();
      expect(qry3Resp.body.singleResult.data.projectMembers.map(c => c.id), msg).not.toContain(id);
    } else {
      // Should NOT be able to add
      const addResp = await executeQuery(testServer, contextIn, addMutation, { input: addVariables });
      assert(addResp.body.kind === 'single');
      expect(addResp.body.singleResult.errors, msg).toBeDefined();
      expect(addResp.body.singleResult.errors[0].extensions.code, msg).toEqual('FORBIDDEN');

      // Should NOT be able to update
      const updResp = await executeQuery(testServer, contextIn, updateMutation, { input: updateVariables });
      assert(updResp.body.kind === 'single');
      expect(updResp.body.singleResult.errors, msg).toBeDefined();
      expect(updResp.body.singleResult.errors[0].extensions.code, msg).toEqual('FORBIDDEN');

      // Should NOT be able to remove
      const removeVariables = { projectMemberId: existingMember.id }
      const remResp = await executeQuery(testServer, contextIn, removeMutation, removeVariables);
      assert(remResp.body.kind === 'single');
      expect(remResp.body.singleResult.errors, msg).toBeDefined();
      expect(remResp.body.singleResult.errors[0].extensions.code, msg).toEqual('FORBIDDEN');
    }
  }

  beforeEach(async () => {
    jest.resetAllMocks();

    // Generate the creator of the project
    creator = await persistUser(context, mockUser({
      affiliationId: sameAffiliationAdmin.affiliationId,
      role: UserRole.RESEARCHER
    }));
    // Make sure the token belongs to the creator
    context.token = mockToken(creator);
    project = await persistProject(context, mockProject({}));

    const mockMember = await mockProjectMember(context, {
      projectId: project.id,
      affiliationId: sameAffiliationAdmin.affiliationId,
    });
    existingMember = await persistProjectMember(context, mockMember);
  });

  afterEach(async () => {
    jest.clearAllMocks();

    // Clean up the project, user and member records we generated
    await cleanUpAddedProjectMember(context, existingMember.id);
    await cleanUpAddedProject(context, project.id);
    await cleanUpAddedUser(context, creator.id);
  });

  it('Super Admin flow', async () => {
    context.token = mockToken(superAdmin);
    await testAddQueryRemoveAccess(context, 'SuperAdmin', true, true);
  });

  it('Admin of same affiliation flow', async () => {
    context.token = mockToken(sameAffiliationAdmin);
    await testAddQueryRemoveAccess(context, 'Admin, same affiliation', true, true);
  });

  it('Admin of other affiliation flow', async () => {
    context.token = mockToken(otherAffiliationAdmin);
    await testAddQueryRemoveAccess(context, 'Admin. other affiliation', false, false);
  });

  it('Project creator flow', async () => {
    context.token = mockToken(creator);
    await testAddQueryRemoveAccess(context, 'creator', true, true);
  });

  it('Research who is not the creator or a collaborator flow', async () => {
    const researcher = await persistUser(context, mockUser({
      affiliationId: sameAffiliationAdmin.affiliationId,
      role: UserRole.RESEARCHER
    }))
    context.token = mockToken(researcher);
    await testAddQueryRemoveAccess(context, 'researcher, random', false, false);
  });

  it('Research with comment level access flow', async () => {
    const researcher = await persistUser(context, mockUser({
      affiliationId: sameAffiliationAdmin.affiliationId,
      role: UserRole.RESEARCHER
    }))
    const collab = await persistProjectCollaborator(
      context,
      mockProjectCollaborator({
        projectId: project.id,
        email: researcher.email,
        accessLevel: ProjectCollaboratorAccessLevel.COMMENT
      })
    )
    context.token = mockToken(researcher);
    await testAddQueryRemoveAccess(context, 'researcher, commenter', true, false);

    await cleanUpAddedProjectCollaborator(context, collab.id);
  });

  it('Research with edit level access flow', async () => {
    const researcher = await persistUser(context, mockUser({
      affiliationId: sameAffiliationAdmin.affiliationId,
      role: UserRole.RESEARCHER
    }))
    const collab = await persistProjectCollaborator(
      context,
      mockProjectCollaborator({
        projectId: project.id,
        email: researcher.email,
        accessLevel: ProjectCollaboratorAccessLevel.EDIT
      })
    )
    context.token = mockToken(researcher);
    await testAddQueryRemoveAccess(context, 'researcher, editor', true, true);

    await cleanUpAddedProjectCollaborator(context, collab.id);
  });

  it('Research with owner level access flow', async () => {
    const researcher = await persistUser(context, mockUser({
      affiliationId: sameAffiliationAdmin.affiliationId,
      role: UserRole.RESEARCHER
    }))
    const collab = await persistProjectCollaborator(
      context,
      mockProjectCollaborator({
        projectId: project.id,
        email: researcher.email,
        accessLevel: ProjectCollaboratorAccessLevel.OWN
      })
    )
    context.token = mockToken(researcher);
    await testAddQueryRemoveAccess(context, 'researcher, owner', true, true);

    await cleanUpAddedProjectCollaborator(context, collab.id);
  });

  it('returns the member with errors if it is a duplicate', async () => {
    context.token = mockToken(superAdmin);

    // Existing Email
    const emailVariables = { input: { projectId: project.id, email: existingMember.email } };
    const emailResp = await executeQuery(testServer, context, addMutation, emailVariables);

    assert(emailResp.body.kind === 'single');
    expect(emailResp.body.singleResult.errors).toBeUndefined();
    expect(emailResp.body.singleResult.data.addProjectMember.errors['general']).toBeDefined();

    // Existing ORCID
    const orcidVariables = { input: { projectId: project.id, orcid: existingMember.orcid } };
    const orcidResp = await executeQuery(testServer, context, addMutation, orcidVariables);

    assert(orcidResp.body.kind === 'single');
    expect(orcidResp.body.singleResult.errors).toBeUndefined();
    expect(orcidResp.body.singleResult.data.addProjectMember.errors['general']).toBeDefined();

    // Existing name
    const nameVariables = {
      projectId: project.id,
      givenName: existingMember.givenName,
      surName: existingMember.surName
    };
    const nameResp = await executeQuery(testServer, context, addMutation, { input: nameVariables });

    assert(nameResp.body.kind === 'single');
    expect(nameResp.body.singleResult.errors).toBeUndefined();
    expect(nameResp.body.singleResult.data.addProjectMember.errors['general']).toBeDefined();
  });

  it('Throws a 404 if the project does not exist', async () => {
    context.token = mockToken(superAdmin);

    await testNotFound(testServer, context, query, { projectId: 99999999 });
    await testNotFound(testServer, context, querySingle, { projectMemberId: 99999999 });
    await testNotFound(testServer, context, addMutation, { input: { projectId: 99999999, email: 'test' } });
    await testNotFound(testServer, context, updateMutation, { input: { projectMemberId: 99999999, email: casual.email } });
    await testNotFound(testServer, context, removeMutation, { projectMemberId: 99999999 });
  });

  it('handles missing tokens and internal server errors', async () => {
    context.token = mockToken(superAdmin);

    // Test standard error handling for query
    await testStandardErrors({
      server: testServer,
      context,
      graphQL: query,
      variables: { projectId: project.id },
      spyOnClass: ProjectMember,
      spyOnFunction: 'query',
      mustBeAuthenticated: true
    });

    // Test standard error handling for query
    await testStandardErrors({
      server: testServer,
      context,
      graphQL: querySingle,
      variables: { projectMemberId: existingMember.id },
      spyOnClass: ProjectMember,
      spyOnFunction: 'query',
      mustBeAuthenticated: true
    });

    // Test standard error handling for add
    await testStandardErrors({
      server: testServer,
      context,
      graphQL: addMutation,
      variables: {
        input: {
          projectId: project.id,
          email: casual.email,
        }
      },
      spyOnClass: ProjectMember,
      spyOnFunction: 'insert',
      mustBeAuthenticated: true
    });

    // Test standard error handling for update
    await testStandardErrors({
      server: testServer,
      context,
      graphQL: updateMutation,
      variables: {
        input: {
          projectMemberId: existingMember.id,
          email: casual.email,
        }
      },
      spyOnClass: ProjectMember,
      spyOnFunction: 'update',
      mustBeAuthenticated: true
    });

    // Test standard error handling for remove
    await testStandardErrors({
      server: testServer,
      context,
      graphQL: removeMutation,
      variables: { projectMemberId: existingMember.id },
      spyOnClass: ProjectMember,
      spyOnFunction: 'delete',
      mustBeAuthenticated: true
    });
  });
});



describe('planMembers', () => {
  let project: Project;
  let versionedTemplate: VersionedTemplate;
  let plan: Plan;

  let creator: User;
  let existingProjectMember: ProjectMember;
  let otherProjectMember: ProjectMember;
  let existingMember: PlanMember;

  const query = `
    query planMembersQuery($planId: Int!) {
      planMembers (planId: $planId) {
        id
        createdById
        created
        modifiedById
        modified
        plan {
          id
        }
        projectMember {
          id
        }
        isPrimaryContact
        memberRoles {
          id
        }
      }
    }
  `;

  const addMutation = `
    mutation AddPlanMember($planId: Int!, $projectMemberId: Int!, $roleIds: [Int!]) {
      addPlanMember (planId: $planId, projectMemberId: $projectMemberId, roleIds: $roleIds) {
        id
        createdById
        modifiedById
        plan {
          id
        }
        projectMember {
          id
        }
        isPrimaryContact
        memberRoles {
          id
        }
        errors {
          general
          memberRoleIds
        }
      }
    }
  `;

  const updateMutation = `
    mutation UpdatePlanMember($planId: Int!, $planMemberId: Int!, $isPrimaryContact: Boolean,
                              $memberRoleIds: [Int!]) {
      updatePlanMember (planId: $planId, planMemberId: $planMemberId, isPrimaryContact: $isPrimaryContact,
                        memberRoleIds: $memberRoleIds) {
        id
        modifiedById
        createdById
        plan {
          id
        }
        projectMember {
          id
        }
        isPrimaryContact
        memberRoles {
          id
        }
        errors {
          general
        }
      }
    }
  `;

  const removeMutation = `
    mutation RemovePlanMember($planMemberId: Int!) {
      removePlanMember (planMemberId: $planMemberId) {
        id
      }
    }
  `;

  // Test that the specified user/token is able to perform all actions
  async function testAddQueryRemoveAccess(
    contextIn: MyContext,
    errContext: string,
    canQuery = true,
    canAddAndRemove = true,
  ): Promise<void> {
    const msg = `Testing user ${errContext}`;

    const queryVariables = { planId: plan.id };

    const qryResp = await executeQuery(testServer, contextIn, query, queryVariables);

    if (canQuery) {
      assert(qryResp.body.kind === 'single');
      expect(qryResp.body.singleResult.errors, msg).toBeUndefined();
    } else {
      assert(qryResp.body.kind === 'single');
      expect(qryResp.body.singleResult.errors, msg).toBeDefined();
      expect(qryResp.body.singleResult.errors[0].extensions.code, msg).toEqual('FORBIDDEN');
    }

    const addVariables = {
      planId: plan.id,
      projectMemberId: otherProjectMember.id,
      roleIds: [
        (await getRandomMemberRole(context)).id,
        (await getRandomMemberRole(context)).id
      ]
    }

    if (canAddAndRemove) {
      const userId = contextIn.token.id;

      // Should be able to add
      const addResp = await executeQuery(testServer, contextIn, addMutation, addVariables);
      assert(addResp.body.kind === 'single');
      expect(addResp.body.singleResult.errors, msg).toBeUndefined();
      const id = addResp.body.singleResult.data.addPlanMember.id;
      const roleIds = addResp.body.singleResult.data.addPlanMember.memberRoles.map(r => r.id);
      expect(id, msg).toBeDefined();
      expect(addResp.body.singleResult.data.addPlanMember.plan.id, msg).toEqual(plan.id);
      expect(addResp.body.singleResult.data.addPlanMember.projectMember.id, msg).toEqual(otherProjectMember.id);
      expect(addResp.body.singleResult.data.addPlanMember.isPrimaryContact, msg).toEqual(false);
      expect(roleIds, msg).toContain(Number(addVariables.roleIds[0]));
      expect(roleIds, msg).toContain(Number(addVariables.roleIds[1]));
      expect(addResp.body.singleResult.data.addPlanMember.createdById, msg).toEqual(userId);
      expect(addResp.body.singleResult.data.addPlanMember.modifiedById, msg).toEqual(userId);

      // Should see the new record
      const qry2Resp = await executeQuery(testServer, contextIn, query, queryVariables);
      assert(qry2Resp.body.kind === 'single');
      expect(qry2Resp.body.singleResult.errors, msg).toBeUndefined();
      expect(qry2Resp.body.singleResult.data.planMembers.map(r => r.id), msg).toContain(id);

      const updateVariables = {
        planId: plan.id,
        planMemberId: id,
        isPrimaryContact: casual.boolean,
        memberRoleIds: [(await getRandomMemberRole(context)).id]
      }

      // Should be able to update
      const updResp = await executeQuery(testServer, contextIn, updateMutation, updateVariables);

      assert(updResp.body.kind === 'single');
      expect(updResp.body.singleResult.errors, msg).toBeUndefined();
      const newRoleIds = updResp.body.singleResult.data.updatePlanMember.memberRoles.map(r => r.id);
      expect(updResp.body.singleResult.data.updatePlanMember.id, msg).toEqual(id);
      expect(updResp.body.singleResult.data.updatePlanMember.isPrimaryContact, msg).toEqual(updateVariables.isPrimaryContact);
      expect(newRoleIds, msg).toContain(Number(updateVariables.memberRoleIds[0]));

      // Should be able to remove
      const removeVariables = { planMemberId: id }

      const remResp = await executeQuery(testServer, contextIn, removeMutation, removeVariables);
      assert(remResp.body.kind === 'single');
      expect(remResp.body.singleResult.errors, msg).toBeUndefined();
      expect(remResp.body.singleResult.data.removePlanMember.id, msg).toEqual(id);

      // Should no longer be able to see new record
      const qry3Resp = await executeQuery(testServer, contextIn, query, queryVariables);
      assert(qry3Resp.body.kind === 'single');
      expect(qry3Resp.body.singleResult.errors, msg).toBeUndefined();
      expect(qry3Resp.body.singleResult.data.planMembers.map(c => c.id), msg).not.toContain(id);
    } else {
      // Should NOT be able to add
      const addResp = await executeQuery(testServer, contextIn, addMutation, addVariables);
      assert(addResp.body.kind === 'single');
      expect(addResp.body.singleResult.errors, msg).toBeDefined();
      expect(addResp.body.singleResult.errors[0].extensions.code, msg).toEqual('FORBIDDEN');

      // Should NOT be able to update
      const updateVariables = {
        planId: plan.id,
        planMemberId: existingMember.id,
        isPrimaryContact: casual.boolean
      }
      const updResp = await executeQuery(testServer, contextIn, updateMutation, updateVariables);
      assert(updResp.body.kind === 'single');
      expect(updResp.body.singleResult.errors, msg).toBeDefined();
      expect(updResp.body.singleResult.errors[0].extensions.code, msg).toEqual('FORBIDDEN');

      // Should NOT be able to remove
      const removeVariables = { planMemberId: existingMember.id }
      const remResp = await executeQuery(testServer, contextIn, removeMutation, removeVariables);
      assert(remResp.body.kind === 'single');
      expect(remResp.body.singleResult.errors, msg).toBeDefined();
      expect(remResp.body.singleResult.errors[0].extensions.code, msg).toEqual('FORBIDDEN');
    }
  }

  beforeEach(async () => {
    jest.resetAllMocks();

    // Generate the creator of the project
    creator = await persistUser(context, mockUser({
      affiliationId: sameAffiliationAdmin.affiliationId,
      role: UserRole.RESEARCHER
    }));
    // Make sure the token belongs to the creator
    context.token = mockToken(creator);
    project = await persistProject(context, mockProject({}));

    const mockProjMember = await mockProjectMember(context, {
      projectId: project.id,
      affiliationId: sameAffiliationAdmin.affiliationId,
    });
    existingProjectMember = await persistProjectMember(context, mockProjMember);

    const mockOtherMember = await mockProjectMember(context, {
      projectId: project.id,
      affiliationId: sameAffiliationAdmin.affiliationId,
    });
    otherProjectMember = await persistProjectMember(context, mockOtherMember);

    // Persist a Plan
    versionedTemplate = await randomVersionedTemplate(context);
    plan = await persistPlan(context, mockPlan({
      versionedTemplateId: versionedTemplate.id,
      projectId: project.id
    }));

    const mockMember = await mockPlanMember(context, {
      planId: plan.id,
      projectMemberId: existingProjectMember.id,
    })
    existingMember = await persistPlanMember(context, mockMember);

    roles = [];
  });

  afterEach(async () => {
    jest.clearAllMocks();

    // Clean up the project, plan, user and member records we generated
    await cleanUpAddedPlanMember(context, existingMember.id);
    await cleanUpAddedProjectMember(context, existingProjectMember.id);
    await cleanUpAddedPlan(context, plan.id);
    await cleanUpAddedProject(context, project.id);
    await cleanUpAddedUser(context, creator.id);
  });

  it('Super Admin flow', async () => {
    context.token = mockToken(superAdmin);
    await testAddQueryRemoveAccess(context, 'SuperAdmin', true, true);
  });

  it('Admin of same affiliation flow', async () => {
    context.token = mockToken(sameAffiliationAdmin);
    await testAddQueryRemoveAccess(context, 'Admin, same affiliation', true, true);
  });

  it('Admin of other affiliation flow', async () => {
    context.token = mockToken(otherAffiliationAdmin);
    await testAddQueryRemoveAccess(context, 'Admin. other affiliation', false, false);
  });

  it('Project creator flow', async () => {
    context.token = mockToken(creator);
    await testAddQueryRemoveAccess(context, 'creator', true, true);
  });

  it('Research who is not the creator or a collaborator flow', async () => {
    const researcher = await persistUser(context, mockUser({
      affiliationId: sameAffiliationAdmin.affiliationId,
      role: UserRole.RESEARCHER
    }))
    context.token = mockToken(researcher);
    await testAddQueryRemoveAccess(context, 'researcher, random', false, false);
  });

  it('Research with comment level access flow', async () => {
    const researcher = await persistUser(context, mockUser({
      affiliationId: sameAffiliationAdmin.affiliationId,
      role: UserRole.RESEARCHER
    }))
    const collab = await persistProjectCollaborator(
      context,
      mockProjectCollaborator({
        projectId: project.id,
        email: researcher.email,
        accessLevel: ProjectCollaboratorAccessLevel.COMMENT
      })
    )
    context.token = mockToken(researcher);
    await testAddQueryRemoveAccess(context, 'researcher, commenter', true, false);

    await cleanUpAddedProjectCollaborator(context, collab.id);
  });

  it('Research with edit level access flow', async () => {
    const researcher = await persistUser(context, mockUser({
      affiliationId: sameAffiliationAdmin.affiliationId,
      role: UserRole.RESEARCHER
    }))
    const collab = await persistProjectCollaborator(
      context,
      mockProjectCollaborator({
        projectId: project.id,
        email: researcher.email,
        accessLevel: ProjectCollaboratorAccessLevel.EDIT
      })
    )
    context.token = mockToken(researcher);
    await testAddQueryRemoveAccess(context, 'researcher, editor', true, true);

    await cleanUpAddedProjectCollaborator(context, collab.id);
  });

  it('Research with owner level access flow', async () => {
    const researcher = await persistUser(context, mockUser({
      affiliationId: sameAffiliationAdmin.affiliationId,
      role: UserRole.RESEARCHER
    }))
    const collab = await persistProjectCollaborator(
      context,
      mockProjectCollaborator({
        projectId: project.id,
        email: researcher.email,
        accessLevel: ProjectCollaboratorAccessLevel.OWN
      })
    )
    context.token = mockToken(researcher);
    await testAddQueryRemoveAccess(context, 'researcher, owner', true, true);

    await cleanUpAddedProjectCollaborator(context, collab.id);
  });

  it('returns the member with errors if it is a duplicate', async () => {
    context.token = mockToken(superAdmin);

    // Existing Email
    const variables = { planId: plan.id, projectMemberId: existingProjectMember.id };
    const resp = await executeQuery(testServer, context, addMutation, variables);

    assert(resp.body.kind === 'single');
    expect(resp.body.singleResult.errors).toBeUndefined();
    expect(resp.body.singleResult.data.addPlanMember.errors['general']).toBeDefined();
  });

  it('Throws a 404 if the plan does not exist', async () => {
    context.token = mockToken(superAdmin);

    await testNotFound(testServer, context, query, { planId: 99999999 });
    await testNotFound(testServer, context, addMutation, { planId: 99999999, projectMemberId: existingProjectMember.id });
    await testNotFound(testServer, context, addMutation, { planId: plan.id, projectMemberId: 99999999 });
    await testNotFound(testServer, context, updateMutation, { planId: plan.id, planMemberId: 99999999, isPrimaryContact: false });
    await testNotFound(testServer, context, removeMutation, { planMemberId: 99999999 });
  });

  it('handles missing tokens and internal server errors', async () => {
    context.token = mockToken(superAdmin);

    // Test standard error handling for query
    await testStandardErrors({
      server: testServer,
      context,
      graphQL: query,
      variables: { planId: plan.id },
      spyOnClass: PlanMember,
      spyOnFunction: 'query',
      mustBeAuthenticated: true
    });

    // Test standard error handling for add
    await testStandardErrors({
      server: testServer,
      context,
      graphQL: addMutation,
      variables: {
        planId: plan.id,
        projectMemberId: otherProjectMember.id,
        roleIds: [
          (await getRandomMemberRole(context)).id
        ]
      },
      spyOnClass: PlanMember,
      spyOnFunction: 'insert',
      mustBeAuthenticated: true
    });

    // Test standard error handling for update
    await testStandardErrors({
      server: testServer,
      context,
      graphQL: updateMutation,
      variables: {
        planId: plan.id,
        planMemberId: existingMember.id,
        isPrimaryContact: casual.boolean,
      },
      spyOnClass: PlanMember,
      spyOnFunction: 'update',
      mustBeAuthenticated: true
    });

    // Test standard error handling for remove
    await testStandardErrors({
      server: testServer,
      context,
      graphQL: removeMutation,
      variables: { planMemberId: existingMember.id },
      spyOnClass: PlanMember,
      spyOnFunction: 'delete',
      mustBeAuthenticated: true
    });
  });
});<|MERGE_RESOLUTION|>--- conflicted
+++ resolved
@@ -1,18 +1,6 @@
 import { ApolloServer } from "@apollo/server";
-<<<<<<< HEAD
 import casual from "casual";
 import { buildContext, MyContext } from "../../context";
-import { logger } from "../../__mocks__/logger";
-=======
-
-import { typeDefs } from "../../schema";
-import { resolvers } from "../../resolver";
-import assert from "assert";
-import { buildContext, mockToken } from "../../__mocks__/context";
-import { logger } from "../../logger";
-import { JWTAccessToken } from "../../services/tokenService";
-
->>>>>>> a347c38f
 import { User, UserRole } from "../../models/User";
 import { Project } from "../../models/Project";
 import { PlanMember, ProjectMember } from '../../models/Member';
@@ -60,6 +48,10 @@
 import { VersionedTemplate } from "../../models/VersionedTemplate";
 import { randomVersionedTemplate } from "../../models/__mocks__/VersionedTemplate";
 
+// Mock and then import the logger (this has jest pick up and use src/__mocks__/logger.ts)
+jest.mock('../../logger');
+import { logger as mockLogger } from '../../logger';
+
 jest.mock("../../datasources/dmphubAPI");
 
 let mysqlInstance: MySQLConnection;
@@ -103,7 +95,7 @@
   }
 
   // Build out the Apollo context
-  context = buildContext(logger, null, null, mysqlInstance, null);
+  context = buildContext(mockLogger, null, null, mysqlInstance, null);
 
   // Get a random affiliation because a User needs one
   affiliation = await randomAffiliation(context);
@@ -466,6 +458,8 @@
     }))
     context.token = mockToken(researcher);
     await testAddQueryRemoveAccess(context, 'researcher, random', false, false);
+
+    await cleanUpAddedUser(context, researcher.id);
   });
 
   it('Research with comment level access flow', async () => {
@@ -485,6 +479,7 @@
     await testAddQueryRemoveAccess(context, 'researcher, commenter', true, false);
 
     await cleanUpAddedProjectCollaborator(context, collab.id);
+    await cleanUpAddedUser(context, researcher.id);
   });
 
   it('Research with edit level access flow', async () => {
@@ -504,6 +499,7 @@
     await testAddQueryRemoveAccess(context, 'researcher, editor', true, true);
 
     await cleanUpAddedProjectCollaborator(context, collab.id);
+    await cleanUpAddedUser(context, researcher.id);
   });
 
   it('Research with owner level access flow', async () => {
@@ -523,6 +519,7 @@
     await testAddQueryRemoveAccess(context, 'researcher, owner', true, true);
 
     await cleanUpAddedProjectCollaborator(context, collab.id);
+    await cleanUpAddedUser(context, researcher.id);
   });
 
   it('returns the member with errors if it is a duplicate', async () => {
@@ -918,6 +915,8 @@
     }))
     context.token = mockToken(researcher);
     await testAddQueryRemoveAccess(context, 'researcher, random', false, false);
+
+    await cleanUpAddedUser(context, researcher.id);
   });
 
   it('Research with comment level access flow', async () => {
@@ -937,6 +936,7 @@
     await testAddQueryRemoveAccess(context, 'researcher, commenter', true, false);
 
     await cleanUpAddedProjectCollaborator(context, collab.id);
+    await cleanUpAddedUser(context, researcher.id);
   });
 
   it('Research with edit level access flow', async () => {
@@ -956,6 +956,7 @@
     await testAddQueryRemoveAccess(context, 'researcher, editor', true, true);
 
     await cleanUpAddedProjectCollaborator(context, collab.id);
+    await cleanUpAddedUser(context, researcher.id);
   });
 
   it('Research with owner level access flow', async () => {
@@ -975,6 +976,7 @@
     await testAddQueryRemoveAccess(context, 'researcher, owner', true, true);
 
     await cleanUpAddedProjectCollaborator(context, collab.id);
+    await cleanUpAddedUser(context, researcher.id);
   });
 
   it('returns the member with errors if it is a duplicate', async () => {
