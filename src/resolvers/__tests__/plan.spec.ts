--- conflicted
+++ resolved
@@ -1,16 +1,7 @@
 import { ApolloServer } from "@apollo/server";
 import casual from "casual";
-<<<<<<< HEAD
 import { buildContext, MyContext } from "../../context";
-import { logger } from "../../__mocks__/logger";
 import { User, UserRole } from "../../models/User";
-=======
-import assert from "assert";
-import { buildContext, mockToken } from "../../__mocks__/context";
-import { logger } from "../../logger";
-import { JWTAccessToken } from "../../services/tokenService";
-
->>>>>>> a347c38f
 import { Project } from "../../models/Project";
 import { PlanMember, ProjectMember } from '../../models/Member';
 import { MySQLConnection } from "../../datasources/mysql";
@@ -73,6 +64,10 @@
   persistProjectFunding
 } from "../../models/__mocks__/Funding";
 
+// Mock and then import the logger (this has jest pick up and use src/__mocks__/logger.ts)
+jest.mock('../../logger');
+import { logger as mockLogger } from '../../logger';
+
 jest.mock("../../datasources/dmphubAPI");
 
 let mysqlInstance: MySQLConnection;
@@ -102,7 +97,7 @@
   }
 
   // Build out the Apollo context
-  context = buildContext(logger, null, null, mysqlInstance, null);
+  context = buildContext(mockLogger, null, null, mysqlInstance, null);
 
   // Get a random affiliation because a User needs one
   affiliation = await randomAffiliation(context);
@@ -131,6 +126,8 @@
 });
 
 afterEach(async () => {
+  jest.resetAllMocks();
+
   try {
     // Delete all the DB records that were persisted during the tests
     await cleanUpAddedUser(context, sameAffiliationAdmin.id);
@@ -574,6 +571,8 @@
     }))
     context.token = mockToken(researcher);
     await testAddQueryRemoveAccess(context, 'researcher, random', false, false, false);
+
+    await cleanUpAddedUser(context, researcher.id);
   });
 
   it('Research with comment level access flow', async () => {
@@ -593,6 +592,7 @@
     await testAddQueryRemoveAccess(context, 'researcher, commenter', true, false, false);
 
     await cleanUpAddedProjectCollaborator(context, collab.id);
+    await cleanUpAddedUser(context, researcher.id);
   });
 
   it('Research with edit level access flow', async () => {
@@ -612,6 +612,7 @@
     await testAddQueryRemoveAccess(context, 'researcher, editor', true, true, false);
 
     await cleanUpAddedProjectCollaborator(context, collab.id);
+    await cleanUpAddedUser(context, researcher.id);
   });
 
   it('Research with owner level access flow', async () => {
@@ -631,6 +632,7 @@
     await testAddQueryRemoveAccess(context, 'researcher, owner', true, true, true);
 
     await cleanUpAddedProjectCollaborator(context, collab.id);
+    await cleanUpAddedUser(context, researcher.id);
   });
 
   it('Allows a plan to be published', async () => {
