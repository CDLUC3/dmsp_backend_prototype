--- conflicted
+++ resolved
@@ -1,26 +1,3 @@
-<<<<<<< HEAD
-import {formatLogMessage} from '../logger';
-import {Resolvers} from "../types";
-import {Affiliation} from '../models/Affiliation';
-import {Project} from '../models/Project';
-import {PlanFunding, ProjectFunding} from "../models/Funding";
-import {MyContext} from '../context';
-import {isAuthorized} from '../services/authService';
-import {
-  AuthenticationError,
-  ForbiddenError,
-  InternalServerError,
-  NotFoundError
-} from '../utils/graphQLErrors';
-import {hasPermissionOnProject} from '../services/projectService';
-import {GraphQLError} from 'graphql';
-import {Plan} from '../models/Plan';
-import {addVersion} from '../models/PlanVersion';
-import {formatISO9075} from "date-fns";
-import {isNullOrUndefined} from "../utils/helpers";
-import {ProjectCollaboratorAccessLevel} from "../models/Collaborator";
-=======
-
 import { prepareObjectForLogs } from '../logger';
 import { Resolvers } from "../types";
 import { Affiliation } from '../models/Affiliation';
@@ -28,12 +5,19 @@
 import { PlanFunding, ProjectFunding } from "../models/Funding";
 import { MyContext } from '../context';
 import { isAuthorized } from '../services/authService';
-import { AuthenticationError, ForbiddenError, InternalServerError, NotFoundError } from '../utils/graphQLErrors';
+import {
+  AuthenticationError,
+  ForbiddenError,
+  InternalServerError,
+  NotFoundError
+} from '../utils/graphQLErrors';
 import { hasPermissionOnProject } from '../services/projectService';
 import { GraphQLError } from 'graphql';
 import { Plan } from '../models/Plan';
 import { addVersion } from '../models/PlanVersion';
->>>>>>> a347c38f
+import { formatISO9075 } from "date-fns";
+import { isNullOrUndefined } from "../utils/helpers";
+import { ProjectCollaboratorAccessLevel } from "../models/Collaborator";
 
 export const resolvers: Resolvers = {
   Query: {
