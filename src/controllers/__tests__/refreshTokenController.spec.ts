--- conflicted
+++ resolved
@@ -3,14 +3,7 @@
 import { Request } from 'express-jwt';
 import { refreshAccessToken, setTokenCookie } from '../../services/tokenService';
 import { refreshTokenController } from '../refreshTokenController';
-<<<<<<< HEAD
-import { logger } from '../../__mocks__/logger';
-import { buildMockContextWithToken } from "../../__mocks__/context";
-
-jest.mock('../../context.ts');
-=======
 import { logger } from "../../logger";
->>>>>>> a347c38f
 
 // Mocking external dependencies
 jest.mock('../../context');
@@ -25,11 +18,6 @@
   beforeEach(async() => {
     jest.resetAllMocks();
 
-<<<<<<< HEAD
-    context = await buildMockContextWithToken(logger);
-
-=======
->>>>>>> a347c38f
     mockRequest = {
       auth: { jti: casual.integer(1, 99999).toString(), id: casual.integer(1, 999) },
       headers: { 'x-refresh-token': 'old-refresh-token' },
