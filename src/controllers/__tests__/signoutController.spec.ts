import { Response } from 'express';
import { Request } from 'express-jwt';
import { Cache } from "../../datasources/cache";
import { revokeAccessToken, revokeRefreshToken, verifyAccessToken } from '../../services/tokenService';
import casual from 'casual';
import { signoutController } from '../signoutController';
<<<<<<< HEAD
import { logger } from '../../__mocks__/logger';
import { buildMockContextWithToken } from "../../__mocks__/context";
=======
import { buildContext, mockToken } from "../../__mocks__/context";
>>>>>>> a347c38f
import { MyContext } from '../../context';
import { logger } from "../../logger";

jest.mock('../../context.ts');

// Mocking external dependencies
jest.mock('../../datasources/cache');
jest.mock('../../services/tokenService');

describe('signoutController', () => {
  let mockRequest: Partial<Request>;
  let mockResponse: Partial<Response>;
  let mockCache: jest.Mocked<Cache>;
  // eslint-disable-next-line @typescript-eslint/no-unused-vars
  let context: MyContext;

  beforeEach(async() => {
    jest.resetAllMocks();

    context = await buildMockContextWithToken(logger);

    mockRequest = {
      logger: logger,
      auth: { jti: casual.integer(1, 99999).toString() },
      cookies: { dmspt: casual.uuid },
    };
    mockResponse = {
      status: jest.fn().mockReturnThis(),
      json: jest.fn(),
      clearCookie: jest.fn(),
    };
    mockCache = Cache.getInstance() as jest.Mocked<Cache>;
    (Cache.getInstance as jest.Mock).mockReturnValue(mockCache);
  });

  afterEach(() => {
    jest.clearAllMocks();
  });

  it('should signout successfully', async () => {
    (verifyAccessToken as jest.Mock).mockReturnValueOnce({ jti: mockRequest.auth.jti });
    (revokeRefreshToken as jest.Mock).mockResolvedValue(true);
    (revokeAccessToken as jest.Mock);
    jest.spyOn(mockResponse, 'clearCookie');

    await signoutController(mockRequest as Request, mockResponse as Response);

    expect(revokeRefreshToken).toHaveBeenCalled();
    expect(revokeAccessToken).toHaveBeenCalled();
    expect(mockResponse.clearCookie).toHaveBeenCalledWith('dmspt');
    expect(mockResponse.clearCookie).toHaveBeenCalledWith('dmspr');
    expect(mockResponse.status).toHaveBeenCalledWith(200);
    expect(mockResponse.json).toHaveBeenCalledWith({});
  });

  it('should return 200 if no access token is present', async () => {
    await signoutController(mockRequest as Request, mockResponse as Response);

    expect(mockResponse.status).toHaveBeenCalledWith(200);
    expect(mockResponse.json).toHaveBeenCalledWith({});
  });

  it('should return 200 if unable to revoke the refresh token', async () => {
    (revokeRefreshToken as jest.Mock).mockResolvedValue(false);

    await signoutController(mockRequest as Request, mockResponse as Response);

    expect(mockResponse.status).toHaveBeenCalledWith(200);
    expect(mockResponse.json).toHaveBeenCalledWith({});
  });

  it('should return 200 if an unexpected error occurs', async () => {
    (revokeRefreshToken as jest.Mock).mockImplementation(() => { throw new Error('test error'); });
    await signoutController(mockRequest as Request, mockResponse as Response);

    expect(mockResponse.status).toHaveBeenCalledWith(200);
    expect(mockResponse.json).toHaveBeenCalledWith({});
  });
});<|MERGE_RESOLUTION|>--- conflicted
+++ resolved
@@ -4,12 +4,7 @@
 import { revokeAccessToken, revokeRefreshToken, verifyAccessToken } from '../../services/tokenService';
 import casual from 'casual';
 import { signoutController } from '../signoutController';
-<<<<<<< HEAD
-import { logger } from '../../__mocks__/logger';
 import { buildMockContextWithToken } from "../../__mocks__/context";
-=======
-import { buildContext, mockToken } from "../../__mocks__/context";
->>>>>>> a347c38f
 import { MyContext } from '../../context';
 import { logger } from "../../logger";
 
