import { Request, Response } from 'express';
import { prepareObjectForLogs } from '../logger';
import { User } from '../models/User';
import { generateAuthTokens, setTokenCookie } from '../services/tokenService';
import { generalConfig } from '../config/generalConfig';
import { buildContext } from '../context';

export const signinController = async (req: Request, res: Response) => {
<<<<<<< HEAD
  const { email, ...userData } = req.body;
  const userIn = new User(userData);
  const cache = Cache.getInstance();
  const context = buildContext(logger, cache);
=======
  const userIn = new User(req.body);
  const context = buildContext(
    req.logger,
    req.cache,
    null,
    req.sqlDataSource,
    req.dmphubAPIDataSource,
  );
>>>>>>> a347c38f

  try {
    const user = await userIn.login(context, email) || null;

    if (user) {
      const { accessToken, refreshToken } = await generateAuthTokens(context, user);

      // Record the login and generate the tokens
      if (accessToken && refreshToken) {
        // Set the tokens as HTTP only cookies
        setTokenCookie(res, 'dmspt', accessToken, generalConfig.jwtTTL);
        setTokenCookie(res, 'dmspr', refreshToken, generalConfig.jwtRefreshTTL);

        res.status(200).json({ success: true, message: 'ok' });
      } else {
        res.status(500).json({ success: false, message: 'Unable to sign in at this time' });
      }
    } else {
      res.status(401).json({ success: false, message: 'Invalid credentials' });
    }
  } catch (err) {
    context.logger.error(prepareObjectForLogs(err), 'Sign in error');
    res.status(500).json({ success: false, message: 'Internal server error' });
  }
};<|MERGE_RESOLUTION|>--- conflicted
+++ resolved
@@ -6,13 +6,8 @@
 import { buildContext } from '../context';
 
 export const signinController = async (req: Request, res: Response) => {
-<<<<<<< HEAD
   const { email, ...userData } = req.body;
   const userIn = new User(userData);
-  const cache = Cache.getInstance();
-  const context = buildContext(logger, cache);
-=======
-  const userIn = new User(req.body);
   const context = buildContext(
     req.logger,
     req.cache,
@@ -20,7 +15,6 @@
     req.sqlDataSource,
     req.dmphubAPIDataSource,
   );
->>>>>>> a347c38f
 
   try {
     const user = await userIn.login(context, email) || null;
