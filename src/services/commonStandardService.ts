--- conflicted
+++ resolved
@@ -3,10 +3,7 @@
 import {MyContext} from "../context";
 import {
   DMPCommonStandard,
-<<<<<<< HEAD
   DMPCommonStandardAffiliation,
-=======
->>>>>>> 176cd253
   DMPCommonStandardContact,
   DMPCommonStandardContributor,
   DMPCommonStandardFunding,
@@ -19,7 +16,6 @@
   DMPRelatedIdentifierWorkType,
   DMPStatus,
   DMPYesNoUnknown,
-<<<<<<< HEAD
 } from "../types/DMP";
 import { ROR_REGEX } from "../models/Affiliation";
 import { ContributorRole } from "../models/ContributorRole";
@@ -28,30 +24,16 @@
 import { Plan, PlanVisibility } from "../models/Plan"
 import { Project } from "../models/Project";
 import { RelatedWork } from "../models/RelatedWork";
-import { ORCID_REGEX, User } from "../models/User";
+import { User } from "../models/User";
 import { VersionedTemplate } from "../models/VersionedTemplate";
-import { isNullOrUndefined, valueIsEmpty } from "../utils/helpers";
+import { isNullOrUndefined, valueIsEmpty, formatORCID, ORCID_REGEX } from "../utils/helpers";
 import { ResearchDomain } from "../models/ResearchDomain";
 import { Answer } from "../models/Answer";
 import { PlanContributor } from "../models/Contributor";
+import { ExternalContributor } from "../types";
 
 // eslint-disable-next-line no-useless-escape
 export const DOI_REGEX = /^(https?:\/\/)?(doi\.org\/)?(doi:)?(10\.\d{4,9}\/[-._;()/:\w]+)$/;
-=======
-  DOI_REGEX
-} from "../datasources/dmphubAPI";
-import {ROR_REGEX} from "../models/Affiliation";
-import {ContributorRole} from "../models/ContributorRole";
-import {ProjectFunderStatus} from "../models/Funder";
-import {defaultLanguageId} from "../models/Language";
-import {Plan, PlanVisibility} from "../models/Plan"
-import {Project} from "../models/Project";
-import {RelatedWork} from "../models/RelatedWork";
-import {User} from "../models/User";
-import {VersionedTemplate} from "../models/VersionedTemplate";
-import {ExternalContributor} from "../types";
-import {formatORCID, isNullOrUndefined, ORCID_REGEX, valueIsEmpty} from "../utils/helpers";
->>>>>>> 176cd253
 
 // Represents the the RDA Common Metadata standard version of a plan/DMP. When communicating with external
 // systems we need to convert project/plan data into this format. This is the format that the DMPHub
@@ -598,4 +580,4 @@
     orcid: orcid,
     email: email,
   };
-}
+}