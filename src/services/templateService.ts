import { incrementVersionNumber } from "../utils/helpers";
import { Template } from "../models/Template";
import { VersionedTemplate, TemplateVersionType } from "../models/VersionedTemplate";
import { MyContext } from "../context";
import { isSuperAdmin } from "./authService";
import { TemplateCollaborator } from "../models/Collaborator";
import { Section } from "../models/Section";
import { generateSectionVersion } from "./sectionService";
import { formatLogMessage, logger } from "../logger";


// Determine whether the specified user has permission to access the Template
export const hasPermissionOnTemplate = async (context: MyContext, template: Template): Promise<boolean> => {
  // If the current user belongs to the same affiliation OR the user is a super admin
  if (context.token?.affiliationId === template.ownerId || await isSuperAdmin(context.token)) {
    return true;
  }

  // Otherwise see if the user is one of the invited collaborators
  const collaborator = await TemplateCollaborator.findByTemplateIdAndEmail(
    'template resolver.hasPermission',
    context,
    template.id,
    context.token?.email,
  )
  if (collaborator) {
    return true;
  }
  return false;
}

// Creates a new Version/Snapshot the specified Template (as a point in time snapshot)
//    - bumps the `currentVersion` on the specified `template`
//    - deactivates all of the existing VersionedTemplates in the `versions` array
//    - creates a new VersionedTemplate that is active and adds it to the `versions` array
export const generateTemplateVersion = async (
  context: MyContext,
  template: Template,
  versions: VersionedTemplate[],
  versionerId: number,
  comment = '',
  versionType = TemplateVersionType.DRAFT,
): Promise<VersionedTemplate> => {
  // If the template has no id then it has not yet been saved so throw an error
  if (!template.id) {
    throw new Error('Cannot publish unsaved Template');
  }

  // If the template has a current version but no recent changes throw an error
  if (template.currentVersion && !template.isDirty) {
    throw new Error('There are no changes to publish');
  }

  // Figure out the next version number
  let newVersion = 'v1';
  if (versions.length > 0) {
    const sortedVersions = versions.sort((a, b) => b.version.localeCompare(a.version));
    newVersion = incrementVersionNumber(sortedVersions[0].version);
  }

  // Intialize the new Version
  const versionedTemplate = new VersionedTemplate({
    version: newVersion,
    templateId: template.id,
    name: template.name,
    description: template.description,
    ownerId: template.ownerId,
    versionedById: versionerId,
    visibility: template.visibility,
    bestPactice: template.bestPractice,
<<<<<<< HEAD
    languageId: template.languageId,
    createdById: versionerId,
=======
>>>>>>> 8ac2d08d
    versionType,
    comment,
    active: true,
    createdById: template.createdById,
    created: template.created,
    modifiedById: template.modifiedById,
    modified: template.modified,
  });
  const created = await versionedTemplate.create(context);

  // If the version was successfully created and there are no errors
  if (created && (!created.errors || (Array.isArray(created.errors) && created.errors.length === 0))) {
    const sections = await Section.findByTemplateId('generateTemplateVersion', context, template.id);

    try {
      let allSectionsWereVersioned = true;

      for (const section of sections) {
        const sectionInstance = new Section({
          ...section
        });

        const passed = await generateSectionVersion(context, sectionInstance, created.id);
        if (!passed) {
          allSectionsWereVersioned = false;
        }
      }

      // Only continue if all of the sections were properly versioned
      if (allSectionsWereVersioned) {
        // Update the template's version and reset the dirty flag
        template.currentVersion = newVersion;
        template.isDirty = false;

        // Pass the noTouch flag to avoid default behavior of setting isDirty, modified, etc.
        const updated = await template.update(context, true);
        if (updated && (!updated.errors || (Array.isArray(updated.errors) && updated.errors.length === 0))) {
          return created;
        } else {
          const msg = `Unable to generateTemplateVersion for template: ${template.id}, errs: ${updated.errors}`;
          formatLogMessage(logger).error(null, msg);
          throw new Error(msg);
        }
      }
    } catch (err) {
      formatLogMessage(logger).error(err, `Unable to generateTemplateVersion for id: ${template.id}`);
      throw new Error(err.message);
    }
  } else {
    const msg = `Unable to generateTemplateVersion for versionedTemplate errs: ${created.errors}`;
    formatLogMessage(logger).error(null, msg);
    throw new Error(msg);
  }
  // Something went wrong, so return a null instead
  return null;
}

// Make a copy of the specified Template or PublishedTemplate
export const cloneTemplate = (
  clonedById: number,
  newOwnerId: string,
  template: Template | VersionedTemplate
): Template => {
  // If the incoming is a VersionedTemplate, then use the templateId (the template it was based off of)
  const sourceId = Object.keys(template).includes('templateId') ? template['templateId'] : template.id;
  const templateCopy = new Template({
    name: `Copy of ${template.name}`,
    description: template.description,
    languageId: template.languageId,
    ownerId: newOwnerId,
    sourceTemplateId: sourceId,
  });
  // Fo some reason this doesn't work when passing in the constructor.
  templateCopy.createdById = clonedById;

  // TODO: Copy all of the Sections and Questions

  return templateCopy;
}<|MERGE_RESOLUTION|>--- conflicted
+++ resolved
@@ -68,11 +68,7 @@
     versionedById: versionerId,
     visibility: template.visibility,
     bestPactice: template.bestPractice,
-<<<<<<< HEAD
     languageId: template.languageId,
-    createdById: versionerId,
-=======
->>>>>>> 8ac2d08d
     versionType,
     comment,
     active: true,
