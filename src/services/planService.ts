--- conflicted
+++ resolved
@@ -1,13 +1,8 @@
 import { MyContext } from "../context";
 import { Plan, PlanStatus } from "../models/Plan";
-<<<<<<< HEAD
+import { ContributorRole } from "../models/ContributorRole";
 import { determineIdentifierType, planToDMPCommonStandard } from "./commonStandardService";
-=======
-import { ContributorRole } from "../models/ContributorRole";
-import { planToDMPCommonStandard } from "./commonStandardService";
->>>>>>> 41501be7
 import { formatLogMessage } from "../logger";
-import { DMPCommonStandard } from "../types/DMP";
 import { getCurrentDate } from "../utils/helpers";
 import { dynamo } from "../datasources/dynamo";
 
@@ -63,10 +58,7 @@
     plan.lastSynced = getCurrentDate();
   }
 
-<<<<<<< HEAD
   return plan;
-=======
-  return dmp;
 }
 
 export async function updateContributorRoles(
@@ -115,5 +107,4 @@
     updatedRoleIds: updatedRoles.length > 0 ? updatedRoles : currentRoleIds,
     errors: associationErrors,
   };
->>>>>>> 41501be7
 }