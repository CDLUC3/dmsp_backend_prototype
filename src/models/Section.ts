--- conflicted
+++ resolved
@@ -127,11 +127,7 @@
 
   // Find all Sections associated with the specified templateId
   static async findByTemplateId(reference: string, context: MyContext, templateId: number): Promise<Section[]> {
-<<<<<<< HEAD
-    const sql = `SELECT * FROM ${Section.tableName} WHERE templateId = ?`;
-=======
     const sql = 'SELECT * FROM sections WHERE templateId = ? ORDER BY displayOrder ASC';
->>>>>>> 9c26203a
     const results = await Section.query(context, sql, [templateId?.toString()], reference);
     return Array.isArray(results) ? results.map((entry) => new Section(entry)) : [];
   }
