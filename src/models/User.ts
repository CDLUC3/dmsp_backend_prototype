--- conflicted
+++ resolved
@@ -1,12 +1,24 @@
 import bcrypt from 'bcryptjs';
-import {capitalizeFirstLetter, formatORCID, getCurrentDate, isNullOrUndefined, validateEmail} from '../utils/helpers';
+import {
+  capitalizeFirstLetter,
+  formatORCID,
+  getCurrentDate,
+  isNullOrUndefined,
+  validateEmail
+} from '../utils/helpers';
 import { prepareObjectForLogs } from '../logger';
 import { MySqlModel } from './MySqlModel';
 import { MyContext } from '../context';
 import { generalConfig } from '../config/generalConfig';
 import { defaultLanguageId, supportedLanguages } from './Language';
 import { UserEmail } from './UserEmail';
-import { PaginatedQueryResults, PaginationOptions, PaginationOptionsForCursors, PaginationOptionsForOffsets, PaginationType } from '../types/general';
+import {
+  PaginatedQueryResults,
+  PaginationOptions,
+  PaginationOptionsForCursors,
+  PaginationOptionsForOffsets,
+  PaginationType
+} from '../types/general';
 
 export enum UserRole {
   RESEARCHER = 'RESEARCHER',
@@ -144,11 +156,6 @@
     context: MyContext,
     email: string,
     password: string,
-<<<<<<< HEAD
-  ): Promise<number> {
-    const sql = `SELECT id, email, password FROM ${User.tableName} WHERE email = ?`;
-    const users = await User.query(context, sql, [email], reference);
-=======
   ): Promise<number | null> {
     const userEmails = await UserEmail.findByEmail(reference, context, email);
 
@@ -160,7 +167,6 @@
     }
 
     const user = await User.findById(reference, context, userEmail.userId);
->>>>>>> 9c26203a
 
     // If the user was found, check the password
     // TODO: Add logic to lock the account after too many failures
@@ -175,33 +181,19 @@
     return null;
   }
 
-<<<<<<< HEAD
-  // Find the User by their Id
-  static async findById(reference: string, context: MyContext, userId: number): Promise<User> {
-    const sql = `SELECT * FROM ${User.tableName} WHERE id = ?`;
-=======
   // Find the User by their id
   static async findById(reference: string, context: MyContext, userId: number): Promise<User | null> {
     const sql = 'SELECT * FROM users WHERE id = ?';
->>>>>>> 9c26203a
-
     const results = await User.query(context, sql, [userId?.toString()], reference);
     return Array.isArray(results) && results.length > 0 ? new User(results[0]) : null;
   }
 
   // Find the User by their email address
-<<<<<<< HEAD
-  static async findByEmail(reference: string, context: MyContext, email: string): Promise<User> {
-    const sql = `SELECT * FROM ${User.tableName} WHERE email = ?`;
-    const results = await User.query(context, sql, [email], reference);
-    return Array.isArray(results) && results.length > 0 ? new User(results[0]) : null;
-=======
   static async findByEmail(reference: string, context: MyContext, email: string): Promise<User | null> {
     const emails = await UserEmail.findByEmail(reference, context, email);
     if (!emails || emails.length === 0) return null;
 
     return await User.findById(reference, context, emails[0].userId);
->>>>>>> 9c26203a
   }
 
   // Return all the Users associated with the specified affiliationId that match the search term
@@ -255,11 +247,6 @@
     // Specify the field we want to use for the count
     opts.countField = 'u.id';
 
-<<<<<<< HEAD
-    const sqlStatement = `SELECT u.* FROM ${User.tableName} u`;
-
-=======
->>>>>>> 9c26203a
     const response: PaginatedQueryResults<User> = await User.queryWithPagination(
       context,
       sqlStatement,
@@ -318,16 +305,12 @@
     // Specify the field we want to use for the count
     opts.countField = 'u.id';
 
-<<<<<<< HEAD
-    const sqlStatement = `SELECT u.* FROM ${User.tableName} u LEFT OUTER JOIN affiliations a ON u.affiliationId = a.uri`;
-=======
     // Join users with user_emails
     const sqlStatement = `
-    SELECT u.* FROM users u
-                      LEFT JOIN affiliations a ON u.affiliationId = a.uri
-                      LEFT JOIN userEmails ue ON u.id = ue.userId AND ue.isPrimary = 1
+      SELECT u.* FROM users u
+      LEFT JOIN affiliations a ON u.affiliationId = a.uri
+      LEFT JOIN userEmails ue ON u.id = ue.userId AND ue.isPrimary = 1
   `;
->>>>>>> 9c26203a
 
     const response: PaginatedQueryResults<User> = await User.queryWithPagination(
       context,
@@ -416,20 +399,11 @@
       this.password = passwordHash
 
       try {
-<<<<<<< HEAD
-        const sql = `INSERT INTO ${User.tableName} \
-                      (email, password, role, givenName, surName, affiliationId, acceptedTerms) \
-                     VALUES(?, ?, ?, ?, ?, ?, ?)`;
-        const vals = [this.email, this.password, this.role, this.givenName, this.surName, this.affiliationId, this.acceptedTerms];
-        context.logger.debug(prepareObjectForLogs({ email: this.email }), 'User.register');
-=======
         const sql = `INSERT INTO users \
                       (password, role, givenName, surName, affiliationId, acceptedTerms) \
                      VALUES(?, ?, ?, ?, ?, ?)`;
         const vals = [this.password, this.role, this.givenName, this.surName, this.affiliationId, this.acceptedTerms];
-        const context = buildContext(logger);
         context.logger.debug(prepareObjectForLogs({ email }), 'User.register');
->>>>>>> 9c26203a
         const result = await User.query(context, sql, vals, 'User.register');
 
         if (!Array.isArray(result) || !result[0].insertId) {
