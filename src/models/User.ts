--- conflicted
+++ resolved
@@ -1,11 +1,6 @@
 import bcrypt from 'bcryptjs';
 import {capitalizeFirstLetter, formatORCID, getCurrentDate, isNullOrUndefined, validateEmail} from '../utils/helpers';
-<<<<<<< HEAD
-import { formatLogMessage } from '../logger';
-=======
-import { buildContext } from '../context';
-import { logger, prepareObjectForLogs } from '../logger';
->>>>>>> a347c38f
+import { prepareObjectForLogs } from '../logger';
 import { MySqlModel } from './MySqlModel';
 import { MyContext } from '../context';
 import { generalConfig } from '../config/generalConfig';
@@ -364,12 +359,7 @@
                       (email, password, role, givenName, surName, affiliationId, acceptedTerms) \
                      VALUES(?, ?, ?, ?, ?, ?, ?)`;
         const vals = [this.email, this.password, this.role, this.givenName, this.surName, this.affiliationId, this.acceptedTerms];
-<<<<<<< HEAD
-        formatLogMessage(context)?.debug({ email: this.email }, 'User.register');
-=======
-        const context = buildContext(logger);
         context.logger.debug(prepareObjectForLogs({ email: this.email }), 'User.register');
->>>>>>> a347c38f
         const result = await User.query(context, sql, vals, 'User.register');
 
         if (!Array.isArray(result) || !result[0].insertId) {
