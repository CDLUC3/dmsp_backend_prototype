import bcrypt from 'bcryptjs';
import {
  capitalizeFirstLetter,
  formatORCID,
  getCurrentDate,
  isNullOrUndefined,
  validateEmail
} from '../utils/helpers';
import { prepareObjectForLogs } from '../logger';
import { MySqlModel } from './MySqlModel';
import { MyContext } from '../context';
import { generalConfig } from '../config/generalConfig';
import { defaultLanguageId, supportedLanguages } from './Language';
import { UserEmail } from './UserEmail';
<<<<<<< HEAD
import {
  PaginatedQueryResults,
  PaginationOptions,
  PaginationOptionsForCursors,
  PaginationOptionsForOffsets,
  PaginationType
} from '../types/general';
=======
import { PaginatedQueryResults, PaginationOptions, PaginationOptionsForCursors, PaginationOptionsForOffsets, PaginationType } from '../types/general';
import { ProjectCollaborator, TemplateCollaborator } from "./Collaborator";
>>>>>>> 16832d62

export enum UserRole {
  RESEARCHER = 'RESEARCHER',
  ADMIN = 'ADMIN',
  SUPERADMIN = 'SUPERADMIN',
}

export enum LogInType {
  PASSWORD = 'PASSWORD',
  SSO = 'SSO',
}

export class User extends MySqlModel {
  public password: string;
  public role: UserRole;
  public givenName?: string;
  public surName?: string;
  public affiliationId: string;
  public acceptedTerms: boolean;
  public orcid?: string;
  public ssoId?: string;
  public languageId: string;

  public last_sign_in?: string;
  public last_sign_in_via?: LogInType;
  public failed_sign_in_attempts?: number;

  public notify_on_comment_added?: boolean;
  public notify_on_template_shared?: boolean;
  public notify_on_feedback_complete?: boolean;
  public notify_on_plan_shared?: boolean;
  public notify_on_plan_visibility_change?: boolean;

  public locked?: boolean;
  public active?: boolean;

  public tableName = 'users';

  // Initialize a new User
  constructor(options) {
    super(options.id, options.created, options.createdById, options.modified, options.modifiedById, options.errors);

    this.password = options.password;
    this.role = options.role;
    this.givenName = options.givenName;
    this.surName = options.surName;
    this.orcid = options.orcid;
    this.ssoId = options.ssoId;
    this.affiliationId = options.affiliationId;
    this.acceptedTerms = options.acceptedTerms;
    this.languageId = options.languageId ?? defaultLanguageId;
    this.failed_sign_in_attempts = options.failed_sign_in_attempts ?? 0;
    this.locked = options.locked ?? false;
    this.active = options.active ?? true;
    this.notify_on_comment_added = options.notify_on_comment_added ?? true;
    this.notify_on_template_shared = options.notify_on_template_shared ?? true;
    this.notify_on_feedback_complete = options.notify_on_feedback_complete ?? true;
    this.notify_on_plan_shared = options.notify_on_plan_shared ?? true;
    this.notify_on_plan_visibility_change = options.notify_on_plan_visibility_change ?? true;

    this.prepForSave();
  }

  // Async getter for primary email
  public async getEmail(context: MyContext): Promise<string | null> {
    const primaryEmail = await UserEmail.findPrimaryByUserId('User.getEmail', context, this.id);
    return primaryEmail ? primaryEmail.email : null;
  }


  // Ensure data integrity
  prepForSave() {
    this.role = this.role ?? UserRole.RESEARCHER;
    this.givenName = capitalizeFirstLetter(this.givenName);
    this.surName = capitalizeFirstLetter(this.surName);
    // Set the languageId to the default if it is not a supported language
    if (!supportedLanguages.map((l) => l.id).includes(this.languageId)){
      this.languageId = defaultLanguageId;
    }
    this.orcid = this.orcid? formatORCID(this.orcid) : null;
  }

  // Verify that the email does not already exist and that the required fields have values
  async isValid(): Promise<boolean> {
    await super.isValid();

    // email is validated in the table to which it belongs, UserEmail
    if (!this.password) this.addError('password', 'Password is required');
    if (!this.role) this.addError('role', 'Role can\'t be blank');
    if (this.orcid && formatORCID(this.orcid) === null) this.addError('orcid', 'Invalid ORCID');

    return Object.keys(this.errors).length === 0;
  }

  // Validate the password format
  validatePassword(): boolean {
    const specialCharsRegex = /[`!@#$%^&*_+\-=?~\s]/;
    // eslint-disable-next-line no-useless-escape
    const badSpecialCharsRegex = /[\(\)\{\}\[\]\|\\:;"'<>\,\.\/]/

    // Test the string against the regular expression
    if (
      this.password?.length >= 8 &&
      /[A-Z]/.test(this.password) &&
      /[a-z]/.test(this.password) &&
      /\d/.test(this.password) &&
      specialCharsRegex.test(this.password) &&
      !badSpecialCharsRegex.test(this.password)
    ) {
      return true;
    }
    this.addError('password', `Invalid password format.
        Passwords must be greater than 8 characters, and contain at least
        one number,
        one upper case letter,
        one lower case letter, and
        one of the following special character (\`, !, @, #, $, %, ^, &, *, -, _, =, +, ?, ~)`);
    return false;
  }

  // Helper function to return the user's full name
  getName(): string {
    return [this.givenName, this.surName].join(' ').trim();
  }

  // Hashes the user's password
  async hashPassword(password: string): Promise<string> {
    const salt = await bcrypt.genSalt(generalConfig.bcryptSaltRounds);
    return await bcrypt.hash(password, salt);
  }

  // Find the User by their email for an Auth check (includes the password)
  static async authCheck(
    reference: string,
    context: MyContext,
    email: string,
    password: string,
  ): Promise<number | null> {
    const userEmails = await UserEmail.findByEmail(reference, context, email);

    const userEmail = userEmails[0];

    if (!userEmail || (!userEmail.isPrimary && !userEmail.isConfirmed)) {
      context.logger.debug("No primary or confirmed UserEmail found");
      return null;
    }

    const user = await User.findById(reference, context, userEmail.userId);

    // If the user was found, check the password
    // TODO: Add logic to lock the account after too many failures

      // Otherwise check the password
      if (user && await bcrypt.compare(password, user.password)) {
        context.logger.debug(prepareObjectForLogs({ id: user.id }), "Successful authCheck");
        return user.id;
      }

    context.logger.debug("Failed authCheck");
    return null;
  }

  // Find the User by their id
  static async findById(reference: string, context: MyContext, userId: number): Promise<User | null> {
    const sql = 'SELECT * FROM users WHERE id = ?';
    const results = await User.query(context, sql, [userId?.toString()], reference);
    return Array.isArray(results) && results.length > 0 ? new User(results[0]) : null;
  }

  // Find the User by their ORCID
  static async findByOrcid(reference: string, context: MyContext, orcid: string): Promise<User | null> {
    const sql = 'SELECT * FROM users WHERE orcid = ?';
    const results = await User.query(context, sql, [orcid], reference);
    return Array.isArray(results) && results.length > 0 ? new User(results[0]) : null;
  }

  // Find the User by their email address
  static async findByEmail(reference: string, context: MyContext, email: string): Promise<User | null> {
    const emails = await UserEmail.findByEmail(reference, context, email);
    if (!emails || emails.length === 0) return null;

    return await User.findById(reference, context, emails[0].userId);
  }

  // Return all the Users associated with the specified affiliationId that match the search term
  static async findByAffiliationId(
    reference: string,
    context: MyContext,
    affiliationId: string,
    term: string,
    options: PaginationOptions = User.getDefaultPaginationOptions(),
  ): Promise<PaginatedQueryResults<User>> {
    const whereFilters = ['u.affiliationId = ?'];
    const values = [affiliationId];

    // Handle the incoming search term
    const searchTerm = (term ?? '').toLowerCase().trim();
    if (!isNullOrUndefined(searchTerm)) {
      whereFilters.push(`(
        (LOWER(u.givenName) LIKE ? OR
        LOWER(u.surName) LIKE ? OR
        LOWER(ue.email) LIKE ? OR
        LOWER(u.orcid) LIKE ?))`);
      values.push(`%${searchTerm}%`, `%${searchTerm}%`, `%${searchTerm}%`, `%${searchTerm}%`);
    }

    // Join users with user_emails
    const sqlStatement = `
    SELECT u.* FROM users u
    LEFT JOIN userEmails ue ON u.id = ue.userId AND ue.isPrimary = 1
  `;

    // Determine the type of pagination being used
    let opts;
    if (options.type === PaginationType.OFFSET) {
      opts = {
        ...options,
        // Specify the fields available for sorting
        availableSortFields: ['u.surName', 'u.givenName', 'u.created', 'ue.email', 'u.orcid'],
      } as PaginationOptionsForOffsets;
    } else {
      opts = {
        ...options,
        // Specify the field we want to use for the cursor (should typically match the sort field)
        cursorField: 'CONCAT(ue.email, u.id)',
      } as PaginationOptionsForCursors;
    }

    // Set the default sort field and order if none was provided
    if (isNullOrUndefined(opts.sortField)) opts.sortField = 'u.created';
    if (isNullOrUndefined(opts.sortDir)) opts.sortDir = 'DESC';

    // Specify the field we want to use for the count
    opts.countField = 'u.id';

    const response: PaginatedQueryResults<User> = await User.queryWithPagination(
      context,
      sqlStatement,
      whereFilters,
      '',
      values,
      opts,
      reference,
    );

    context.logger.debug(prepareObjectForLogs({ options, response }), reference);
    return response;
  }

  // Find all the Users that match the search term
  static async search(
    reference: string,
    context: MyContext,
    term: string,
    options: PaginationOptions = User.getDefaultPaginationOptions(),
  ): Promise<PaginatedQueryResults<User>> {
    const whereFilters = [];
    const values = [];

    // Handle the incoming search term
    const searchTerm = (term ?? '').toLowerCase().trim();
    if (!isNullOrUndefined(searchTerm)) {
      whereFilters.push(`(
        LOWER(u.givenName) LIKE ? OR
        LOWER(u.surName) LIKE ? OR
        LOWER(ue.email) LIKE ? OR
        LOWER(u.orcid) LIKE ? OR
        LOWER(a.searchName) LIKE ?)`);
      values.push(`%${searchTerm}%`, `%${searchTerm}%`, `%${searchTerm}%`, `%${searchTerm}%`, `%${searchTerm}%`);
    }

    // Determine the type of pagination being used
    let opts;
    if (options.type === PaginationType.OFFSET) {
      opts = {
        ...options,
        // Specify the fields available for sorting
        availableSortFields: ['u.surName', 'u.givenName', 'u.created', 'u.email', 'u.orcid'],
      } as PaginationOptionsForOffsets;
    } else {
      opts = {
        ...options,
        // Specify the field we want to use for the cursor (should typically match the sort field)
        cursorField: 'CONCAT(u.email, u.id)',
      } as PaginationOptionsForCursors;
    }

    // Set the default sort field and order if none was provided
    if (isNullOrUndefined(opts.sortField)) opts.sortField = 'u.created';
    if (isNullOrUndefined(opts.sortDir)) opts.sortDir = 'DESC';

    // Specify the field we want to use for the count
    opts.countField = 'u.id';

    // Join users with user_emails
    const sqlStatement = `
    SELECT u.* FROM users u
                      LEFT JOIN affiliations a ON u.affiliationId = a.uri
                      LEFT JOIN userEmails ue ON u.id = ue.userId AND ue.isPrimary = 1
  `;

    const response: PaginatedQueryResults<User> = await User.queryWithPagination(
      context,
      sqlStatement,
      whereFilters,
      '',
      values,
      opts,
      reference,
    )

    context.logger.debug(prepareObjectForLogs({ options, response }), reference);
    return response;
  }

  // Update the last_login fields
  async recordLogIn(context: MyContext, loginType: LogInType): Promise<boolean> {
    if (this.id) {
      this.last_sign_in = getCurrentDate();
      this.last_sign_in_via = loginType;

      if (await User.update(context, this.tableName, this, 'User.recordLogIn', ['password'], true)) {
        return true;
      }
    }
    // This recordSignIn could not update the record for some reason
    context.logger.error(`recordSignIn failed for user ${this.id}`);
    return false;
  }

  // Login making sure that the passwords match
  async login(context: MyContext, email: string): Promise<User> {
    this.prepForSave();

    // Validate the email and password
    if (!validateEmail(email) || !this.validatePassword()) {
      return null;
    }

    try {
      const userId = await User.authCheck('User.login', context, email, this.password);
      context.logger.debug(prepareObjectForLogs({ userId }), 'User.login');
      if (userId) {
        const existing = await User.findById('User.login', context, userId);

        // Update the User's last_sign_in fields
        if (await new User(existing).recordLogIn(context, LogInType.PASSWORD)) {
          // return existing;
          return existing;
        }
      }
      return null;
    } catch (err) {
      context.logger.error(prepareObjectForLogs({ err, email: email }), 'Error logging in User');
      return null;
    }
  }

  // Register the User if the data is valid
  async register(context: MyContext, email: string): Promise<User> {
    const reference = 'User.register';

    this.prepForSave();
    // We must save the email after the user is created so that we can add the
    // foreign key to the UserEmail table that is generated by the User, but we
    // could still check the format in here.

    if (!validateEmail(email)) {
      this.addError('email', 'Invalid email address');
    }

    // Make sure the account does not already exist
    const existing = await UserEmail.findByEmail('User.register', context, email);
    if (Array.isArray(existing) && existing.length > 0) {
      this.addError('general', 'Account already exists');
    }

    // Validate the password
    this.validatePassword()

    // Ensure that the user has accepted the terms and conditions
    if (this.acceptedTerms !== true) {
      this.addError('acceptedTerms', 'You must accept the terms and conditions');
    }

    if (Object.keys(this.errors).length === 0) {
      const passwordHash = await this.hashPassword(this.password);
      this.password = passwordHash

      try {
        const sql = `INSERT INTO users \
                      (password, role, givenName, surName, affiliationId, acceptedTerms) \
                     VALUES(?, ?, ?, ?, ?, ?)`;
        const vals = [this.password, this.role, this.givenName, this.surName, this.affiliationId, this.acceptedTerms];
        context.logger.debug(prepareObjectForLogs({ email }), reference);
        const result = await User.query(context, sql, vals, reference);

        if (!Array.isArray(result) || !result[0].insertId) {
          this.addError('general', 'Unable to register your account');
          return this;
        }
        context.logger.debug(
          prepareObjectForLogs({ email: email, userId: result[0].insertId }),
          'User was created'
        );

        // Fetch the new record
        const user = await User.findById(reference, context, result[0].insertId);

        // Update the user's createdById and modifiedById to indicate themselves
        const sqlUpdate = `UPDATE users SET createdById = ?, modifiedById = ? WHERE id = ?`;
        const valsUpdate = [user.id.toString(), user.id.toString(), user.id.toString()];
        await User.query(context, sqlUpdate, valsUpdate, reference);

        // Add the email to the UserEmail table and send out a 'please confirm' email
        const userEmail = new UserEmail({ userId: user.id, email: email, isPrimary: true });
        if (!await userEmail.create(context)){
          context.logger.error(prepareObjectForLogs({ userEmail }), `${reference} - unable to add UserEmail`);
        }

        // Claim any open invitations to collaborate on a Template by assigning the userId
        const tmpltCollabs = await TemplateCollaborator.findByEmail(reference, context, email);
        for (const collab of tmpltCollabs) {
          collab.userId = user.id;
          await collab.update(context);
        }

        // Claim any open invitations to collaborate on a Project by assigning the userId
        const projCollabs = await ProjectCollaborator.findByEmail(reference, context, email);
        for (const collab of projCollabs) {
          collab.userId = user.id;
          await collab.update(context);
        }

        return user;
      } catch (err) {
        this.addError('general', 'There was an error creating user');
        context.logger.error(prepareObjectForLogs({ err, email: email }), 'Error creating User');
        return this;
      }
    } else {
      context.logger.debug(prepareObjectForLogs({ email: email, errors: this.errors }), 'Invalid user');
      return this;
    }
  }

  // Save the changes made to the User
  async update(context: MyContext): Promise<User> {
    if (await this.isValid()) {
      if (this.id) {
        const original = await User.findById('User.update', context, this.id);
        // If the user changed their affiliationId
        if (original.affiliationId !== this.affiliationId) {
          // If the user is an ADMIN then demote them to RESEARCHER
          if (this.role === UserRole.ADMIN) {
            const msg = `User.update Admin changed affiliation so their role must change to Researcher`;
            context.logger.info(prepareObjectForLogs({ userId: this.id }), msg);
            this.role = UserRole.RESEARCHER;
          }

          // Their ssoId will no longer be applicable (unless they are SUPERADMIN)
          if (this.role !== UserRole.SUPERADMIN) {
            this.ssoId = null;
          }
        }

        // Don't allow password changes here
        await User.update(context, this.tableName, this, 'User.update', ['password']);
        return await User.findById('User.update', context, this.id);
      }
      // This user has never been saved before so we cannot update it!
      this.addError('general', 'User has never been saved');
    }
    return new User(this);
  }

  // Function to update the user's password
  async updatePassword(
    context: MyContext,
    oldPassword: string,
    newPassword: string,
    email: string
  ): Promise<User> {
    const ref = 'User.updatePassword';
    // First make sure the current password is valid
    const validPassword = await User.authCheck(ref, context, email, oldPassword);
    if (validPassword) {
      this.password = newPassword;
      if (this.validatePassword()) {
        this.password = await this.hashPassword(newPassword);

        const updated = await User.update(context, this.tableName, this, 'User.updatePassword');
        if (updated) {
          return await User.findById('updatePassword resolver', context, this.id);
        }
      }
      // The new password was invalid, so return the object with errors
      return new User(this);
    }
    return null;
  }
}<|MERGE_RESOLUTION|>--- conflicted
+++ resolved
@@ -12,7 +12,6 @@
 import { generalConfig } from '../config/generalConfig';
 import { defaultLanguageId, supportedLanguages } from './Language';
 import { UserEmail } from './UserEmail';
-<<<<<<< HEAD
 import {
   PaginatedQueryResults,
   PaginationOptions,
@@ -20,10 +19,7 @@
   PaginationOptionsForOffsets,
   PaginationType
 } from '../types/general';
-=======
-import { PaginatedQueryResults, PaginationOptions, PaginationOptionsForCursors, PaginationOptionsForOffsets, PaginationType } from '../types/general';
 import { ProjectCollaborator, TemplateCollaborator } from "./Collaborator";
->>>>>>> 16832d62
 
 export enum UserRole {
   RESEARCHER = 'RESEARCHER',
