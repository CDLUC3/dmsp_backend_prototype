import { QuestionSchemaMap } from "@dmptool/types";
import { MyContext } from "../context";
import { MySqlModel } from "./MySqlModel";
import { isNullOrUndefined, removeNullAndUndefinedFromJSON } from "../utils/helpers";

export class Question extends MySqlModel {
  public templateId: number;
  public sectionId: number;
  public sourceQuestionId?: number;
  public json: string;
  public questionText: string;
  public requirementText?: string;
  public guidanceText?: string;
  public sampleText?: string;
  public useSampleTextAsDefault?: boolean;
  public required: boolean;
  public displayOrder: number;
  public isDirty: boolean;

  public static tableName = 'questions';

  constructor(options) {
    super(options.id, options.created, options.createdById, options.modified, options.modifiedById, options.errors);

    this.templateId = options.templateId;
    this.sectionId = options.sectionId;
    this.sourceQuestionId = options.sourceQuestionId;
    this.json = options.json;
    // Ensure json is stored as a string
    try {
      this.json = removeNullAndUndefinedFromJSON(options.json);
    } catch (e) {
      this.addError('json', e.message);
    }
    this.questionText = options.questionText;
    this.requirementText = options.requirementText;
    this.guidanceText = options.guidanceText;
    this.sampleText = options.sampleText;
    this.useSampleTextAsDefault = options.useSampleTextAsDefault ?? false;
    this.required = options.required ?? false;
    this.displayOrder = options.displayOrder;
    this.isDirty = options.isDirty ?? false;
  }

  // Validation to be used prior to saving the record
  async isValid(): Promise<boolean> {
    await super.isValid();

    if (isNullOrUndefined(this.templateId)) this.addError('templateId', 'Template can\'t be blank');
    if (isNullOrUndefined(this.sectionId)) this.addError('sectionId', 'Section can\'t be blank');
    if (isNullOrUndefined(this.questionText)) this.addError('questionText', 'Question text can\'t be blank');
    if (isNullOrUndefined(this.displayOrder)) this.addError('displayOrder', 'Order number can\'t be blank');

    // If json is not null or undefined and the type is in the schema map
    if (!isNullOrUndefined(this.json) && this.errors['json'] === undefined) {
      const parsedJSON = JSON.parse(this.json);
      if (Object.keys(QuestionSchemaMap).includes(parsedJSON['type'])) {
        // Validate the json against the Zod schema and if valid, set the questionType
        try {
          const result = QuestionSchemaMap[parsedJSON['type']]?.safeParse(parsedJSON);
          if (result && !result.success) {
            // If there are validation errors, add them to the errors object
            this.addError('json', result.error.errors.map(e => `${JSON.stringify(e.path)} - ${e.message}`).join('; '));
          }
        } catch (e) {
          this.addError('json', e.message);
        }
      } else {
        // If the type is not in the schema map, add an error
        this.addError('json', `Unknown question type "${parsedJSON['type']}"`);
      }
    } else {
      if (this.errors['json'] === undefined) {
        this.addError('json', 'Question type JSON can\'t be blank');
      }
    }

    return Object.keys(this.errors).length === 0;
  }

  // Ensure data integrity
  prepForSave(): void {
    // Remove leading/trailing blank spaces
    this.questionText = this.questionText?.trim();
    this.requirementText = this.requirementText?.trim();
    this.guidanceText = this.guidanceText?.trim();
    this.sampleText = this.sampleText?.trim();
  }

  //Create a new Question
  async create(
    context: MyContext
  ): Promise<Question> {
    this.prepForSave();

    // First make sure the record is valid
    if (await this.isValid()) {
      // Save the record and then fetch it
      const newId = await Question.insert(context, Question.tableName, this, 'Question.create', ['questionType']);
      const response = await Question.findById('Question.create', context, newId);
      return response;

    }
    // Otherwise return as-is with all the errors
    return new Question(this);
  }

  //Update an existing Section
  async update(context: MyContext, noTouch = false): Promise<Question> {
    if (this.id) {
      this.prepForSave();

      if (await this.isValid()) {
        await Question.update(context, Question.tableName, this, 'Question.update', ['questionType'], noTouch);
        return await Question.findById('Question.update', context, this.id);
      }
    }
    this.addError('general', 'Question has never been saved');
    return new Question(this);
  }

  //Delete Question based on the Question object's id and return
  async delete(context: MyContext): Promise<Question> {
    if (this.id) {
      /*First get the question to be deleted so we can return this info to the user
      since calling 'delete' doesn't return anything*/
      const deletedSection = await Question.findById('Question.delete', context, this.id);

      const successfullyDeleted = await Question.delete(context, Question.tableName, this.id, 'Question.delete');
      if (successfullyDeleted) {
        return deletedSection;
      } else {
        return null
      }
    }
    return null;
  }

  // Find the Question by it's id
  static async findById(reference: string, context: MyContext, questionId: number): Promise<Question> {
    const sql = `SELECT * FROM ${Question.tableName} WHERE id = ?`;
    const result = await Question.query(context, sql, [questionId?.toString()], reference);
    return Array.isArray(result) && result.length > 0 ? new Question(result[0]) : null;
  }

  // Fetch all of the Questions for the specified Section
  static async findBySectionId(reference: string, context: MyContext, sectionId: number): Promise<Question[]> {
<<<<<<< HEAD
    const sql = `SELECT * FROM ${Question.tableName} WHERE sectionId = ?`;
=======
    const sql = 'SELECT * FROM questions WHERE sectionId = ? ORDER BY displayOrder ASC';
>>>>>>> 9c26203a
    const results = await Question.query(context, sql, [sectionId?.toString()], reference);
    return Array.isArray(results) ? results.map((entry) => new Question(entry)) : [];
  }
}<|MERGE_RESOLUTION|>--- conflicted
+++ resolved
@@ -145,11 +145,7 @@
 
   // Fetch all of the Questions for the specified Section
   static async findBySectionId(reference: string, context: MyContext, sectionId: number): Promise<Question[]> {
-<<<<<<< HEAD
-    const sql = `SELECT * FROM ${Question.tableName} WHERE sectionId = ?`;
-=======
     const sql = 'SELECT * FROM questions WHERE sectionId = ? ORDER BY displayOrder ASC';
->>>>>>> 9c26203a
     const results = await Question.query(context, sql, [sectionId?.toString()], reference);
     return Array.isArray(results) ? results.map((entry) => new Question(entry)) : [];
   }
