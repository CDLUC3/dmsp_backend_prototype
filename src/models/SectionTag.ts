--- conflicted
+++ resolved
@@ -14,12 +14,7 @@
         this.tagId = options.tagId;
     }
 
-<<<<<<< HEAD
-    // Save the current record
-=======
-
     // Create a sectionTag record
->>>>>>> 0c6d663e
     async create(context: MyContext): Promise<SectionTag> {
         // Insert new SectionTag records
         await SectionTag.insert(context, tableName, this, 'SectionTag.create');
