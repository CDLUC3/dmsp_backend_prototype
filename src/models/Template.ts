import { MyContext } from "../context";
import { PaginatedQueryResults, PaginationOptions, PaginationOptionsForCursors, PaginationOptionsForOffsets, PaginationType } from "../types/general";
import { defaultLanguageId, supportedLanguages } from "./Language";
import { MySqlModel } from "./MySqlModel";
import { formatLogMessage } from "../logger";
import { isNullOrUndefined } from "../utils/helpers";

export enum TemplateVisibility {
  ORGANIZATION = 'ORGANIZATION', // Template is only available to Researchers that belong to the same affiliation
  PUBLIC = 'PUBLIC', // Template is available to everyone creating a DMP
}

// A paired down version of template information for search results
export class TemplateSearchResult {
  public id: number;
  public name: string;
  public description?: string;
  public visibility: TemplateVisibility;
  public bestPractice: boolean;
  public latestPublishVersion?: string;
  public latestPublishDate?: string;
  public isDirty: boolean;
  public ownerId: string;
  public ownerDisplayName: string;
  public createdById: number;
  public createdByName: string;
  public created: string;
  public modifiedById: number;
  public modifiedByName: string;
  public modified: string;

  constructor(options) {
    this.id = options.id;
    this.name = options.name;
    this.description = options.description;
    this.visibility = options.visibility;
    this.bestPractice = options.bestPractice;
    this.latestPublishVersion = options.latestPublishVersion;
    this.latestPublishDate = options.latestPublishDate;
    this.isDirty = options.isDirty;
    this.ownerId = options.ownerId;
    this.ownerDisplayName = options.ownerDisplayName;
    this.createdById = options.createdById;
    this.createdByName = options.createdByName;
    this.created = options.created;
    this.modifiedById = options.modifiedById;
    this.modifiedByName = options.modifiedByName;
    this.modified = options.modified;
  }

  // Return the templates associated with the Affiliation and search term
  static async findByAffiliationIdAndTerm(
    reference: string,
    context: MyContext,
<<<<<<< HEAD
    affiliationId: string
  ): Promise<TemplateSearchResult[]> {
    const sql = 'SELECT t.id, t.name, t.description, t.visibility, t.bestPractice, t.isDirty, ' +
      't.latestPublishVersion, t.latestPublishDate, t.ownerId, a.displayName, ' +
      't.createdById, TRIM(CONCAT(cu.givenName, CONCAT(\' \', cu.surName))) as createdByName, t.created, ' +
      't.modifiedById, TRIM(CONCAT(mu.givenName, CONCAT(\' \', mu.surName))) as modifiedByName, t.modified ' +
      'FROM templates t ' +
      'INNER JOIN affiliations a ON a.uri = t.ownerId ' +
      'INNER JOIN users cu ON cu.id = t.createdById ' +
      'INNER JOIN users mu ON mu.id = t.modifiedById ' +
      'WHERE ownerId = ? ' +
      'ORDER BY modified DESC';
    const results = await Template.query(context, sql, [affiliationId], reference);
    return Array.isArray(results) ? results.map((item) => new TemplateSearchResult(item)) : [];
=======
    affiliationId: string,
    term: string,
    options: PaginationOptions = Template.getDefaultPaginationOptions(),
  ): Promise<PaginatedQueryResults<TemplateSearchResult>> {
    const whereFilters = ['t.ownerId = ?'];
    const values: string[] = [affiliationId];

    // Handle the incoming search term
    const searchTerm = (term ?? '').toLowerCase().trim();
    if (searchTerm) {
      whereFilters.push('(LOWER(t.name) LIKE ? OR LOWER(t.description) LIKE ?)');
      values.push(`%${searchTerm}%`, `%${searchTerm}%`);
    }

    // Determine the type of pagination being used
    let opts;
    if (options.type === PaginationType.OFFSET) {
      opts = {
        ...options,
        // Specify the fields available for sorting
        availableSortFields: ['t.name', 't.created', 't.visibility', 't.bestPractice', 't.latestPublishDate'],
      } as PaginationOptionsForOffsets;
    } else {
      opts = {
        ...options,
        // Specify the field we want to use for the cursor (should typically match the sort field)
        cursorField: 'LOWER(REPLACE(CONCAT(t.modified, t.id), \' \', \'_\'))',
      } as PaginationOptionsForCursors;
    }

    // Set the default sort field and order if none was provided
    if (isNullOrUndefined(opts.sortField)) opts.sortField = 't.modified';
    if (isNullOrUndefined(opts.sortDir)) opts.sortDir = 'DESC';

    // Specify the field we want to use for the count
    opts.countField = 't.id';

    const sqlStatement = 'SELECT t.id, t.name, t.description, t.visibility, t.bestPractice, t.isDirty, ' +
                                't.latestPublishVersion, t.latestPublishDate, t.ownerId, a.displayName, ' +
                                't.createdById, TRIM(CONCAT(cu.givenName, CONCAT(\' \', cu.surName))) as createdByName, t.created, ' +
                                't.modifiedById, TRIM(CONCAT(mu.givenName, CONCAT(\' \', mu.surName))) as modifiedByName, t.modified ' +
                          'FROM templates t ' +
                            'INNER JOIN affiliations a ON a.uri = t.ownerId ' +
                            'INNER JOIN users cu ON cu.id = t.createdById ' +
                            'INNER JOIN users mu ON mu.id = t.modifiedById';

    const response: PaginatedQueryResults<TemplateSearchResult> = await Template.queryWithPagination(
      context,
      sqlStatement,
      whereFilters,
      '',
      values,
      opts,
      reference,
    )

    formatLogMessage(context).debug({ options, response }, reference);
    return response;
>>>>>>> d5d5be47
  }
}

// A Template for creating a DMP
export class Template extends MySqlModel {
  public sourceTemplateId?: number;
  public name: string;
  public description?: string;
  public ownerId?: string;
  public visibility: TemplateVisibility;
  public latestPublishVersion?: string;
  public latestPublishDate?: string;
  public isDirty: boolean;
  public bestPractice: boolean;
  public languageId: string;

  private tableName = 'templates';

  constructor(options) {
    super(options.id, options.created, options.createdById, options.modified, options.modifiedById, options.errors);

    this.name = options.name;
    this.ownerId = options.ownerId;
    this.description = options.description;
    this.sourceTemplateId = options.sourceTemplateId
    this.visibility = options.visibility ?? TemplateVisibility.ORGANIZATION;
    this.latestPublishVersion = options.latestPublishVersion ?? '';
    this.latestPublishDate = options.latestPublishDate ?? null;
    this.isDirty = options.isDirty ?? true;
    this.bestPractice = options.bestPractice ?? false;
    this.languageId = options.languageId ?? defaultLanguageId;
  }

  // Ensure data integrity
  prepForSave() {
    if (!supportedLanguages.map((l) => l.id).includes(this.languageId)) {
      this.languageId = defaultLanguageId;
    }
    // Remove leading/trailing blank spaces
    this.name = this.name?.trim();
    this.description = this.description?.trim();
  }

  // Validation to be used prior to saving the record
  async isValid(): Promise<boolean> {
    await super.isValid();

    if (this.ownerId === null) this.addError('ownerId', 'Owner can\'t be blank');
    if (!this.name) this.addError('name', 'Name can\'t be blank');

    return Object.keys(this.errors).length === 0;
  }

  // Save the current record
  async create(context: MyContext): Promise<Template> {
    // First make sure the record is valid
    if (await this.isValid()) {
      const current = await Template.findByNameAndOwnerId(
        'TemplateCollaborator.create',
        context,
        this.name,
      );

      // Then make sure it doesn't already exist
      if (current) {
        this.addError('general', 'Template with this name already exists');
      } else {
        this.prepForSave();
        // Save the record and then fetch it
        const newId = await Template.insert(context, this.tableName, this, 'Template.create');
        return await Template.findById('Template.create', context, newId);
      }
    }
    // Otherwise return as-is with all the errors
    return new Template(this);
  }

  // Save the changes made to the template
  async update(context: MyContext, noTouch = false): Promise<Template> {
    const id = this.id;

    // First make sure the record is valid
    if (await this.isValid()) {
      if (id) {
        // if the template is versioned then set the isDirty flag
        if (this.latestPublishVersion && noTouch !== true) {
          this.isDirty = true;
        }

        /*When calling 'update' in the mySqlModel, the query returns an object that looks something like this:
        {
          fieldCount: 0,
          affectedRows: 1,
          insertId: 0,
          info: 'Rows matched: 1  Changed: 1  Warnings: 0',
          serverStatus: 2,
          warningStatus: 0,
          changedRows: 1
        }
        So, we have to make a call to findById to get the updated data to return to user
        */
        await Template.update(context, this.tableName, this, 'Template.update', [], noTouch);
        return await Template.findById('Template.update', context, id);
      }
      // This template has never been saved before so we cannot update it!
      this.addError('general', 'Template has never been saved');
    }
    return new Template(this);
  }

  // Archive this record
  async delete(context: MyContext): Promise<Template> {
    if (this.id) {
      const original = await Template.findById('Template.delete', context, this.id);
      // Associated TemplateCollaborators and VersionedTemplates will be deletd automatically by MySQL
      const result = await Template.delete(context, this.tableName, this.id, 'Template.delete');
      if (result) {
        return original;
      }
    }
    return null;
  }

  // Return the specified Template
  static async findById(reference: string, context: MyContext, templateId: number): Promise<Template> {
    const sql = 'SELECT * FROM templates WHERE id = ?';
    const results = await Template.query(context, sql, [templateId?.toString()], reference);
    return Array.isArray(results) && results.length > 0 ? new Template(results[0]) : null;
  }

  // Look for the template by it's name and owner
  static async findByNameAndOwnerId(
    reference: string,
    context: MyContext,
    name: string
  ): Promise<Template> {
    const sql = 'SELECT * FROM templates WHERE LOWER(name) = ? AND ownerId = ?';
    const searchTerm = (name ?? '');
    const vals = [searchTerm?.toLowerCase()?.trim(), context.token?.affiliationId];
    const results = await Template.query(context, sql, vals, reference);
    return Array.isArray(results) && results.length > 0 ? new Template(results[0]) : null;
  }

  // Find all of the templates associated with the Affiliation
  static async findByAffiliationId(
    reference: string,
    context: MyContext,
    affiliationId: string
  ): Promise<Template[]> {
    const sql = 'SELECT * FROM templates WHERE ownerId = ? ORDER BY modified DESC';
    const results = await Template.query(context, sql, [affiliationId], reference);
    return Array.isArray(results) ? results.map((item) => new Template(item)) : [];
  }

  // Template needs to be updated to isDirty=true if changes were made to its sections or questions
  static async markTemplateAsDirty(
    reference: string,
    context: MyContext,
    templateId: number
  ): Promise<void> {
    const template = await Template.findById(reference, context, templateId);
    if (template) {
      template.isDirty = true;
      await template.update(context);
    }
  };
}<|MERGE_RESOLUTION|>--- conflicted
+++ resolved
@@ -52,22 +52,6 @@
   static async findByAffiliationIdAndTerm(
     reference: string,
     context: MyContext,
-<<<<<<< HEAD
-    affiliationId: string
-  ): Promise<TemplateSearchResult[]> {
-    const sql = 'SELECT t.id, t.name, t.description, t.visibility, t.bestPractice, t.isDirty, ' +
-      't.latestPublishVersion, t.latestPublishDate, t.ownerId, a.displayName, ' +
-      't.createdById, TRIM(CONCAT(cu.givenName, CONCAT(\' \', cu.surName))) as createdByName, t.created, ' +
-      't.modifiedById, TRIM(CONCAT(mu.givenName, CONCAT(\' \', mu.surName))) as modifiedByName, t.modified ' +
-      'FROM templates t ' +
-      'INNER JOIN affiliations a ON a.uri = t.ownerId ' +
-      'INNER JOIN users cu ON cu.id = t.createdById ' +
-      'INNER JOIN users mu ON mu.id = t.modifiedById ' +
-      'WHERE ownerId = ? ' +
-      'ORDER BY modified DESC';
-    const results = await Template.query(context, sql, [affiliationId], reference);
-    return Array.isArray(results) ? results.map((item) => new TemplateSearchResult(item)) : [];
-=======
     affiliationId: string,
     term: string,
     options: PaginationOptions = Template.getDefaultPaginationOptions(),
@@ -126,7 +110,6 @@
 
     formatLogMessage(context).debug({ options, response }, reference);
     return response;
->>>>>>> d5d5be47
   }
 }
 
