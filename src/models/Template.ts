--- conflicted
+++ resolved
@@ -104,14 +104,7 @@
         }
         So, we have to make a call to findById to get the updated data to return to user
         */
-<<<<<<< HEAD
         await Template.update(context, this.tableName, this, 'Template.update', [], noTouch);
-=======
-        this.cleanup();
-        await Template.update(context, this.tableName, this, 'Template.update', ['tableName']);
-
-
->>>>>>> a4bab9bb
         return await Template.findById('Template.update', context, id);
       }
       // This template has never been saved before so we cannot update it!
