--- conflicted
+++ resolved
@@ -215,22 +215,17 @@
         const resp = await dataSources.sqlDataSource.query(apolloContext, sql, vals);
         return Array.isArray(resp) ? resp : [resp];
       } catch (err) {
-<<<<<<< HEAD
-        const msg = `${reference}, ERROR: ${err.originalError ? err.originalError.message : err.message}`;
-        formatLogMessage(apolloContext).error(err, msg);
-=======
         const msg = `${reference}, ERROR: ${err.message}`;
         apolloContext.logger.error(prepareObjectForLogs(err), msg);
->>>>>>> a347c38f
         return [];
       }
     }
     const errMsg = `${reference}, ERROR: apolloContext and sqlStatement are required.`;
     if (logger) {
-      apolloContext.logger.error(errMsg);
+      apolloContext.logger.error(`${errMsg} - ${sqlStatement}`);
     } else {
       // In the event that there was no logger!
-      console.log(errMsg);
+      console.log(`${errMsg} - ${sqlStatement}`);
     }
     return [];
   }
