import casual from 'casual';
import { Template, TemplateSearchResult, TemplateVisibility } from "../Template";
import { logger } from '../../__mocks__/logger';
import { buildContext, mockToken } from '../../__mocks__/context';
import { TemplateCollaborator } from '../Collaborator';
import { defaultLanguageId } from '../Language';
import { getRandomEnumValue } from '../../__tests__/helpers';
import { generalConfig } from '../../config/generalConfig';

jest.mock('../../context.ts');

let context;

beforeEach(() => {
  jest.restoreAllMocks();

  context = buildContext(logger, mockToken());
});

afterEach(() => {
  jest.clearAllMocks();
});

describe('TemplateSearchResult', () => {
  let localQuery;
  let localPaginationQuery;
  let templateSearchResult;

  beforeEach(() => {
    jest.resetAllMocks();

    localQuery = jest.fn();
    (Template.query as jest.Mock) = localQuery;

    localPaginationQuery = jest.fn();
    (Template.queryWithPagination as jest.Mock) = localPaginationQuery;

    context = buildContext(logger, mockToken());

    templateSearchResult = new TemplateSearchResult({
      id: casual.integer(1, 9),
      name: casual.sentence,
      description: casual.sentences(5),
      visibility: getRandomEnumValue(TemplateVisibility),
      bestPractice: casual.boolean,
      latestPublishVersion: `v${casual.integer(1, 9)}`,
      latestPublishDate: casual.date('YYYY-MM-DD'),
      isDirty: casual.boolean,
      ownerId: casual.url,
      ownerDisplayName: casual.name,
      createdById: casual.integer(1, 99),
      createdByName: casual.name,
      created: casual.date('YYYY-MM-DDTHH:mm:ssZ'),
      modifiedById: casual.integer(1, 99),
      modifiedByName: casual.name,
      modified: casual.date('YYYY-MM-DDTHH:mm:ssZ'),
    });
  });

  afterEach(() => {
    jest.clearAllMocks();
  });

  describe('findByAffiliationIdAndTerm', () => {
    it('returns the matching TemplateSearchResults', async () => {
      localPaginationQuery.mockResolvedValueOnce([templateSearchResult]);
      const term = 'test';
      const result = await TemplateSearchResult.findByAffiliationIdAndTerm('Test', context, templateSearchResult.ownerId, term);
      const sql = 'SELECT t.id, t.name, t.description, t.visibility, t.bestPractice, t.isDirty, ' +
<<<<<<< HEAD
        't.latestPublishVersion, t.latestPublishDate, t.ownerId, a.displayName, ' +
        't.createdById, TRIM(CONCAT(cu.givenName, CONCAT(\' \', cu.surName))) as createdByName, t.created, ' +
        't.modifiedById, TRIM(CONCAT(mu.givenName, CONCAT(\' \', mu.surName))) as modifiedByName, t.modified ' +
        'FROM templates t ' +
        'INNER JOIN affiliations a ON a.uri = t.ownerId ' +
        'INNER JOIN users cu ON cu.id = t.createdById ' +
        'INNER JOIN users mu ON mu.id = t.modifiedById ' +
        'WHERE ownerId = ? ' +
        'ORDER BY modified DESC';
      expect(localQuery).toHaveBeenCalledTimes(1);
      expect(localQuery).toHaveBeenLastCalledWith(context, sql, [templateSearchResult.ownerId], 'Test')
=======
                        't.latestPublishVersion, t.latestPublishDate, t.ownerId, a.displayName, ' +
                        't.createdById, TRIM(CONCAT(cu.givenName, CONCAT(\' \', cu.surName))) as createdByName, t.created, ' +
                        't.modifiedById, TRIM(CONCAT(mu.givenName, CONCAT(\' \', mu.surName))) as modifiedByName, t.modified ' +
                  'FROM templates t ' +
                    'INNER JOIN affiliations a ON a.uri = t.ownerId ' +
                    'INNER JOIN users cu ON cu.id = t.createdById ' +
                    'INNER JOIN users mu ON mu.id = t.modifiedById';

      const vals = [templateSearchResult.ownerId, `%${term.toLowerCase()}%`, `%${term.toLowerCase()}%`];
      const whereFilters = ['t.ownerId = ?', '(LOWER(t.name) LIKE ? OR LOWER(t.description) LIKE ?)'];

      const opts = {
        cursor: null,
        limit: generalConfig.defaultSearchLimit,
        sortField: 't.modified',
        sortDir: 'DESC',
        countField: 't.id',
        cursorField: 'LOWER(REPLACE(CONCAT(t.modified, t.id), \' \', \'_\'))',
      };
      expect(localPaginationQuery).toHaveBeenCalledTimes(1);
      expect(localPaginationQuery).toHaveBeenLastCalledWith(context, sql, whereFilters, '', vals, opts, 'Test')
>>>>>>> d5d5be47
      expect(result).toEqual([templateSearchResult]);
    });

    it('returns an empty array if there are no matching TemplateSearchResults', async () => {
      localPaginationQuery.mockResolvedValueOnce([]);

      const result = await TemplateSearchResult.findByAffiliationIdAndTerm('Test', context, templateSearchResult.ownerId, 'test');
      expect(localPaginationQuery).toHaveBeenCalledTimes(1);
      expect(result).toEqual([]);
    });
  });
});

describe('Template', () => {
  let name;
  let createdById;
  let ownerId;
  let template;

  beforeEach(() => {
    name = casual.title;
    ownerId = casual.url;
    createdById = casual.integer(1, 999);

    template = new Template({ name, ownerId, createdById });
  });

  it('constructor should initialize as expected', () => {
    expect(template.id).toBeFalsy();
    expect(template.name).toEqual(name);
    expect(template.ownerId).toEqual(ownerId);
    expect(template.visibility).toEqual(TemplateVisibility.ORGANIZATION);
    expect(template.created).toBeTruthy();
    expect(template.modified).toBeTruthy();
    expect(template.latestPublishVersion).toBeFalsy();
    expect(template.isDirty).toBeTruthy();
    expect(template.errors).toEqual({});
    expect(template.languageId).toEqual(defaultLanguageId);
  });

  it('should prepForSave the data', () => {
    template.languageId = 'test';
    template.prepForSave();
    expect(template.languageId).toEqual(defaultLanguageId);
  });

  it('isValid returns true when the record is valid', async () => {
    expect(await template.isValid()).toBe(true);
  });

  it('isValid returns false if the ownerId is null', async () => {
    template.ownerId = null;
    expect(await template.isValid()).toBe(false);
    expect(Object.keys(template.errors).length).toBe(1);
    expect(template.errors['ownerId'].includes('Owner')).toBe(true);
  });

  it('isValid returns false if the name is null', async () => {
    template.name = null;
    expect(await template.isValid()).toBe(false);
    expect(Object.keys(template.errors).length).toBe(1);
    expect(template.errors['name'].includes('Name')).toBe(true);
  });

  it('isValid returns false if the name is blank', async () => {
    template.name = '';
    expect(await template.isValid()).toBe(false);
    expect(Object.keys(template.errors).length).toBe(1);
    expect(template.errors['name'].includes('Name')).toBe(true);
  });

  describe('findBy queries', () => {
    const originalQuery = Template.query;

    let localQuery;
    let context;
    let template;

    beforeEach(() => {
      jest.resetAllMocks();

      localQuery = jest.fn();
      (Template.query as jest.Mock) = localQuery;

      context = buildContext(logger, mockToken());

      template = new Template({
        id: casual.integer(1, 9),
        createdById: casual.integer(1, 999),
        name: casual.sentence,
        ownerId: casual.url,
      })
    });

    afterEach(() => {
      jest.clearAllMocks();
      Template.query = originalQuery;
    });

    it('findById returns the Template', async () => {
      localQuery.mockResolvedValueOnce([template]);

      const id = template.id;
      const result = await Template.findById('Test', context, id);
      const expectedSql = 'SELECT * FROM templates WHERE id = ?';
      expect(localQuery).toHaveBeenCalledTimes(1);
      expect(localQuery).toHaveBeenLastCalledWith(context, expectedSql, [id.toString()], 'Test')
      expect(result).toEqual(template);
    });

    it('findById returns null if there is no Template', async () => {
      localQuery.mockResolvedValueOnce([]);

      const id = template.id;
      const result = await Template.findById('Test', context, id);
      const expectedSql = 'SELECT * FROM templates WHERE id = ?';
      expect(localQuery).toHaveBeenCalledTimes(1);
      expect(localQuery).toHaveBeenLastCalledWith(context, expectedSql, [id.toString()], 'Test')
      expect(result).toEqual(null);
    });

    it('findByNameAndOwnerId returns the matching Template', async () => {
      localQuery.mockResolvedValueOnce([template]);

      const name = template.name.toLowerCase();
      const ownerId = context.token?.affiliationId;
      const result = await Template.findByNameAndOwnerId('Test', context, name);
      const expectedSql = 'SELECT * FROM templates WHERE LOWER(name) = ? AND ownerId = ?';
      expect(localQuery).toHaveBeenCalledTimes(1);
      expect(localQuery).toHaveBeenLastCalledWith(context, expectedSql, [name, ownerId], 'Test')
      expect(result).toEqual(template);
    });

    it('findByNameAndOwnerId returns null if there is no matching Template', async () => {
      localQuery.mockResolvedValueOnce([]);

      const name = template.name.toLowerCase();
      const ownerId = context.token?.affiliationId;
      const result = await Template.findByNameAndOwnerId('Test', context, name);
      const expectedSql = 'SELECT * FROM templates WHERE LOWER(name) = ? AND ownerId = ?';
      expect(localQuery).toHaveBeenCalledTimes(1);
      expect(localQuery).toHaveBeenLastCalledWith(context, expectedSql, [name, ownerId], 'Test')
      expect(result).toEqual(null);
    });

    it('findByAffiliationId returns the Templates owned by the current user\'s Affiliation', async () => {
      localQuery.mockResolvedValueOnce([template]);

      const mockFindByEmail = jest.fn();
      (TemplateCollaborator.findByEmail as jest.Mock) = mockFindByEmail;
      mockFindByEmail.mockResolvedValueOnce([]);

      const affiliationId = context.token.affiliationId;
      const result = await Template.findByAffiliationId('Test', context, context.token.affiliationId);
      const expectedSql = 'SELECT * FROM templates WHERE ownerId = ? ORDER BY modified DESC';
      expect(localQuery).toHaveBeenCalledTimes(1);
      expect(localQuery).toHaveBeenLastCalledWith(context, expectedSql, [affiliationId], 'Test')
      expect(result).toEqual([template]);
    });

    it('findByAffiliationId returns the Templates shared with the current user', async () => {
      localQuery.mockResolvedValueOnce([template]);

      const sharedTemplate = new Template({
        createdById: casual.integer(1, 99),
        name: casual.sentence,
        ownerId: casual.url,
      });

      const mockFindByEmail = jest.fn();
      (TemplateCollaborator.findByEmail as jest.Mock) = mockFindByEmail;
      mockFindByEmail.mockResolvedValueOnce([sharedTemplate]);

      const affiliationId = context.token.affiliationId;
      const result = await Template.findByAffiliationId('Test', context, context.token.affiliationId);
      const expectedSql = 'SELECT * FROM templates WHERE ownerId = ? ORDER BY modified DESC';
      expect(localQuery).toHaveBeenCalledTimes(1);
      expect(localQuery).toHaveBeenLastCalledWith(context, expectedSql, [affiliationId], 'Test')
      expect(result).toEqual([template]);
    });

    it('findByAffiliationId returns null if there are no Templates for the current user', async () => {
      localQuery.mockResolvedValueOnce([]);

      const mockFindByEmail = jest.fn();
      (TemplateCollaborator.findByEmail as jest.Mock) = mockFindByEmail;
      mockFindByEmail.mockResolvedValueOnce([]);

      const affiliationId = context.token.affiliationId;
      const result = await Template.findByAffiliationId('Test', context, context.token.affiliationId);
      const expectedSql = 'SELECT * FROM templates WHERE ownerId = ? ORDER BY modified DESC';
      expect(localQuery).toHaveBeenCalledTimes(1);
      expect(localQuery).toHaveBeenLastCalledWith(context, expectedSql, [affiliationId], 'Test')
      expect(result).toEqual([]);
    });
  });

  describe('create', () => {
    const originalInsert = Template.insert;
    let insertQuery;
    let template;

    beforeEach(() => {
      // jest.resetAllMocks();

      insertQuery = jest.fn();
      (Template.insert as jest.Mock) = insertQuery;

      template = new Template({
        createdById: casual.integer(1, 999),
        ownerId: casual.url,
        name: casual.sentence,
        description: casual.sentences(5),
      })
    });

    afterEach(() => {
      // jest.resetAllMocks();
      Template.insert = originalInsert;
    });

    it('returns the Template with errors if it is not valid', async () => {
      const localValidator = jest.fn();
      (template.isValid as jest.Mock) = localValidator;
      localValidator.mockResolvedValueOnce(false);

      const result = await template.create(context);
      expect(result.errors).toEqual({});
      expect(localValidator).toHaveBeenCalledTimes(1);
    });

    it('returns the Template with an error if the template already exists', async () => {
      const localValidator = jest.fn();
      (template.isValid as jest.Mock) = localValidator;
      localValidator.mockResolvedValueOnce(true);

      const mockFindBy = jest.fn();
      (Template.findByNameAndOwnerId as jest.Mock) = mockFindBy;
      mockFindBy.mockResolvedValueOnce(template);

      const result = await template.create(context);
      expect(localValidator).toHaveBeenCalledTimes(1);
      expect(mockFindBy).toHaveBeenCalledTimes(1);
      expect(Object.keys(result.errors).length).toBe(1);
      expect(result.errors['general']).toBeTruthy();
    });

    it('returns the newly added Template', async () => {
      const localValidator = jest.fn();
      (template.isValid as jest.Mock) = localValidator;
      localValidator.mockResolvedValueOnce(true);

      const mockFindBy = jest.fn();
      (Template.findByNameAndOwnerId as jest.Mock) = mockFindBy;
      mockFindBy.mockResolvedValueOnce(null);
      mockFindBy.mockResolvedValue(template);

      const mockFindById = jest.fn();
      (Template.findById as jest.Mock) = mockFindById;
      mockFindById.mockResolvedValueOnce(template);

      const result = await template.create(context);
      expect(localValidator).toHaveBeenCalledTimes(1);
      expect(mockFindBy).toHaveBeenCalledTimes(1);
      expect(mockFindById).toHaveBeenCalledTimes(1);
      expect(insertQuery).toHaveBeenCalledTimes(1);
      expect(Object.keys(result.errors).length).toBe(0);
      expect(result).toBeInstanceOf(Template);
    });
  });

  describe('update', () => {
    let updateQuery;
    let template;

    beforeEach(() => {
      updateQuery = jest.fn();
      (Template.update as jest.Mock) = updateQuery;

      template = new Template({
        id: casual.integer(1, 99),
        createdById: casual.integer(1, 999),
        ownerId: casual.url,
        name: casual.sentence,
      })
    });

    it('returns the Template with errors if it is not valid', async () => {
      const localValidator = jest.fn();
      (template.isValid as jest.Mock) = localValidator;
      localValidator.mockResolvedValueOnce(false);

      const result = await template.update(context);
      expect(result.errors).toEqual({});
      expect(localValidator).toHaveBeenCalledTimes(1);
    });

    it('returns an error if the Template has no id', async () => {
      const localValidator = jest.fn();
      (template.isValid as jest.Mock) = localValidator;
      localValidator.mockResolvedValueOnce(true);

      template.id = null;
      const result = await template.update(context);
      expect(Object.keys(result.errors).length).toBe(1);
      expect(result.errors['general']).toBeTruthy();
    });

    it('returns the updated Template', async () => {
      const localValidator = jest.fn();
      (template.isValid as jest.Mock) = localValidator;
      localValidator.mockResolvedValueOnce(true);

      const mockFindById = jest.fn();
      (Template.findById as jest.Mock) = mockFindById;
      mockFindById.mockResolvedValueOnce(template);

      updateQuery.mockResolvedValueOnce(template);

      const result = await template.update(context);
      expect(localValidator).toHaveBeenCalledTimes(1);
      expect(updateQuery).toHaveBeenCalledTimes(1);
      expect(Object.keys(result.errors).length).toBe(0);
      expect(result).toBeInstanceOf(Template);
    });
  });

  describe('delete', () => {
    let template;

    beforeEach(() => {
      template = new Template({
        id: casual.integer(1, 99),
        createdById: casual.integer(1, 999),
        ownerId: casual.url,
        name: casual.sentence,
      });
    })

    it('returns null if the Template has no id', async () => {
      template.id = null;
      expect(await template.delete(context)).toBe(null);
    });

    it('returns null if it was not able to delete the record', async () => {
      const deleteQuery = jest.fn();
      (Template.delete as jest.Mock) = deleteQuery;

      deleteQuery.mockResolvedValueOnce(null);
      expect(await template.delete(context)).toBe(null);
    });

    it('returns the Template if it was able to delete the record', async () => {
      const deleteQuery = jest.fn();
      (Template.delete as jest.Mock) = deleteQuery;
      deleteQuery.mockResolvedValueOnce(template);
      const findById = jest.fn();
      (Template.findById as jest.Mock) = findById;
      findById.mockResolvedValueOnce(template);

      const result = await template.delete(context);
      expect(result).toBeInstanceOf(Template);
      expect(result.errors).toEqual({});
    });
  });

  describe('markTemplateAsDirty', () => {
    let template;
    let context;

    beforeEach(() => {
      context = buildContext(logger, mockToken());

      template = new Template({
        id: casual.integer(1, 99),
        createdById: casual.integer(1, 999),
        ownerId: casual.url,
        name: casual.sentence,
        isDirty: false,
      });

      jest.spyOn(Template, 'findById').mockResolvedValue(template);
      jest.spyOn(template, 'update').mockResolvedValue(template);
    });

    it('should mark the template as dirty if it exists', async () => {
      await Template.markTemplateAsDirty('Test', context, template.id);

      expect(Template.findById).toHaveBeenCalledWith('Test', context, template.id);
      expect(template.isDirty).toBe(true);
      expect(template.update).toHaveBeenCalledWith(context);
    });

    it('should not call update if the template does not exist', async () => {
      jest.spyOn(Template, 'findById').mockResolvedValue(null);

      await Template.markTemplateAsDirty('Test', context, template.id);

      expect(Template.findById).toHaveBeenCalledWith('Test', context, template.id);
      expect(template.update).not.toHaveBeenCalled();
    });
  });
});<|MERGE_RESOLUTION|>--- conflicted
+++ resolved
@@ -67,19 +67,6 @@
       const term = 'test';
       const result = await TemplateSearchResult.findByAffiliationIdAndTerm('Test', context, templateSearchResult.ownerId, term);
       const sql = 'SELECT t.id, t.name, t.description, t.visibility, t.bestPractice, t.isDirty, ' +
-<<<<<<< HEAD
-        't.latestPublishVersion, t.latestPublishDate, t.ownerId, a.displayName, ' +
-        't.createdById, TRIM(CONCAT(cu.givenName, CONCAT(\' \', cu.surName))) as createdByName, t.created, ' +
-        't.modifiedById, TRIM(CONCAT(mu.givenName, CONCAT(\' \', mu.surName))) as modifiedByName, t.modified ' +
-        'FROM templates t ' +
-        'INNER JOIN affiliations a ON a.uri = t.ownerId ' +
-        'INNER JOIN users cu ON cu.id = t.createdById ' +
-        'INNER JOIN users mu ON mu.id = t.modifiedById ' +
-        'WHERE ownerId = ? ' +
-        'ORDER BY modified DESC';
-      expect(localQuery).toHaveBeenCalledTimes(1);
-      expect(localQuery).toHaveBeenLastCalledWith(context, sql, [templateSearchResult.ownerId], 'Test')
-=======
                         't.latestPublishVersion, t.latestPublishDate, t.ownerId, a.displayName, ' +
                         't.createdById, TRIM(CONCAT(cu.givenName, CONCAT(\' \', cu.surName))) as createdByName, t.created, ' +
                         't.modifiedById, TRIM(CONCAT(mu.givenName, CONCAT(\' \', mu.surName))) as modifiedByName, t.modified ' +
@@ -101,7 +88,6 @@
       };
       expect(localPaginationQuery).toHaveBeenCalledTimes(1);
       expect(localPaginationQuery).toHaveBeenLastCalledWith(context, sql, whereFilters, '', vals, opts, 'Test')
->>>>>>> d5d5be47
       expect(result).toEqual([templateSearchResult]);
     });
 
