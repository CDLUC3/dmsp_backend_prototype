import casual from "casual";
import { buildMockContextWithToken } from "../../__mocks__/context";
import { Question } from "../Question";
import {CURRENT_SCHEMA_VERSION, TextAreaQuestionSchema} from "@dmptool/types";
import { removeNullAndUndefinedFromJSON } from "../../utils/helpers";
import { logger } from "../../logger";

jest.mock('../../context.ts');

let context;

beforeEach(async () => {
  jest.resetAllMocks();

  context = await buildMockContextWithToken(logger);
});

afterEach(() => {
  jest.clearAllMocks();
});

describe('Question', () => {
  let question;

  const questionData = {
    templateId: casual.integer(1, 9),
    sectionId: casual.integer(1, 9),
    json: `{"type":"textArea","meta":{"asRichText":true,"schemaVersion":"${CURRENT_SCHEMA_VERSION}"}}`,
    questionText: casual.sentences(5),
    requirementText: casual.sentences(3),
    guidanceText: casual.sentences(10),
    sampleText: casual.sentences(10),
    useSampleTextAsDefault: true,
    displayOrder: casual.integer(1, 20),
  }
  beforeEach(() => {
    question = new Question(questionData);
  });

  it('should initialize options as expected', () => {
    expect(question.json).toEqual(questionData.json);
    expect(question.questionText).toEqual(questionData.questionText);
    expect(question.requirementText).toEqual(questionData.requirementText);
    expect(question.guidanceText).toEqual(questionData.guidanceText);
    expect(question.sampleText).toEqual(questionData.sampleText);
    expect(question.useSampleTextAsDefault).toEqual(questionData.useSampleTextAsDefault);
    expect(question.displayOrder).toEqual(questionData.displayOrder);
    expect(question.required).toEqual(false);
  });

  it('should call removeNullAndUndefinedFromJSON and set json as a string', () => {
    const parsedJSON = removeNullAndUndefinedFromJSON(questionData.json);
    expect(parsedJSON).toEqual(questionData.json);
    expect(question.json).toEqual(parsedJSON);
    expect(typeof question.json).toBe('string');
  });

  it('should add an error if removeNullAndUndefinedFromJSON fails', () => {
    const invalidJSON = '{"type":"textArea","meta":{"asRichText":true,"schemaVersion":"invalidVersion"';
    const q = new Question({ ...questionData, json: invalidJSON });
    expect(q.errors['json']).toBeTruthy();
    expect(q.errors['json'].includes('Invalid JSON format')).toBe(true);
  });

  it('should not be valid if the JSON is missing', async () => {
    question.json = null;
    expect(await question.isValid()).toBe(false);
    expect(question.errors['json']).toBeTruthy();
    expect(question.errors['json']).toEqual('Question type JSON can\'t be blank');
    question.json = questionData.json; // Reset to valid JSON
  });

  it('should not be valid if the JSON is for an unknown question type', async () => {
    question.json = `{"type":"unknownType","meta":{"schemaVersion":"${CURRENT_SCHEMA_VERSION}"}}`;
    expect(await question.isValid()).toBe(false);
    expect(question.errors['json']).toBeTruthy();
    expect(question.errors['json'].includes('Unknown question type')).toBe(true);
    question.json = questionData.json; // Reset to valid JSON
  });

<<<<<<< HEAD
  it.only('should not be valid if Zod parse fails', async () => {
    question.json = `{"type":"textArea"}`; // Missing meta

await question.isValid();
console.log(question.errors);
const test = TextAreaQuestionSchema.parse(JSON.parse(question.json));
console.log(test)

=======
  it('should not be valid if Zod parse fails', async () => {
    question.json = `{"type":"textArea","attributes":{"asRichText":"abc"}}`;
>>>>>>> a8597299
    expect(await question.isValid()).toBe(false);
    expect(question.errors['json']).toBeTruthy();
    expect(question.errors['json'].includes('asRichText')).toBe(true);
    question.json = questionData.json; // Reset to valid JSON
  });

  it('should not be valid if the questionText is missing', async () => {
    question.questionText = null;
    expect(await question.isValid()).toBe(false);
    expect(question.errors['questionText']).toBeTruthy();
    expect(question.errors['questionText']).toEqual('Question text can\'t be blank');
    question.questionText = questionData.questionText; // Reset to valid questionText
  });

  it('should not be valid if the displayOrder is missing', async () => {
    question.displayOrder = null;
    expect(await question.isValid()).toBe(false);
    expect(question.errors['displayOrder']).toBeTruthy();
    expect(question.errors['displayOrder']).toEqual('Order number can\'t be blank');
    question.displayOrder = questionData.displayOrder; // Reset to valid displayOrder
  });

  it('should not be valid if the templateId is missing', async () => {
    question.templateId = null;
    expect(await question.isValid()).toBe(false);
    expect(question.errors['templateId']).toBeTruthy();
    expect(question.errors['templateId']).toEqual('Template can\'t be blank');
    question.templateId = questionData.templateId; // Reset to valid templateId
  });

  it('should not be valid if the sectionId is missing', async () => {
    question.sectionId = null;
    expect(await question.isValid()).toBe(false);
    expect(question.errors['sectionId']).toBeTruthy();
    expect(question.errors['sectionId']).toEqual('Section can\'t be blank');
    question.sectionId = questionData.sectionId; // Reset to valid sectionId
  });

  it('should return true when calling isValid', async () => {
    expect(await question.isValid()).toBe(true);
  });
});

describe('findBy Queries', () => {
  const originalQuery = Question.query;

  let localQuery;
  let context;
  let question;

  beforeEach(async () => {
    // jest.resetAllMocks();

    localQuery = jest.fn();
    (Question.query as jest.Mock) = localQuery;

    context = await buildMockContextWithToken(logger);

    question = new Question({
      templateId: casual.integer(1, 999),
      sectionId: casual.integer(1, 999),
      id: casual.integer(1, 9),
      questionText: casual.sentences(5),
      displayOrder: casual.integer(1, 9),
      json: '{"type":"textArea","meta":{"asRichText":true,"schemaVersion":"' + CURRENT_SCHEMA_VERSION + '"}}',
    })
  });

  afterEach(() => {
    jest.clearAllMocks();
    Question.query = originalQuery;
  });

  it('findById should call query with correct params and return the default', async () => {
    localQuery.mockResolvedValueOnce([question]);
    const questionId = casual.integer(1, 999);
    const result = await Question.findById('testing', context, questionId);
    const expectedSql = 'SELECT * FROM questions WHERE id = ?';
    expect(localQuery).toHaveBeenCalledTimes(1);
    expect(localQuery).toHaveBeenLastCalledWith(context, expectedSql, [questionId.toString()], 'testing')
    expect(result).toEqual(question);
  });

  it('findById should return null if it finds no default', async () => {
    localQuery.mockResolvedValueOnce([]);
    const questionId = casual.integer(1, 999);
    const result = await Question.findById('testing', context, questionId);
    expect(result).toEqual(null);
  });

  it('findBySectionId should call query with correct params and return the default', async () => {
    localQuery.mockResolvedValueOnce([question]);
    const questionId = casual.integer(1, 999);
    const result = await Question.findBySectionId('testing', context, questionId);
    const expectedSql = 'SELECT * FROM questions WHERE sectionId = ? ORDER BY displayOrder ASC';
    expect(localQuery).toHaveBeenCalledTimes(1);
    expect(localQuery).toHaveBeenLastCalledWith(context, expectedSql, [questionId.toString()], 'testing')
    expect(result).toEqual([question]);
  });

  it('findBySectionId should return empty array if it finds no default', async () => {
    localQuery.mockResolvedValueOnce([]);
    const questionId = casual.integer(1, 999);
    const result = await Question.findBySectionId('testing', context, questionId);
    expect(result).toEqual([]);
  });
});

describe('update', () => {
  let updateQuery;
  let question;

  beforeEach(() => {
    updateQuery = jest.fn();
    (Question.update as jest.Mock) = updateQuery;

    question = new Question({
      templateId: casual.integer(1, 999),
      sectionId: casual.integer(1, 999),
      id: casual.integer(1, 9),
      questionText: casual.sentences(5),
      displayOrder: casual.integer(1, 9),
      json: '{"type":"textArea","meta":{"asRichText":true,"schemaVersion":"' + CURRENT_SCHEMA_VERSION + '"}}',
    })
  });

  it('returns the Question with errors if it is not valid', async () => {
    const localValidator = jest.fn();
    (question.isValid as jest.Mock) = localValidator;
    localValidator.mockResolvedValueOnce(false);

    const result = await question.update(context);
    expect(result instanceof Question).toBe(true);
    expect(localValidator).toHaveBeenCalledTimes(1);
  });

  it('returns an error if the Template has no id', async () => {
    const localValidator = jest.fn();
    (question.isValid as jest.Mock) = localValidator;
    localValidator.mockResolvedValueOnce(true);

    question.id = null;
    const result = await question.update(context);
    expect(Object.keys(result.errors).length).toBe(1);
    expect(result.errors['general']).toBeTruthy();
  });

  it('returns the updated Template', async () => {
    const localValidator = jest.fn();
    (question.isValid as jest.Mock) = localValidator;
    localValidator.mockResolvedValueOnce(true);

    updateQuery.mockResolvedValueOnce(question);

    const mockFindById = jest.fn();
    (Question.findById as jest.Mock) = mockFindById;
    mockFindById.mockResolvedValueOnce(question);

    const result = await question.update(context);
    expect(localValidator).toHaveBeenCalledTimes(1);
    expect(updateQuery).toHaveBeenCalledTimes(1);
    expect(Object.keys(result.errors).length).toBe(0);
    expect(result).toBeInstanceOf(Question);
  });
});

describe('create', () => {
  const originalInsert = Question.insert;
  let insertQuery;
  let question;

  beforeEach(() => {
    // jest.resetAllMocks();

    insertQuery = jest.fn();
    (Question.insert as jest.Mock) = insertQuery;

    question = new Question({
      templateId: casual.integer(1, 999),
      sectionId: casual.integer(1, 999),
      id: casual.integer(1, 9),
      questionType: {
        type: 'number',
        meta: {
          schemaVersion: CURRENT_SCHEMA_VERSION
        }
      },
      questionText: casual.sentences(5),
      displayOrder: casual.integer(1, 9),
      json: '{"type":"textArea","meta":{"asRichText":true,"schemaVersion":"' + CURRENT_SCHEMA_VERSION + '"}}',
    })
  });

  afterEach(() => {
    // jest.resetAllMocks();
    Question.insert = originalInsert;
  });

  it('returns the Question without errors if it is valid', async () => {
    const localValidator = jest.fn();
    (question.isValid as jest.Mock) = localValidator;
    localValidator.mockResolvedValueOnce(false);

    const result = await question.create(context);
    expect(result instanceof Question).toBe(true);
    expect(localValidator).toHaveBeenCalledTimes(1);
  });

  it('returns the Question with an error if templateId is undefined', async () => {
    question.templateId = undefined;
    const response = await question.create(context);
    expect(response.errors['templateId']).toBe('Template can\'t be blank');
  });

  it('returns the Question with an error if sectionId is undefined', async () => {
    question.sectionId = undefined;
    const response = await question.create(context);
    expect(response.errors['sectionId']).toBe('Section can\'t be blank');
  });

  it('returns the Question with an error if questionText is undefined', async () => {
    question.questionText = undefined;
    const response = await question.create(context);
    expect(response.errors['questionText']).toBe('Question text can\'t be blank');
  });

  it('returns the newly added Question', async () => {
    const mockFindById = jest.fn();
    (Question.findById as jest.Mock) = mockFindById;
    mockFindById.mockResolvedValueOnce(question);

    const result = await question.create(context);
    expect(mockFindById).toHaveBeenCalledTimes(1);
    expect(insertQuery).toHaveBeenCalledTimes(1);
    expect(Object.keys(result.errors).length).toBe(0);
    expect(result).toBeInstanceOf(Question);
  });
});

describe('delete', () => {
  let question;

  beforeEach(() => {
    question = new Question({
      templateId: casual.integer(1, 999),
      sectionId: casual.integer(1, 999),
      id: casual.integer(1, 9),
      questionText: casual.sentences(5),
      displayOrder: casual.integer(1, 9),
      json: '{"type":"textArea","meta":{"asRichText":true,"schemaVersion":"' + CURRENT_SCHEMA_VERSION + '"}}',
    })
  })

  it('returns null if the Question has no id', async () => {
    question.id = null;
    expect(await question.delete(context)).toBe(null);
  });

  it('returns null if it was not able to delete the record', async () => {
    const deleteQuery = jest.fn();
    (Question.delete as jest.Mock) = deleteQuery;

    deleteQuery.mockResolvedValueOnce(null);
    expect(await question.delete(context)).toBe(null);
  });

  it('returns the Question if it was able to delete the record', async () => {
    const deleteQuery = jest.fn();
    (Question.delete as jest.Mock) = deleteQuery;
    deleteQuery.mockResolvedValueOnce(question);

    const mockFindById = jest.fn();
    (Question.findById as jest.Mock) = mockFindById;
    mockFindById.mockResolvedValueOnce(question);

    const result = await question.delete(context);
    expect(Object.keys(result.errors).length).toBe(0);
    expect(result).toBeInstanceOf(Question);
  });
});<|MERGE_RESOLUTION|>--- conflicted
+++ resolved
@@ -1,7 +1,7 @@
 import casual from "casual";
 import { buildMockContextWithToken } from "../../__mocks__/context";
 import { Question } from "../Question";
-import {CURRENT_SCHEMA_VERSION, TextAreaQuestionSchema} from "@dmptool/types";
+import { CURRENT_SCHEMA_VERSION } from "@dmptool/types";
 import { removeNullAndUndefinedFromJSON } from "../../utils/helpers";
 import { logger } from "../../logger";
 
@@ -78,19 +78,8 @@
     question.json = questionData.json; // Reset to valid JSON
   });
 
-<<<<<<< HEAD
-  it.only('should not be valid if Zod parse fails', async () => {
-    question.json = `{"type":"textArea"}`; // Missing meta
-
-await question.isValid();
-console.log(question.errors);
-const test = TextAreaQuestionSchema.parse(JSON.parse(question.json));
-console.log(test)
-
-=======
   it('should not be valid if Zod parse fails', async () => {
     question.json = `{"type":"textArea","attributes":{"asRichText":"abc"}}`;
->>>>>>> a8597299
     expect(await question.isValid()).toBe(false);
     expect(question.errors['json']).toBeTruthy();
     expect(question.errors['json'].includes('asRichText')).toBe(true);
