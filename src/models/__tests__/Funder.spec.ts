import casual from "casual";
<<<<<<< HEAD
import { logger } from '../../__mocks__/logger';
import { buildContext, mockToken, buildMockContextWithToken } from "../../__mocks__/context";
=======
import { buildContext, mockToken } from "../../__mocks__/context";
>>>>>>> a347c38f
import { PlanFunding, ProjectFunding, ProjectFundingStatus } from "../Funding";
import { getRandomEnumValue } from "../../__tests__/helpers";
import { logger } from "../../logger";

jest.mock('../../context.ts');

let context;

beforeEach(async () => {
  jest.resetAllMocks();

  context = await buildMockContextWithToken(logger);
});

afterEach(() => {
  jest.clearAllMocks();
});

describe('ProjectFunding', () => {
  let projectFunding;

  const fundingData = {
    projectId: casual.integer(1, 9),
    affiliationId: casual.url,
    status: getRandomEnumValue(ProjectFundingStatus),
    funderOpportunityNumber: casual.url,
    funderProjectNumber: casual.uuid,
    grantId: casual.url,
  }
  beforeEach(() => {
    projectFunding = new ProjectFunding(fundingData);
  });

  it('should initialize options as expected', () => {
    expect(projectFunding.projectId).toEqual(fundingData.projectId);
    expect(projectFunding.affiliationId).toEqual(fundingData.affiliationId);
    expect(projectFunding.status).toEqual(fundingData.status);
    expect(projectFunding.funderOpportunityNumber).toEqual(fundingData.funderOpportunityNumber);
    expect(projectFunding.funderProjectNumber).toEqual(fundingData.funderProjectNumber);
    expect(projectFunding.grantId).toEqual(fundingData.grantId);
  });

  it('should return true when calling isValid if object is valid', async () => {
    expect(await projectFunding.isValid()).toBe(true);
  });

  it('should return false when calling isValid if the projectId field is missing', async () => {
    projectFunding.projectId = null;
    expect(await projectFunding.isValid()).toBe(false);
    expect(Object.keys(projectFunding.errors).length).toBe(1);
    expect(projectFunding.errors['projectId']).toBeTruthy();
  });

  it('should return false when calling isValid if the projectId field is missing', async () => {
    projectFunding.affiliationId = null;
    expect(await projectFunding.isValid()).toBe(false);
    expect(Object.keys(projectFunding.errors).length).toBe(1);
    expect(projectFunding.errors['affiliationId']).toBeTruthy();
  });

  it('should return false when calling isValid if the projectId field is missing', async () => {
    projectFunding.status = null;
    expect(await projectFunding.isValid()).toBe(false);
    expect(Object.keys(projectFunding.errors).length).toBe(1);
    expect(projectFunding.errors['status']).toBeTruthy();
  });
});

describe('findBy Queries', () => {
  const originalQuery = ProjectFunding.query;

  let localQuery;
  let context;
  let projectFunding;

  beforeEach(async () => {
    localQuery = jest.fn();
    (ProjectFunding.query as jest.Mock) = localQuery;

    context = await buildMockContextWithToken(logger);

    projectFunding = new ProjectFunding({
      projectId: casual.integer(1, 999),
      affiliationId: casual.url,
      status: getRandomEnumValue(ProjectFundingStatus),
      funderOpportunityNumber: casual.url,
      funderProjectNumber: casual.uuid,
      grantId: casual.url
    });
  });

  afterEach(() => {
    jest.clearAllMocks();
    ProjectFunding.query = originalQuery;
  });

  it('findById should call query with correct params and return the default', async () => {
    localQuery.mockResolvedValueOnce([projectFunding]);
    const projectFundingId = casual.integer(1, 999);
    const result = await ProjectFunding.findById('testing', context, projectFundingId);
    const expectedSql = 'SELECT * FROM projectFundings WHERE id = ?';
    expect(localQuery).toHaveBeenCalledTimes(1);
    expect(localQuery).toHaveBeenLastCalledWith(context, expectedSql, [projectFundingId.toString()], 'testing')
    expect(result).toEqual(projectFunding);
  });

  it('findById should return null if it finds no default', async () => {
    localQuery.mockResolvedValueOnce([]);
    const projectFundingId = casual.integer(1, 999);
    const result = await ProjectFunding.findById('testing', context, projectFundingId);
    expect(result).toEqual(null);
  });

  it('findByProjectId should call query with correct params and return the default', async () => {
    localQuery.mockResolvedValueOnce([projectFunding]);
    const projectId = casual.integer(1, 999);
    const result = await ProjectFunding.findByProjectId('testing', context, projectId);
    const expectedSql = 'SELECT * FROM projectFundings WHERE projectId = ? ORDER BY created DESC';
    expect(localQuery).toHaveBeenCalledTimes(1);
    expect(localQuery).toHaveBeenLastCalledWith(context, expectedSql, [projectId.toString()], 'testing')
    expect(result).toEqual([projectFunding]);
  });

  it('findByProjectId should return empty array if it finds no default', async () => {
    localQuery.mockResolvedValueOnce([]);
    const projectId = casual.integer(1, 999);
    const result = await ProjectFunding.findByProjectId('testing', context, projectId);
    expect(result).toEqual([]);
  });

  it('findByAffiliation should call query with correct params and return the default', async () => {
    localQuery.mockResolvedValueOnce([projectFunding]);
    const affiliationId = casual.url;
    const result = await ProjectFunding.findByAffiliation('testing', context, affiliationId);
    const expectedSql = 'SELECT * FROM projectFundings WHERE affiliationId = ? ORDER BY created DESC';
    expect(localQuery).toHaveBeenCalledTimes(1);
    expect(localQuery).toHaveBeenLastCalledWith(context, expectedSql, [affiliationId], 'testing')
    expect(result).toEqual([projectFunding]);
  });

  it('findByAffiliation should return empty array if it finds no default', async () => {
    localQuery.mockResolvedValueOnce([]);
    const affiliationId = casual.url;
    const result = await ProjectFunding.findByAffiliation('testing', context, affiliationId);
    expect(result).toEqual([]);
  });

  it('findByProjectAndAffiliation should call query with correct params and return the default', async () => {
    localQuery.mockResolvedValueOnce([projectFunding]);
    const projectId = casual.integer(1, 999);
    const email = casual.email;
    const result = await ProjectFunding.findByProjectAndAffiliation('testing', context, projectId, email);
    const expectedSql = 'SELECT * FROM projectFundings WHERE projectId = ? AND affiliationId = ?';
    expect(localQuery).toHaveBeenCalledTimes(1);
    expect(localQuery).toHaveBeenLastCalledWith(context, expectedSql, [projectId.toString(), email], 'testing')
    expect(result).toEqual(projectFunding);
  });

  it('findByProjectAndAffiliation should return empty array if it finds no default', async () => {
    localQuery.mockResolvedValueOnce([]);
    const projectId = casual.integer(1, 999);
    const email = casual.email;
    const result = await ProjectFunding.findByProjectAndAffiliation('testing', context, projectId, email);
    expect(result).toEqual(null);
  });
});

describe('update', () => {
  let updateQuery;
  let projectFunding;

  beforeEach(() => {
    updateQuery = jest.fn();
    (ProjectFunding.update as jest.Mock) = updateQuery;

    projectFunding = new ProjectFunding({
      id: casual.integer(1, 9999),
      projectId: casual.integer(1, 999),
      affiliationId: casual.url,
      status: getRandomEnumValue(ProjectFundingStatus),
      funderOpportunityNumber: casual.url,
      funderProjectNumber: casual.uuid,
      grantId: casual.url
    })
  });

  it('returns the ProjectFunding with errors if it is not valid', async () => {
    const localValidator = jest.fn();
    (projectFunding.isValid as jest.Mock) = localValidator;
    localValidator.mockResolvedValueOnce(false);

    const result = await projectFunding.update(context);
    expect(result).toBeInstanceOf(ProjectFunding);
    expect(localValidator).toHaveBeenCalledTimes(1);
  });

  it('returns an error if the ProjectFunding has no id', async () => {
    const localValidator = jest.fn();
    (projectFunding.isValid as jest.Mock) = localValidator;
    localValidator.mockResolvedValueOnce(true);

    projectFunding.id = null;
    const result = await projectFunding.update(context);
    expect(Object.keys(result.errors).length).toBe(1);
    expect(result.errors['general']).toBeTruthy();
  });

  it('returns the updated ProjectFunding', async () => {
    const localValidator = jest.fn();
    (projectFunding.isValid as jest.Mock) = localValidator;
    localValidator.mockResolvedValueOnce(true);

    updateQuery.mockResolvedValueOnce(projectFunding);

    const mockFindById = jest.fn();
    (ProjectFunding.findById as jest.Mock) = mockFindById;
    mockFindById.mockResolvedValueOnce(projectFunding);

    const result = await projectFunding.update(context);
    expect(localValidator).toHaveBeenCalledTimes(1);
    expect(updateQuery).toHaveBeenCalledTimes(1);
    expect(Object.keys(result.errors).length).toBe(0);
    expect(result).toBeInstanceOf(ProjectFunding);
  });
});

describe('create', () => {
  const originalInsert = ProjectFunding.insert;
  let insertQuery;
  let projectFunding;

  beforeEach(() => {
    insertQuery = jest.fn();
    (ProjectFunding.insert as jest.Mock) = insertQuery;

    projectFunding = new ProjectFunding({
      projectId: casual.integer(1, 999),
      affiliationId: casual.url,
      status: getRandomEnumValue(ProjectFundingStatus),
      funderOpportunityNumber: casual.url,
      funderProjectNumber: casual.uuid,
      grantId: casual.url
    });
  });

  afterEach(() => {
    ProjectFunding.insert = originalInsert;
  });

  it('returns the ProjectFunding without errors if it is valid', async () => {
    const localValidator = jest.fn();
    (projectFunding.isValid as jest.Mock) = localValidator;
    localValidator.mockResolvedValueOnce(false);

    const result = await projectFunding.create(context);
    expect(result).toBeInstanceOf(ProjectFunding);
    expect(localValidator).toHaveBeenCalledTimes(1);
  });

  it('returns the ProjectFunding with errors if it is invalid', async () => {
    projectFunding.projectId = undefined;
    const response = await projectFunding.create(context);
    expect(response.errors['projectId']).toBe('Project can\'t be blank');
  });

  it('returns the ProjectFunding with an error if the question already exists', async () => {
    const mockFindBy = jest.fn();
    (ProjectFunding.findByProjectAndAffiliation as jest.Mock) = mockFindBy;
    mockFindBy.mockResolvedValueOnce(projectFunding);

    const result = await projectFunding.create(context);
    expect(mockFindBy).toHaveBeenCalledTimes(1);
    expect(Object.keys(result.errors).length).toBe(1);
    expect(result.errors['general']).toBeTruthy();
  });

  it('returns the newly added ProjectFunding', async () => {
    const mockFindBy = jest.fn();
    (ProjectFunding.findByProjectAndAffiliation as jest.Mock) = mockFindBy;
    mockFindBy.mockResolvedValueOnce(null);

    const mockFindById = jest.fn();
    (ProjectFunding.findById as jest.Mock) = mockFindById;
    mockFindById.mockResolvedValueOnce(projectFunding);

    const result = await projectFunding.create(context);
    expect(mockFindBy).toHaveBeenCalledTimes(1);
    expect(mockFindById).toHaveBeenCalledTimes(1);
    expect(insertQuery).toHaveBeenCalledTimes(1);
    expect(Object.keys(result.errors).length).toBe(0);
    expect(result).toBeInstanceOf(ProjectFunding);
  });
});

describe('delete', () => {
  let projectFunding;

  beforeEach(() => {
    projectFunding = new ProjectFunding({
      id: casual.integer(1, 9999),
      projectId: casual.integer(1, 999),
      affiliationId: casual.url,
      status: getRandomEnumValue(ProjectFundingStatus),
      funderOpportunityNumber: casual.url,
      funderProjectNumber: casual.uuid,
      grantId: casual.url
    });
  })

  it('returns null if the ProjectFunding has no id', async () => {
    projectFunding.id = null;
    expect(await projectFunding.delete(context)).toBe(null);
  });

  it('returns null if it was not able to delete the record', async () => {
    const deleteQuery = jest.fn();
    (ProjectFunding.delete as jest.Mock) = deleteQuery;

    deleteQuery.mockResolvedValueOnce(null);
    expect(await projectFunding.delete(context)).toBe(null);
  });

  it('returns the ProjectFunding if it was able to delete the record', async () => {
    const deleteQuery = jest.fn();
    (ProjectFunding.delete as jest.Mock) = deleteQuery;
    deleteQuery.mockResolvedValueOnce(projectFunding);

    const mockFindById = jest.fn();
    (ProjectFunding.findById as jest.Mock) = mockFindById;
    mockFindById.mockResolvedValueOnce(projectFunding);

    const result = await projectFunding.delete(context);
    expect(Object.keys(result.errors).length).toBe(0);
    expect(result).toBeInstanceOf(ProjectFunding);
  });
});

describe('PlanFunding', () => {
  let planFunding;

  const fundingData = {
    createdById: casual.integer(1, 999),
    planId: casual.integer(1, 9),
    projectFundingId: casual.integer(1, 999),
  }
  beforeEach(() => {
    planFunding = new PlanFunding(fundingData);
  });

  it('should initialize options as expected', () => {
    expect(planFunding.planId).toEqual(fundingData.planId);
    expect(planFunding.projectFundingId).toEqual(fundingData.projectFundingId);
  });

  it('should return true when calling isValid if object is valid', async () => {
    expect(await planFunding.isValid()).toBe(true);
  });

  it('should return false when calling isValid if the planId field is missing', async () => {
    planFunding.planId = null;
    expect(await planFunding.isValid()).toBe(false);
    expect(Object.keys(planFunding.errors).length).toBe(1);
    expect(planFunding.errors['planId']).toBeTruthy();
  });

  it('should return false when calling isValid if the projectFundingId field is missing', async () => {
    planFunding.projectFundingId = null;
    expect(await planFunding.isValid()).toBe(false);
    expect(Object.keys(planFunding.errors).length).toBe(1);
    expect(planFunding.errors['projectFundingId']).toBeTruthy();
  });
});

describe('findBy Queries', () => {
  const originalQuery = PlanFunding.query;

  let localQuery;
  let context;
  let planFunding;

  beforeEach(async () => {
    localQuery = jest.fn();
    (PlanFunding.query as jest.Mock) = localQuery;

    context = await buildMockContextWithToken(logger);

    planFunding = new PlanFunding({
      planId: casual.integer(1, 999),
      projectFundingId: casual.url,
    });
  });

  afterEach(() => {
    jest.clearAllMocks();
    PlanFunding.query = originalQuery;
  });

  it('findById should call query with correct params and return the default', async () => {
    localQuery.mockResolvedValueOnce([planFunding]);
    const planFundingId = casual.integer(1, 999);
    const result = await PlanFunding.findById('testing', context, planFundingId);
    const expectedSql = 'SELECT * FROM planFundings WHERE id = ?';
    expect(localQuery).toHaveBeenCalledTimes(1);
    expect(localQuery).toHaveBeenLastCalledWith(context, expectedSql, [planFundingId.toString()], 'testing')
    expect(result).toEqual(planFunding);
  });

  it('findById should return null if it finds no default', async () => {
    localQuery.mockResolvedValueOnce([]);
    const planFundingId = casual.integer(1, 999);
    const result = await PlanFunding.findById('testing', context, planFundingId);
    expect(result).toEqual(null);
  });

  it('findByPlanId should call query with correct params and return the default', async () => {
    localQuery.mockResolvedValueOnce([planFunding]);
    const projectId = casual.integer(1, 999);
    const result = await PlanFunding.findByPlanId('testing', context, projectId);
    const expectedSql = 'SELECT * FROM planFundings WHERE planId = ?';
    expect(localQuery).toHaveBeenCalledTimes(1);
    expect(localQuery).toHaveBeenLastCalledWith(context, expectedSql, [projectId.toString()], 'testing')
    expect(result).toEqual([planFunding]);
  });

  it('findByPlanId should return empty array if it finds no default', async () => {
    localQuery.mockResolvedValueOnce([]);
    const projectId = casual.integer(1, 999);
    const result = await PlanFunding.findByPlanId('testing', context, projectId);
    expect(result).toEqual([]);
  });

  it('findByProjectFundingId should call query with correct params and return the default', async () => {
    localQuery.mockResolvedValueOnce([planFunding]);
    const planId = casual.integer(1, 999);
    const projectFundingId = casual.integer(1, 999);
    const result = await PlanFunding.findByProjectFundingId('testing', context, planId, projectFundingId);
    const expectedSql = 'SELECT * FROM planFundings WHERE planId = ? AND projectFundingId = ?';
    expect(localQuery).toHaveBeenCalledTimes(1);
    const vals = [planId.toString(), projectFundingId.toString()];
    expect(localQuery).toHaveBeenLastCalledWith(context, expectedSql, vals, 'testing')
    expect(result).toEqual(planFunding);
  });

  it('findByProjectFundingId should return empty array if it finds no default', async () => {
    localQuery.mockResolvedValueOnce([]);
    const planId = casual.integer(1, 999);
    const projectFundingId = casual.integer(1, 999);
    const result = await PlanFunding.findByProjectFundingId('testing', context, planId, projectFundingId);
    expect(result).toEqual(null);
  });
});

describe('update', () => {
  let updateQuery;
  let planFunding;

  beforeEach(() => {
    updateQuery = jest.fn();
    (PlanFunding.update as jest.Mock) = updateQuery;

    planFunding = new PlanFunding({
      id: casual.integer(1, 9999),
      planId: casual.integer(1, 999),
      projectFundingId: casual.integer(1, 999),
    })
  });

  it('returns the PlanFunding with errors if it is not valid', async () => {
    const localValidator = jest.fn();
    (planFunding.isValid as jest.Mock) = localValidator;
    localValidator.mockResolvedValueOnce(false);

    const result = await planFunding.update(context);
    expect(result).toBeInstanceOf(PlanFunding);
    expect(localValidator).toHaveBeenCalledTimes(1);
  });

  it('returns an error if the PlanFunding has no id', async () => {
    const localValidator = jest.fn();
    (planFunding.isValid as jest.Mock) = localValidator;
    localValidator.mockResolvedValueOnce(true);

    planFunding.id = null;
    const result = await planFunding.update(context);
    expect(Object.keys(result.errors).length).toBe(1);
    expect(result.errors['general']).toBeTruthy();
  });

  it('returns the updated PlanFunding', async () => {
    const localValidator = jest.fn();
    (planFunding.isValid as jest.Mock) = localValidator;
    localValidator.mockResolvedValueOnce(true);

    updateQuery.mockResolvedValueOnce(planFunding);

    const mockFindById = jest.fn();
    (PlanFunding.findById as jest.Mock) = mockFindById;
    mockFindById.mockResolvedValueOnce(planFunding);

    const result = await planFunding.update(context);
    expect(localValidator).toHaveBeenCalledTimes(1);
    expect(updateQuery).toHaveBeenCalledTimes(1);
    expect(Object.keys(result.errors).length).toBe(0);
    expect(result).toBeInstanceOf(PlanFunding);
  });
});

describe('create', () => {
  const originalInsert = PlanFunding.insert;
  let insertQuery;
  let planFunding;

  beforeEach(() => {
    insertQuery = jest.fn();
    (PlanFunding.insert as jest.Mock) = insertQuery;

    planFunding = new PlanFunding({
      planId: casual.integer(1, 999),
      projectFundingId: casual.integer(1, 999),
    });
  });

  afterEach(() => {
    PlanFunding.insert = originalInsert;
  });

  it('returns the PlanFunding without errors if it is valid', async () => {
    const localValidator = jest.fn();
    (planFunding.isValid as jest.Mock) = localValidator;
    localValidator.mockResolvedValueOnce(false);

    const result = await planFunding.create(context);
    expect(result).toBeInstanceOf(PlanFunding);
    expect(localValidator).toHaveBeenCalledTimes(1);
  });

  it('returns the PlanFunding with errors if it is invalid', async () => {
    planFunding.planId = undefined;
    const response = await planFunding.create(context);
    expect(response.errors['planId']).toBe('Plan can\'t be blank');
  });

  it('returns the PlanFunding with an error if the question already exists', async () => {
    const mockFindBy = jest.fn();
    (PlanFunding.findByProjectFundingId as jest.Mock) = mockFindBy;
    mockFindBy.mockResolvedValueOnce(planFunding);

    const result = await planFunding.create(context);
    expect(mockFindBy).toHaveBeenCalledTimes(1);
    expect(Object.keys(result.errors).length).toBe(1);
    expect(result.errors['general']).toBeTruthy();
  });

  it('returns the newly added PlanFunding', async () => {
    const mockFindBy = jest.fn();
    (PlanFunding.findByProjectFundingId as jest.Mock) = mockFindBy;
    mockFindBy.mockResolvedValueOnce(null);

    const mockFindById = jest.fn();
    (PlanFunding.findById as jest.Mock) = mockFindById;
    mockFindById.mockResolvedValueOnce(planFunding);

    const result = await planFunding.create(context);
    expect(mockFindBy).toHaveBeenCalledTimes(1);
    expect(mockFindById).toHaveBeenCalledTimes(1);
    expect(insertQuery).toHaveBeenCalledTimes(1);
    expect(Object.keys(result.errors).length).toBe(0);
    expect(result).toBeInstanceOf(PlanFunding);
  });
});

describe('delete', () => {
  let planFunding;

  beforeEach(() => {
    planFunding = new PlanFunding({
      id: casual.integer(1, 9999),
      planId: casual.integer(1, 999),
      projectFundingId: casual.integer(1, 999),
    });
  })

  it('returns null if the PlanFunding has no id', async () => {
    planFunding.id = null;
    expect(await planFunding.delete(context)).toBe(null);
  });

  it('returns null if it was not able to delete the record', async () => {
    const deleteQuery = jest.fn();
    (PlanFunding.delete as jest.Mock) = deleteQuery;

    deleteQuery.mockResolvedValueOnce(null);
    expect(await planFunding.delete(context)).toBe(null);
  });

  it('returns the PlanFunding if it was able to delete the record', async () => {
    const deleteQuery = jest.fn();
    (PlanFunding.delete as jest.Mock) = deleteQuery;
    deleteQuery.mockResolvedValueOnce(planFunding);

    const mockFindById = jest.fn();
    (PlanFunding.findById as jest.Mock) = mockFindById;
    mockFindById.mockResolvedValueOnce(planFunding);

    const result = await planFunding.delete(context);
    expect(Object.keys(result.errors).length).toBe(0);
    expect(result).toBeInstanceOf(PlanFunding);
  });
});<|MERGE_RESOLUTION|>--- conflicted
+++ resolved
@@ -1,10 +1,5 @@
 import casual from "casual";
-<<<<<<< HEAD
-import { logger } from '../../__mocks__/logger';
 import { buildContext, mockToken, buildMockContextWithToken } from "../../__mocks__/context";
-=======
-import { buildContext, mockToken } from "../../__mocks__/context";
->>>>>>> a347c38f
 import { PlanFunding, ProjectFunding, ProjectFundingStatus } from "../Funding";
 import { getRandomEnumValue } from "../../__tests__/helpers";
 import { logger } from "../../logger";
