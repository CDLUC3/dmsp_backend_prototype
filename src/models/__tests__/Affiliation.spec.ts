import casual from "casual";
import { Affiliation, AffiliationSearch, PopularFunder } from "../Affiliation";
import { logger } from '../../__mocks__/logger';
import { buildContext, mockToken } from "../../__mocks__/context";
import { DMPHubConfig } from "../../config/dmpHubConfig";
import { generalConfig } from "../../config/generalConfig";

let context;
jest.mock('../../context.ts');

describe('Affiliation', () => {
  let affiliation;
  const affiliationData = {
    uri: 'https://ror.org/01234',
    active: true,
    provenance: 'ROR',
    name: 'University of Virginia',
    displayName: 'University of Virginia (virginia.edu)',
    searchName: 'University of Virginia | virginia.edu | UVA ',
    funder: 1,
    fundrefId: 1000001234,
    homepage: 'http://www.virginia.edu/',
    acronyms: ["UVA"],
    aliases: [],
    types: ["Education"],
    contactName: 'Data Management Consulting Group',
    contactEmail: 'admin@virginia.edu',
    ssoEntityId: 'entity:virginia.edu',
    feedbackEnabled: 1,
    feedbackMessage: '<p>Will response to your request within 48 hours</p>',
    feedbackEmails: ["admin@virginia.edu"],
    managed: 1,
    apiTarget: 'api/test',
  }
  beforeEach(() => {
    affiliation = new Affiliation(affiliationData);
  });

  it('should initialize options as expected', () => {
    expect(affiliation.uri).toEqual(affiliationData.uri);
    expect(affiliation.active).toEqual(affiliationData.active);
    expect(affiliation.provenance).toEqual(affiliationData.provenance);
    expect(affiliation.name).toEqual(affiliationData.name);
    expect(affiliation.displayName).toEqual(affiliationData.displayName);
    expect(affiliation.searchName).toEqual(affiliationData.searchName);
    expect(affiliation.funder).toEqual(affiliationData.funder);
    expect(affiliation.fundrefId).toEqual(affiliationData.fundrefId);
    expect(affiliation.homepage).toEqual(affiliationData.homepage);
    expect(affiliation.acronyms).toEqual(affiliationData.acronyms);
    expect(affiliation.aliases).toEqual(affiliationData.aliases);
    expect(affiliation.types).toEqual(affiliationData.types);
    expect(affiliation.contactName).toEqual(affiliationData.contactName);
    expect(affiliation.contactEmail).toEqual(affiliationData.contactEmail);
    expect(affiliation.ssoEntityId).toEqual(affiliationData.ssoEntityId);
    expect(affiliation.feedbackEnabled).toEqual(affiliationData.feedbackEnabled);
    expect(affiliation.feedbackMessage).toEqual(affiliationData.feedbackMessage);
    expect(affiliation.feedbackEmails).toEqual(affiliationData.feedbackEmails);
    expect(affiliation.managed).toEqual(affiliationData.managed);
    expect(affiliation.apiTarget).toEqual(affiliationData.apiTarget);
  });

  it('should add additional properties to uneditableProperties if provenance is ROR', async () => {
    expect(await affiliation.uneditableProperties).toEqual(['uri', 'provenance', 'searchName', 'name', 'funder', 'fundrefId', 'homepage', 'acronyms', 'aliases', 'types']);
  });
});

describe('prepForSave', () => {
  it('sets the appropriate defaults', () => {
    const name = casual.company_name;
    const homepage = casual.url;
    const acronyms = [casual.letter, casual.word, undefined];
    const aliases = [casual.words(2), casual.word, null];
    const affiliation = new Affiliation({ name, homepage, acronyms, aliases });
    const domain = homepage.replace(/https?:\/\//, '').replace('/', '').toLowerCase();
    affiliation.prepForSave();
    expect(affiliation.name).toEqual(name);
    expect(affiliation.homepage).toEqual(homepage);
    expect(affiliation.displayName).toEqual(`${name} (${domain})`);
    expect(affiliation.searchName.includes(name)).toBe(true);
    expect(affiliation.searchName.includes(domain)).toBe(true);
    expect(affiliation.searchName.includes(aliases[0])).toBe(true);
    expect(affiliation.searchName.includes(aliases[1])).toBe(true);
    expect(affiliation.searchName.includes(acronyms[0])).toBe(true);
    expect(affiliation.searchName.includes(acronyms[1])).toBe(true);
    expect(affiliation.searchName.includes('undefined')).toBe(false);
    expect(affiliation.searchName.includes('null')).toBe(false);
    expect(affiliation.searchName.includes('||')).toBe(false);
    expect(affiliation.searchName.includes('| |')).toBe(false);
  });
});

describe('findById', () => {
  const originalQuery = Affiliation.query;

  let localQuery;
  let context;
  let affiliation;

  beforeEach(() => {
    jest.clearAllMocks();

    context = buildContext(logger, mockToken());

    affiliation = new Affiliation({
      id: casual.integer(1, 9),
      createdById: casual.integer(1, 999),
      name: casual.sentence,
      ownerId: casual.url,
    })

    localQuery = jest.fn();
    (Affiliation.query as jest.Mock) = localQuery;
  });

  afterEach(() => {
    jest.resetAllMocks();
    Affiliation.query = originalQuery;
  });

  it('should return the Affiliation when findById gets a result', async () => {
    localQuery.mockResolvedValueOnce([affiliation]);

    const id = affiliation.id;
    const result = await Affiliation.findById('Test', context, affiliation.id);
    const expectedSql = 'SELECT * FROM affiliations WHERE id = ?';
    expect(localQuery).toHaveBeenCalledTimes(1);
    expect(localQuery).toHaveBeenLastCalledWith(context, expectedSql, [id.toString()], 'Test')
    expect(result).toEqual(affiliation);
  });

  it('should return null when findById has no results', async () => {
    localQuery.mockResolvedValueOnce([]);

    const result = await Affiliation.findById('Test', context, affiliation.id);
    expect(result).toEqual(null);
  });
});

describe('create', () => {
  const originalInsert = Affiliation.insert;
  const originalFindById = Affiliation.findById;
  const originalFindByURI = Affiliation.findByURI;
  let insertQuery;
  let affiliation;

  beforeEach(() => {
    jest.resetAllMocks();

    context = buildContext(logger, mockToken());

    insertQuery = jest.fn();
    (Affiliation.insert as jest.Mock) = insertQuery;

    affiliation = new Affiliation({
      uri: 'https://ror.org/01234',
      active: true,
      provenance: 'ROR',
      name: 'University of Virginia',
      displayName: 'University of Virginia (virginia.edu)',
      searchName: 'University of Virginia | virginia.edu | UVA ',
      funder: 1,
      fundrefId: 1000001234,
      homepage: 'http://www.virginia.edu/',
      acronyms: ["UVA"],
      aliases: [],
      types: ["Education"],
      contactName: 'Data Management Consulting Group',
      contactEmail: 'admin@virginia.edu',
      ssoEntityId: 'entity:virginia.edu',
      feedbackEnabled: 1,
      feedbackMessage: '<p>Will response to your request within 48 hours</p>',
      feedbackEmails: ["admin@virginia.edu"],
      managed: 1,
    })
  });

  afterEach(() => {
    jest.clearAllMocks();
    Affiliation.insert = originalInsert;
    Affiliation.findById = originalFindById;
    Affiliation.findByURI = originalFindByURI;
  });

  it('should return the newly added Affiliation', async () => {
    const mockFindByURI = jest.fn();
    (Affiliation.findByURI as jest.Mock) = mockFindByURI;
    mockFindByURI.mockResolvedValue(false);

    const mockFindById = jest.fn();
    (Affiliation.findById as jest.Mock) = mockFindById;
    mockFindById.mockResolvedValueOnce(affiliation);

    const result = await affiliation.create(context);
    expect(mockFindByURI).toHaveBeenCalledTimes(1);
    expect(mockFindById).toHaveBeenCalledTimes(1);
    expect(insertQuery).toHaveBeenCalledTimes(1);
    expect(Object.keys(result.errors).length).toBe(0);
  });

  it('should add an error if affiliation already exists', async () => {
    const mockFindByURI = jest.fn();
    (Affiliation.findByURI as jest.Mock) = mockFindByURI;
    mockFindByURI.mockResolvedValue(true);

    const mockFindById = jest.fn();
    (Affiliation.findById as jest.Mock) = mockFindById;
    mockFindById.mockResolvedValueOnce(affiliation);

    await affiliation.create(context);
    expect(affiliation.errors['general']).toBeTruthy();
  });
});

describe('update', () => {
  const originalUpdate = Affiliation.update;
  let updateQuery;
  let affiliation;

  beforeEach(() => {
    jest.resetAllMocks();

    context = buildContext(logger, mockToken());

    affiliation = new Affiliation({
      id: casual.integer(1, 999),
      uri: 'https://ror.org/01234',
      active: true,
      provenance: 'ROR',
      name: 'University of Virginia',
      displayName: 'University of Virginia (virginia.edu)',
      searchName: 'University of Virginia | virginia.edu | UVA ',
      funder: 1,
      fundrefId: 1000001234,
      homepage: 'http://www.virginia.edu/',
      acronyms: ["UVA"],
      aliases: [],
      types: ["Education"],
      contactName: 'Data Management Consulting Group',
      contactEmail: 'admin@virginia.edu',
      ssoEntityId: 'entity:virginia.edu',
      feedbackEnabled: 1,
      feedbackMessage: '<p>Will response to your request within 48 hours</p>',
      feedbackEmails: ["admin@virginia.edu"],
      managed: 1,
      createdById: casual.integer(1, 999),
      modifiedById: casual.integer(1, 999),
    })
    updateQuery = jest.fn().mockResolvedValue(affiliation);
    (Affiliation.update as jest.Mock) = updateQuery;
  });

  afterEach(() => {
    jest.clearAllMocks();
    Affiliation.update = originalUpdate;
  });

  it('should return Affiliation with no errors if affiliation is valid', async () => {
    const localValidator = jest.fn();
    (affiliation.isValid as jest.Mock) = localValidator;
    localValidator.mockResolvedValueOnce(true);
    const findByQuery = jest.fn().mockResolvedValue(affiliation);
    (Affiliation.findById as jest.Mock) = findByQuery;
    const result = await affiliation.update(context);
    expect(localValidator).toHaveBeenCalledTimes(1);
    expect(Object.keys(result.errors).length).toBe(0);
  });
});

describe('delete', () => {
  const originalDelete = Affiliation.delete;
  let deleteQuery;
  let affiliation;

  beforeEach(() => {
    jest.resetAllMocks();

    context = buildContext(logger, mockToken());

    affiliation = new Affiliation({
      id: casual.integer(1, 99),
      uri: 'http://test.com',
      createdById: casual.integer(1, 999),
      ownerId: casual.url,
      name: casual.sentence,
    });
    deleteQuery = jest.fn().mockResolvedValue(affiliation);
    (Affiliation.delete as jest.Mock) = deleteQuery;
  });

  afterEach(() => {
    jest.clearAllMocks();
    Affiliation.delete = originalDelete;
  });

  it('should return Affiliation if there is uri data', async () => {
    const result = await affiliation.delete(context);
    expect(Object.keys(result.errors).length).toBe(0);
  });

  it('should return null if there is no uri data', async () => {
    affiliation = new Affiliation({
      id: casual.integer(1, 99),
      createdById: casual.integer(1, 999),
      ownerId: casual.url,
      name: casual.sentence,
    });

    expect(await affiliation.delete(context)).toBe(null);
  })
});

describe('findByURI', () => {
  const originalQuery = Affiliation.query;

  let localQuery;
  let context;
  let affiliation;

  beforeEach(() => {
    jest.clearAllMocks();

    context = buildContext(logger, mockToken());

    affiliation = new Affiliation({
      id: casual.integer(1, 9),
      uri: 'http://test.com',
      createdById: casual.integer(1, 999),
      name: casual.sentence,
      ownerId: casual.url,
    })

    localQuery = jest.fn();
    (Affiliation.query as jest.Mock) = localQuery;
  });

  afterEach(() => {
    jest.resetAllMocks();
    Affiliation.query = originalQuery;
  });

  it('should return the Affiliation when findByURI gets a result', async () => {
    localQuery.mockResolvedValueOnce([affiliation]);

    const id = affiliation.uri;
    const result = await Affiliation.findByURI('Test', context, affiliation.uri);
    const expectedSql = 'SELECT * FROM affiliations WHERE uri = ?';
    expect(localQuery).toHaveBeenCalledTimes(1);
    expect(localQuery).toHaveBeenLastCalledWith(context, expectedSql, [id], 'Test')
    expect(result).toEqual(affiliation);
  });

  it('should return null when findByURI has no results', async () => {
    localQuery.mockResolvedValueOnce([]);

    const result = await Affiliation.findByURI('Test', context, affiliation.id);
    expect(result).toEqual(null);
  });
});

describe('findByName', () => {
  const originalQuery = Affiliation.query;

  let localQuery;
  let context;
  let affiliation;

  beforeEach(() => {
    jest.clearAllMocks();

    context = buildContext(logger, mockToken());

    affiliation = new Affiliation({
      id: casual.integer(1, 9),
      createdById: casual.integer(1, 999),
      name: casual.sentence,
      ownerId: casual.url,
    })

    localQuery = jest.fn();
    (Affiliation.query as jest.Mock) = localQuery;
  });

  afterEach(() => {
    jest.resetAllMocks();
    Affiliation.query = originalQuery;
  });

  it('should return the Affiliation when findByName gets a result', async () => {
    localQuery.mockResolvedValueOnce([affiliation]);

    const result = await Affiliation.findByName('Test', context, affiliation.name);
    const expectedSql = 'SELECT * FROM affiliations WHERE TRIM(LOWER(name)) = ?';
    expect(localQuery).toHaveBeenCalledTimes(1);
    expect(localQuery).toHaveBeenLastCalledWith(context, expectedSql, [affiliation.name.toLowerCase()], 'Test')
    expect(result).toEqual(affiliation);
  });

  it('should return null when findByName has no results', async () => {
    localQuery.mockResolvedValueOnce([]);

    const result = await Affiliation.findByName('Test', context, affiliation.name);
    expect(result).toEqual(null);
  });
});

describe('AffiliationSearch', () => {
  let affiliationSearch;

  const affiliationSearchData = new AffiliationSearch({
    id: casual.integer(1, 9),
    uri: 'https://ror.org/01234',
    displayName: 'University of Virginia (virginia.edu)',
    funder: 1,
    types: ["Education"],
    apiTarget: `${DMPHubConfig.dmpHubURL}/api/test`,
  });
  beforeEach(() => {
    affiliationSearch = new AffiliationSearch(affiliationSearchData);
  });

  it('should initialize AffiliationSerach options as expected', () => {
    expect(affiliationSearch.uri).toEqual(affiliationSearchData.uri);
    expect(affiliationSearch.id).toEqual(affiliationSearchData.id);
    expect(affiliationSearch.displayName).toEqual(affiliationSearchData.displayName);
    expect(affiliationSearch.funder).toEqual(affiliationSearchData.funder);
    expect(affiliationSearch.types).toEqual(affiliationSearchData.types);
    expect(affiliationSearch.apiTarget).toEqual(affiliationSearchData.apiTarget);
  });
});

describe('search', () => {
  const originalQuery = Affiliation.query;

  let localQuery;
  let context;
  let affiliationSearch;

  beforeEach(() => {
    jest.resetAllMocks();

    localQuery = jest.fn();
    (Affiliation.queryWithPagination as jest.Mock) = localQuery;

    context = buildContext(logger, mockToken());

    affiliationSearch = new AffiliationSearch({
      id: casual.integer(1, 9),
      createdById: casual.integer(1, 999),
      name: casual.sentence,
      ownerId: casual.url,
      apiTarget: casual.url,
    })
  });

  afterEach(() => {
    jest.clearAllMocks();
    Affiliation.query = originalQuery;
  });

  it('should call query with correct params and return the affiliation', async () => {
    localQuery.mockResolvedValueOnce([affiliationSearch]);
    const term = 'Test';
    const result = await AffiliationSearch.search('Test', context, term, true);
    const sql = 'SELECT a.* FROM affiliations a';
    const whereFilters = ['a.active = 1', '(LOWER(a.searchName) LIKE ?)', 'funder = 1'];
    const vals = [`%${term.toLowerCase().trim()}%`];
    const opts = {
      cursor: null,
      limit: generalConfig.defaultSearchLimit,
      sortField: 'a.displayName',
      sortOrder: 'ASC',
      countField: 'a.id',
      cursorField: 'LOWER(REPLACE(CONCAT(a.name, a.id), \' \', \'_\'))',
    };
    expect(localQuery).toHaveBeenCalledTimes(1);
    expect(localQuery).toHaveBeenLastCalledWith(context, sql, whereFilters, '', vals, opts, 'Test')
    expect(result).toEqual([affiliationSearch]);
  });

  it('should allow funderOnly to be false', async () => {
    localQuery.mockResolvedValueOnce([affiliationSearch]);
    const term = 'Test';
    const result = await AffiliationSearch.search('Test', context, term, false);
    const sql = 'SELECT a.* FROM affiliations a';
    const whereFilters = ['a.active = 1', '(LOWER(a.searchName) LIKE ?)'];
    const vals = [`%${term.toLowerCase().trim()}%`];
    const opts = {
      cursor: null,
      limit: generalConfig.defaultSearchLimit,
      sortField: 'a.displayName',
      sortOrder: 'ASC',
      countField: 'a.id',
      cursorField: 'LOWER(REPLACE(CONCAT(a.name, a.id), \' \', \'_\'))',
    };
    expect(localQuery).toHaveBeenCalledTimes(1);
    expect(localQuery).toHaveBeenLastCalledWith(context, sql, whereFilters, '', vals, opts, 'Test')
    expect(result).toEqual([affiliationSearch]);
  });

  it('should return an empty array if it finds no affiliation', async () => {
    localQuery.mockResolvedValueOnce([]);
    const result = await AffiliationSearch.search('Test', context, 'test', true);
    expect(result).toEqual([]);
  });
});

describe('PopularFunder', () => {
  let popularFunder;

  const popularFunderData = {
    id: casual.integer(1, 9),
    uri: 'https://ror.org/01234',
    displayName: 'University of Virginia (virginia.edu)',
    nbrPlans: casual.integer(1, 999),
  }
  beforeEach(() => {
    popularFunder = new PopularFunder(popularFunderData);
  });

  it('should initialize options as expected', () => {
    expect(popularFunder.id).toEqual(popularFunderData.id);
    expect(popularFunder.uri).toEqual(popularFunderData.uri);
    expect(popularFunder.displayName).toEqual(popularFunderData.displayName);
    expect(popularFunder.nbrPlans).toEqual(popularFunderData.nbrPlans);
  });
});
describe('top20', () => {
  it('should call query with correct params and return the popular funders', async () => {
    const context = buildContext(logger, mockToken());
    const localQuery = jest.fn();
    (Affiliation.query as jest.Mock) = localQuery;

    const popularFunder = new PopularFunder({
      id: casual.integer(1, 9),
      uri: 'https://ror.org/01234',
      displayName: 'University of Virginia (virginia.edu)',
      nbrPlans: casual.integer(1, 999),
    });

    localQuery.mockResolvedValueOnce([popularFunder]);
    const result = await PopularFunder.top20(context);
    const expectedSql = 'SELECT a.id, a.uri, a.displayName, COUNT(p.id) AS nbrPlans ' +
                        'FROM affiliations a LEFT JOIN projectFunders pf ON pf.affiliationId = a.uri ' +
                        'LEFT JOIN projects p ON p.id = pf.projectId WHERE a.active = 1 AND a.funder = 1 ' +
                        'AND p.isTestProject = 0 AND p.created BETWEEN ? AND ? GROUP BY a.id, a.uri, ' +
                        'a.displayName ORDER BY nbrPlans DESC LIMIT 20';
    // Get the date range for the past year
    const today = new Date();
    const lastYear = new Date();
    lastYear.setFullYear(today.getFullYear() - 1);
    const startDate = lastYear.toISOString().split('T')[0];
    const endDate = today.toISOString().split('T')[0];

    expect(localQuery).toHaveBeenCalledTimes(1);
    expect(localQuery).toHaveBeenLastCalledWith(context, expectedSql, [startDate, endDate], 'PopularFunder.top20')
    expect(result).toEqual([popularFunder]);
  });

  it('should return an empty array if it finds no popular funders', async () => {
    const context = buildContext(logger, mockToken());
    const localQuery = jest.fn();
    (Affiliation.query as jest.Mock) = localQuery;

    localQuery.mockResolvedValueOnce([]);
    const result = await PopularFunder.top20(context);
    expect(result).toEqual([]);
  });
<<<<<<< HEAD
=======
});

describe('PopularFunder', () => {
  let popularFunder;

  const popularFunderData = {
    id: casual.integer(1, 9),
    uri: 'https://ror.org/01234',
    displayName: 'University of Virginia (virginia.edu)',
    nbrPlans: casual.integer(1, 999),
  }
  beforeEach(() => {
    popularFunder = new PopularFunder(popularFunderData);
  });

  it('should initialize options as expected', () => {
    expect(popularFunder.id).toEqual(popularFunderData.id);
    expect(popularFunder.uri).toEqual(popularFunderData.uri);
    expect(popularFunder.displayName).toEqual(popularFunderData.displayName);
    expect(popularFunder.nbrPlans).toEqual(popularFunderData.nbrPlans);
  });
});
describe('top20', () => {
  it('should call query with correct params and return the popular funders', async () => {
    const context = buildContext(logger, mockToken());
    const localQuery = jest.fn();
    (Affiliation.query as jest.Mock) = localQuery;

    const popularFunder = new PopularFunder({
      id: casual.integer(1, 9),
      uri: 'https://ror.org/01234',
      displayName: 'University of Virginia (virginia.edu)',
      nbrPlans: casual.integer(1, 999),
    });

    localQuery.mockResolvedValueOnce([popularFunder]);
    const result = await PopularFunder.top20(context);
    const expectedSql = 'SELECT a.id, a.uri, a.displayName, COUNT(p.id) AS nbrPlans ' +
                        'FROM affiliations a LEFT JOIN projectFunders pf ON pf.affiliationId = a.uri ' +
                        'LEFT JOIN projects p ON p.id = pf.projectId WHERE a.active = 1 AND a.funder = 1 ' +
                        'AND p.isTestProject = 0 AND p.created BETWEEN ? AND ? GROUP BY a.id, a.uri, ' +
                        'a.displayName ORDER BY nbrPlans DESC LIMIT 20';
    // Get the date range for the past year
    const today = new Date();
    const lastYear = new Date();
    lastYear.setFullYear(today.getFullYear() - 1);
    const startDate = lastYear.toISOString().split('T')[0];
    const endDate = today.toISOString().split('T')[0];

    expect(localQuery).toHaveBeenCalledTimes(1);
    expect(localQuery).toHaveBeenLastCalledWith(context, expectedSql, [startDate, endDate], 'PopularFunder.top20')
    expect(result).toEqual([popularFunder]);
  });

  it('should return an empty array if it finds no popular funders', async () => {
    const context = buildContext(logger, mockToken());
    const localQuery = jest.fn();
    (Affiliation.query as jest.Mock) = localQuery;

    localQuery.mockResolvedValueOnce([]);
    const result = await PopularFunder.top20(context);
    expect(result).toEqual([]);
  });
>>>>>>> 5f809f5d

  it('should throw an error if the query fails', async () => {
    const context = buildContext(logger, mockToken());
    const localQuery = jest.fn();
    (Affiliation.query as jest.Mock) = localQuery;

    localQuery.mockRejectedValueOnce(new Error('Query failed'));
    await expect(PopularFunder.top20(context)).rejects.toThrow('Query failed');
  });
});<|MERGE_RESOLUTION|>--- conflicted
+++ resolved
@@ -468,7 +468,7 @@
       cursor: null,
       limit: generalConfig.defaultSearchLimit,
       sortField: 'a.displayName',
-      sortOrder: 'ASC',
+      sortDir: 'ASC',
       countField: 'a.id',
       cursorField: 'LOWER(REPLACE(CONCAT(a.name, a.id), \' \', \'_\'))',
     };
@@ -488,7 +488,7 @@
       cursor: null,
       limit: generalConfig.defaultSearchLimit,
       sortField: 'a.displayName',
-      sortOrder: 'ASC',
+      sortDir: 'ASC',
       countField: 'a.id',
       cursorField: 'LOWER(REPLACE(CONCAT(a.name, a.id), \' \', \'_\'))',
     };
@@ -565,72 +565,6 @@
     const result = await PopularFunder.top20(context);
     expect(result).toEqual([]);
   });
-<<<<<<< HEAD
-=======
-});
-
-describe('PopularFunder', () => {
-  let popularFunder;
-
-  const popularFunderData = {
-    id: casual.integer(1, 9),
-    uri: 'https://ror.org/01234',
-    displayName: 'University of Virginia (virginia.edu)',
-    nbrPlans: casual.integer(1, 999),
-  }
-  beforeEach(() => {
-    popularFunder = new PopularFunder(popularFunderData);
-  });
-
-  it('should initialize options as expected', () => {
-    expect(popularFunder.id).toEqual(popularFunderData.id);
-    expect(popularFunder.uri).toEqual(popularFunderData.uri);
-    expect(popularFunder.displayName).toEqual(popularFunderData.displayName);
-    expect(popularFunder.nbrPlans).toEqual(popularFunderData.nbrPlans);
-  });
-});
-describe('top20', () => {
-  it('should call query with correct params and return the popular funders', async () => {
-    const context = buildContext(logger, mockToken());
-    const localQuery = jest.fn();
-    (Affiliation.query as jest.Mock) = localQuery;
-
-    const popularFunder = new PopularFunder({
-      id: casual.integer(1, 9),
-      uri: 'https://ror.org/01234',
-      displayName: 'University of Virginia (virginia.edu)',
-      nbrPlans: casual.integer(1, 999),
-    });
-
-    localQuery.mockResolvedValueOnce([popularFunder]);
-    const result = await PopularFunder.top20(context);
-    const expectedSql = 'SELECT a.id, a.uri, a.displayName, COUNT(p.id) AS nbrPlans ' +
-                        'FROM affiliations a LEFT JOIN projectFunders pf ON pf.affiliationId = a.uri ' +
-                        'LEFT JOIN projects p ON p.id = pf.projectId WHERE a.active = 1 AND a.funder = 1 ' +
-                        'AND p.isTestProject = 0 AND p.created BETWEEN ? AND ? GROUP BY a.id, a.uri, ' +
-                        'a.displayName ORDER BY nbrPlans DESC LIMIT 20';
-    // Get the date range for the past year
-    const today = new Date();
-    const lastYear = new Date();
-    lastYear.setFullYear(today.getFullYear() - 1);
-    const startDate = lastYear.toISOString().split('T')[0];
-    const endDate = today.toISOString().split('T')[0];
-
-    expect(localQuery).toHaveBeenCalledTimes(1);
-    expect(localQuery).toHaveBeenLastCalledWith(context, expectedSql, [startDate, endDate], 'PopularFunder.top20')
-    expect(result).toEqual([popularFunder]);
-  });
-
-  it('should return an empty array if it finds no popular funders', async () => {
-    const context = buildContext(logger, mockToken());
-    const localQuery = jest.fn();
-    (Affiliation.query as jest.Mock) = localQuery;
-
-    localQuery.mockResolvedValueOnce([]);
-    const result = await PopularFunder.top20(context);
-    expect(result).toEqual([]);
-  });
->>>>>>> 5f809f5d
 
   it('should throw an error if the query fails', async () => {
     const context = buildContext(logger, mockToken());
