import { logger } from '../__mocks__/logger';

// Mock the Pino logger
jest.mock('pino', () => () => logger);

// Always mock out our config files
jest.mock('../config/generalConfig', () => ({
  generalConfig: {
    jwtSecret: 'testJwtSecret',
    jwtTTL: 5,
    jwtRefreshSecret: 'testJwtRefreshSecret',
    jwtRefreshTTl: 500,
  }
<<<<<<< HEAD
}));

jest.mock('../config/oauthConfig', () => ({
  oauthConfig: {
    authorizationCodeLifetime: 10,
    accessTokenLifetime: 30,
    refreshTokenLifetime: 30,
  }
}))

process.env.CACHE_HOST = 'localhost';
process.env.CACHE_PORT = '6379';
=======
}));
>>>>>>> e600b2e5
<|MERGE_RESOLUTION|>--- conflicted
+++ resolved
@@ -11,19 +11,7 @@
     jwtRefreshSecret: 'testJwtRefreshSecret',
     jwtRefreshTTl: 500,
   }
-<<<<<<< HEAD
 }));
 
-jest.mock('../config/oauthConfig', () => ({
-  oauthConfig: {
-    authorizationCodeLifetime: 10,
-    accessTokenLifetime: 30,
-    refreshTokenLifetime: 30,
-  }
-}))
-
 process.env.CACHE_HOST = 'localhost';
-process.env.CACHE_PORT = '6379';
-=======
-}));
->>>>>>> e600b2e5
+process.env.CACHE_PORT = '6379';