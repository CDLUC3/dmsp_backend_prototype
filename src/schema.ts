--- conflicted
+++ resolved
@@ -4,14 +4,11 @@
 import { typeDefs as affiliationTypeDefs } from './schemas/affiliation';
 import { typeDefs as collaboratorTypeDefs } from './schemas/collaborator';
 import { typeDefs as contributorRoleTypeDefs } from './schemas/contributorRole';
-<<<<<<< HEAD
 import { typeDefs as languageTypeDefs } from './schemas/language';
-=======
 import { typeDefs as dmspTypeDefs } from './schemas/dmsp';
 import { typeDefs as questionTypeDefs } from './schemas/question';
 import { typeDefs as questionConditionTypeDefs } from './schemas/questionCondition';
 import { typeDefs as questionTypeTypeDefs } from './schemas/questionType';
->>>>>>> 3a9d1ec4
 import { typeDefs as sectionTypeDefs } from './schemas/section';
 import { typeDefs as tagTypeDefs } from './schemas/tag';
 import { typeDefs as templateTypeDefs } from './schemas/template';
@@ -25,13 +22,10 @@
   baseTypeDefs,
   affiliationTypeDefs,
   collaboratorTypeDefs,
-<<<<<<< HEAD
   languageTypeDefs,
   sectionTypeDefs,
   tagTypeDefs,
   versionedSectionTypeDefs,
-=======
->>>>>>> 3a9d1ec4
   contributorRoleTypeDefs,
   dmspTypeDefs,
   questionTypeDefs,
