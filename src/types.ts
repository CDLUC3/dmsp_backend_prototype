--- conflicted
+++ resolved
@@ -1461,16 +1461,14 @@
 export type PaginationOptions = {
   /** The cursor to start the pagination from (used for cursor infinite scroll/load more only!) */
   cursor?: InputMaybe<Scalars['String']['input']>;
-  /** Whether or not to include the total count of items */
-  includeTotal?: InputMaybe<Scalars['Boolean']['input']>;
   /** The number of items to return */
   limit?: InputMaybe<Scalars['Int']['input']>;
   /** The number of items to skip before starting the pagination (used for standard offset pagination only!) */
   offset?: InputMaybe<Scalars['Int']['input']>;
+  /** The sort order (used for standard offset pagination only!) */
+  sortDir?: InputMaybe<Scalars['String']['input']>;
   /** The sort field (used for standard offset pagination only!) */
   sortField?: InputMaybe<Scalars['String']['input']>;
-  /** The sort order (used for standard offset pagination only!) */
-  sortOrder?: InputMaybe<Scalars['String']['input']>;
 };
 
 /** A Data Managament Plan (DMP) */
@@ -2232,11 +2230,7 @@
   planOutputs?: Maybe<Array<Maybe<ProjectOutput>>>;
   /** Get all plans for the research project */
   plans?: Maybe<Array<PlanSearchResult>>;
-<<<<<<< HEAD
   /** Returns a list of the top 20 funders ranked by popularity (nbr of plans) for the past year */
-=======
-  /** Returns a list of funders ranked by popularity (nbr of plans) for the past year */
->>>>>>> 5f809f5d
   popularFunders?: Maybe<Array<Maybe<FunderPopularityResult>>>;
   /** Get a specific project */
   project?: Maybe<Project>;
@@ -2324,8 +2318,8 @@
 
 export type QueryAffiliationsArgs = {
   funderOnly?: InputMaybe<Scalars['Boolean']['input']>;
+  name: Scalars['String']['input'];
   paginationOptions?: InputMaybe<PaginationOptions>;
-  term: Scalars['String']['input'];
 };
 
 
@@ -5163,7 +5157,7 @@
   affiliationById?: Resolver<Maybe<ResolversTypes['Affiliation']>, ParentType, ContextType, RequireFields<QueryAffiliationByIdArgs, 'affiliationId'>>;
   affiliationByURI?: Resolver<Maybe<ResolversTypes['Affiliation']>, ParentType, ContextType, RequireFields<QueryAffiliationByUriArgs, 'uri'>>;
   affiliationTypes?: Resolver<Maybe<Array<ResolversTypes['String']>>, ParentType, ContextType>;
-  affiliations?: Resolver<Maybe<ResolversTypes['AffiliationSearchResults']>, ParentType, ContextType, RequireFields<QueryAffiliationsArgs, 'term'>>;
+  affiliations?: Resolver<Maybe<ResolversTypes['AffiliationSearchResults']>, ParentType, ContextType, RequireFields<QueryAffiliationsArgs, 'name'>>;
   answer?: Resolver<Maybe<ResolversTypes['Answer']>, ParentType, ContextType, RequireFields<QueryAnswerArgs, 'answerId' | 'projectId'>>;
   answers?: Resolver<Maybe<Array<Maybe<ResolversTypes['Answer']>>>, ParentType, ContextType, RequireFields<QueryAnswersArgs, 'planId' | 'projectId' | 'versionedSectionId'>>;
   childResearchDomains?: Resolver<Maybe<Array<Maybe<ResolversTypes['ResearchDomain']>>>, ParentType, ContextType, RequireFields<QueryChildResearchDomainsArgs, 'parentResearchDomainId'>>;
