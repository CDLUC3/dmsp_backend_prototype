import { GraphQLResolveInfo, GraphQLScalarType, GraphQLScalarTypeConfig } from 'graphql';
import { DmspModel } from './models/Dmsp';
import { MyContext } from './context';
export type Maybe<T> = T | null;
export type InputMaybe<T> = Maybe<T>;
export type Exact<T extends { [key: string]: unknown }> = { [K in keyof T]: T[K] };
export type MakeOptional<T, K extends keyof T> = Omit<T, K> & { [SubKey in K]?: Maybe<T[SubKey]> };
export type MakeMaybe<T, K extends keyof T> = Omit<T, K> & { [SubKey in K]: Maybe<T[SubKey]> };
export type MakeEmpty<T extends { [key: string]: unknown }, K extends keyof T> = { [_ in K]?: never };
export type Incremental<T> = T | { [P in keyof T]?: P extends ' $fragmentName' | '__typename' ? T[P] : never };
export type RequireFields<T, K extends keyof T> = Omit<T, K> & { [P in K]-?: NonNullable<T[P]> };
/** All built-in and custom scalars, mapped to their actual values */
export type Scalars = {
  ID: { input: string; output: string; }
  String: { input: string; output: string; }
  Boolean: { input: boolean; output: boolean; }
  Int: { input: number; output: number; }
  Float: { input: number; output: number; }
  DateTimeISO: { input: any; output: any; }
  DmspId: { input: any; output: any; }
  EmailAddress: { input: any; output: any; }
  Orcid: { input: any; output: any; }
  Ror: { input: any; output: any; }
  URL: { input: any; output: any; }
};

/** The status of the funding */
export type AccessLevel =
  /** Access requests must be reviewed and then permitted */
  | 'CONTROLLED'
  /** Any other type of access level */
  | 'OTHER'
  /** Access to the output will be public/open */
  | 'UNRESTRICTED';

export type AddMetadataStandardInput = {
  /** A description of the metadata standard */
  description?: InputMaybe<Scalars['String']['input']>;
  /** Keywords to assist in finding the metadata standard */
  keywords?: InputMaybe<Array<Scalars['String']['input']>>;
  /** The name of the metadata standard */
  name: Scalars['String']['input'];
  /** Research domains associated with the metadata standard */
  researchDomainIds?: InputMaybe<Array<Scalars['Int']['input']>>;
  /** The taxonomy URL (do not make this up! should resolve to an HTML/JSON representation of the object) */
  uri?: InputMaybe<Scalars['String']['input']>;
};

export type AddProjectContributorInput = {
  /** The contributor's affiliation URI */
  affiliationId?: InputMaybe<Scalars['String']['input']>;
  /** The contributor's email address */
  email?: InputMaybe<Scalars['String']['input']>;
  /** The contributor's first/given name */
  givenName?: InputMaybe<Scalars['String']['input']>;
  /** The contributor's ORCID */
  orcid?: InputMaybe<Scalars['String']['input']>;
  /** The research project */
  projectId: Scalars['Int']['input'];
  /** The roles the contributor has on the research project */
  roles?: InputMaybe<Array<Scalars['Int']['input']>>;
  /** The contributor's last/sur name */
  surname?: InputMaybe<Scalars['String']['input']>;
};

export type AddProjectFunderInput = {
  /** The funder URI */
  funder: Scalars['String']['input'];
  /** The funder's unique id/url for the call for submissions to apply for a grant */
  funderOpportunityNumber?: InputMaybe<Scalars['String']['input']>;
  /** The funder's unique id/url for the research project (normally assigned after the grant has been awarded) */
  funderProjectNumber?: InputMaybe<Scalars['String']['input']>;
  /** The funder's unique id/url for the award/grant (normally assigned after the grant has been awarded) */
  grantId?: InputMaybe<Scalars['String']['input']>;
  /** The project */
  projectId: Scalars['Int']['input'];
  /** The status of the funding resquest */
  status?: InputMaybe<ProjectFunderStatus>;
};

export type AddProjectOutputInput = {
  /** The date the output is expected to be deposited (YYYY-MM-DD format) */
  anticipatedReleaseDate?: InputMaybe<Scalars['String']['input']>;
  /** A description of the output */
  description?: InputMaybe<Scalars['String']['input']>;
  /** The initial access level that will be allowed for the output */
  initialAccessLevel?: InputMaybe<Scalars['String']['input']>;
  /** The initial license that will apply to the output */
  initialLicenseId?: InputMaybe<Scalars['Int']['input']>;
  /** Whether or not the output may contain personally identifying information (PII) */
  mayContainPII?: InputMaybe<Scalars['Boolean']['input']>;
  /** Whether or not the output may contain sensitive data */
  mayContainSensitiveInformation?: InputMaybe<Scalars['Boolean']['input']>;
  /** The metadata standards that will be used to describe the output */
  metadataStandardIds?: InputMaybe<Array<Scalars['Int']['input']>>;
  /** The type of output */
  outputTypeId: Scalars['Int']['input'];
  /** The id of the project you are adding the output to */
  projectId: Scalars['Int']['input'];
  /** The repositories the output will be deposited in */
  respositoryIds?: InputMaybe<Array<Scalars['Int']['input']>>;
  /** The title/name of the output */
  title: Scalars['String']['input'];
};

/** Input for adding a new QuestionCondition */
export type AddQuestionConditionInput = {
  /** The action to take on a QuestionCondition */
  action: QuestionConditionActionType;
  /** Relative to the condition type, it is the value to match on (e.g., HAS_ANSWER should equate to null here) */
  conditionMatch?: InputMaybe<Scalars['String']['input']>;
  /** The type of condition in which to take the action */
  conditionType: QuestionConditionCondition;
  /** The id of the question that the QuestionCondition belongs to */
  questionId: Scalars['Int']['input'];
  /** The target of the action (e.g., an email address for SEND_EMAIL and a Question id otherwise) */
  target: Scalars['String']['input'];
};

export type AddQuestionInput = {
  /** The display order of the question */
  displayOrder?: InputMaybe<Scalars['Int']['input']>;
  /** Guidance to complete the question */
  guidanceText?: InputMaybe<Scalars['String']['input']>;
  /** Whether or not the Question has had any changes since it was last published */
  isDirty?: InputMaybe<Scalars['Boolean']['input']>;
  /** This will be used as a sort of title for the Question */
  questionText?: InputMaybe<Scalars['String']['input']>;
  /** The type of question, such as text field, select box, radio buttons, etc */
  questionTypeId?: InputMaybe<Scalars['Int']['input']>;
  /** To indicate whether the question is required to be completed */
  required?: InputMaybe<Scalars['Boolean']['input']>;
  /** Requirements associated with the Question */
  requirementText?: InputMaybe<Scalars['String']['input']>;
  /** Sample text to possibly provide a starting point or example to answer question */
  sampleText?: InputMaybe<Scalars['String']['input']>;
  /** The unique id of the Section that the question belongs to */
  sectionId: Scalars['Int']['input'];
  /** The unique id of the Template that the question belongs to */
  templateId: Scalars['Int']['input'];
};

export type AddRepositoryInput = {
  /** A description of the repository */
  description?: InputMaybe<Scalars['String']['input']>;
  /** Keywords to assist in finding the repository */
  keywords?: InputMaybe<Array<Scalars['String']['input']>>;
  /** The name of the repository */
  name: Scalars['String']['input'];
  /** The Categories/Types of the repository */
  repositoryTypes?: InputMaybe<Array<Scalars['String']['input']>>;
  /** Research domains associated with the repository */
  researchDomainIds?: InputMaybe<Array<Scalars['Int']['input']>>;
  /** The taxonomy URL (do not make this up! should resolve to an HTML/JSON representation of the object) */
  uri?: InputMaybe<Scalars['String']['input']>;
  /** The website URL */
  website?: InputMaybe<Scalars['String']['input']>;
};

/** Input for adding a new section */
export type AddSectionInput = {
  /** The Section you want to copy from */
  copyFromVersionedSectionId?: InputMaybe<Scalars['Int']['input']>;
  /** The order in which the section will be displayed in the template */
  displayOrder?: InputMaybe<Scalars['Int']['input']>;
  /** The guidance to help user with section */
  guidance?: InputMaybe<Scalars['String']['input']>;
  /** The section introduction */
  introduction?: InputMaybe<Scalars['String']['input']>;
  /** The section name */
  name: Scalars['String']['input'];
  /** Requirements that a user must consider in this section */
  requirements?: InputMaybe<Scalars['String']['input']>;
  /** The Tags associated with this section. A section might not have any tags */
  tags?: InputMaybe<Array<TagInput>>;
  /** The id of the template that the section belongs to */
  templateId: Scalars['Int']['input'];
};

/** A respresentation of an institution, organization or company */
export type Affiliation = {
  __typename?: 'Affiliation';
  /** Acronyms for the affiliation */
  acronyms?: Maybe<Array<Scalars['String']['output']>>;
  /** Whether or not the affiliation is active. Inactive records should not appear in typeaheads! */
  active: Scalars['Boolean']['output'];
  /** Alias names for the affiliation */
  aliases?: Maybe<Array<Scalars['String']['output']>>;
  /** The primary contact email */
  contactEmail?: Maybe<Scalars['String']['output']>;
  /** The primary contact name */
  contactName?: Maybe<Scalars['String']['output']>;
  /** The display name to help disambiguate similar names (typically with domain or country appended) */
  displayName: Scalars['String']['output'];
  /** The email address(es) to notify when feedback has been requested (stored as JSON array) */
  feedbackEmails?: Maybe<Array<Scalars['String']['output']>>;
  /** Whether or not the affiliation wants to use the feedback workflow */
  feedbackEnabled: Scalars['Boolean']['output'];
  /** The message to display to users when they request feedback */
  feedbackMessage?: Maybe<Scalars['String']['output']>;
  /** Whether or not this affiliation is a funder */
  funder: Scalars['Boolean']['output'];
  /** The Crossref Funder id */
  fundrefId?: Maybe<Scalars['String']['output']>;
  /** The official homepage for the affiliation */
  homepage?: Maybe<Scalars['String']['output']>;
  /** The unique identifer for the affiliation (assigned by the Database) */
  id?: Maybe<Scalars['Int']['output']>;
  /** The logo file name */
  logoName?: Maybe<Scalars['String']['output']>;
  /** The URI of the logo */
  logoURI?: Maybe<Scalars['String']['output']>;
  /** Whether or not the affiliation is allowed to have administrators */
  managed: Scalars['Boolean']['output'];
  /** The official name for the affiliation (defined by the system of provenance) */
  name: Scalars['String']['output'];
  /** The system the affiliation's data came from (e.g. ROR, DMPTool, etc.) */
  provenance: Scalars['String']['output'];
  /** The combined name, homepage, aliases and acronyms to facilitate search */
  searchName: Scalars['String']['output'];
  /** The email domains associated with the affiliation (for SSO) */
  ssoEmailDomains?: Maybe<Array<AffiliationEmailDomain>>;
  /** The SSO entityId */
  ssoEntityId?: Maybe<Scalars['String']['output']>;
  /** The links the affiliation's users can use to get help */
  subHeaderLinks?: Maybe<Array<AffiliationLink>>;
  /** The types of the affiliation (e.g. Company, Education, Government, etc.) */
  types: Array<AffiliationType>;
  /** The properties of this object that are NOT editable. Determined by the record's provenance */
  uneditableProperties: Array<Scalars['String']['output']>;
  /** The unique identifer for the affiliation (assigned by the provenance e.g. https://ror.org/12345) */
  uri: Scalars['String']['output'];
};

/** Email domains linked to the affiliation for purposes of determining if SSO is applicable */
export type AffiliationEmailDomain = {
  __typename?: 'AffiliationEmailDomain';
  /** The email domain (e.g. example.com, law.example.com, etc.) */
  domain: Scalars['String']['output'];
  /** Unique identifier for the email domain */
  id: Scalars['Int']['output'];
};

/** Input for email domains linked to the affiliation for purposes of determining if SSO is applicable */
export type AffiliationEmailDomainInput = {
  /** The email domain (e.g. example.com, law.example.com, etc.) */
  domain: Scalars['String']['input'];
  /** Unique identifier for the email domain */
  id: Scalars['Int']['input'];
};

/** Input options for adding an Affiliation */
export type AffiliationInput = {
  /** Acronyms for the affiliation */
  acronyms?: InputMaybe<Array<Scalars['String']['input']>>;
  /** Whether or not the Affiliation is active and available in search results */
  active: Scalars['Boolean']['input'];
  /** Alias names for the affiliation */
  aliases?: InputMaybe<Array<Scalars['String']['input']>>;
  /** The primary contact email */
  contactEmail?: InputMaybe<Scalars['String']['input']>;
  /** The primary contact name */
  contactName?: InputMaybe<Scalars['String']['input']>;
  /** The display name to help disambiguate similar names (typically with domain or country appended) */
  displayName: Scalars['String']['input'];
  /** The email address(es) to notify when feedback has been requested (stored as JSON array) */
  feedbackEmails?: InputMaybe<Scalars['String']['input']>;
  /** Whether or not the affiliation wants to use the feedback workflow */
  feedbackEnabled: Scalars['Boolean']['input'];
  /** The message to display to users when they request feedback */
  feedbackMessage?: InputMaybe<Scalars['String']['input']>;
  /** Whether or not this affiliation is a funder */
  funder: Scalars['Boolean']['input'];
  /** The Crossref Funder id */
  fundrefId?: InputMaybe<Scalars['String']['input']>;
  /** The official homepage for the affiliation */
  homepage?: InputMaybe<Scalars['String']['input']>;
  /** The logo file name */
  logoName?: InputMaybe<Scalars['String']['input']>;
  /** The URI of the logo */
  logoURI?: InputMaybe<Scalars['String']['input']>;
  /** Whether or not the affiliation is allowed to have administrators */
  managed: Scalars['Boolean']['input'];
  /** The official name for the affiliation (defined by the system of provenance) */
  name: Scalars['String']['input'];
  /** The email domains associated with the affiliation (for SSO) */
  ssoEmailDomains?: InputMaybe<Array<AffiliationEmailDomainInput>>;
  /** The SSO entityId */
  ssoEntityId?: InputMaybe<Scalars['String']['input']>;
  /** The links the affiliation's users can use to get help */
  subHeaderLinks?: InputMaybe<Array<AffiliationLinkInput>>;
  /** The types of the affiliation (e.g. Company, Education, Government, etc.) */
  types: Array<AffiliationType>;
  /** The unique identifer for the affiliation (Not editable!) */
  uri: Scalars['String']['input'];
};

/** A hyperlink displayed in the sub-header of the UI for the afiliation's users */
export type AffiliationLink = {
  __typename?: 'AffiliationLink';
  /** Unique identifier for the link */
  id: Scalars['Int']['output'];
  /** The text to display (e.g. Helpdesk, Grants Office, etc.) */
  text?: Maybe<Scalars['String']['output']>;
  /** The URL */
  url: Scalars['String']['output'];
};

/** Input for a hyperlink displayed in the sub-header of the UI for the afiliation's users */
export type AffiliationLinkInput = {
  /** Unique identifier for the link */
  id: Scalars['Int']['input'];
  /** The text to display (e.g. Helpdesk, Grants Office, etc.) */
  text?: InputMaybe<Scalars['String']['input']>;
  /** The URL */
  url: Scalars['String']['input'];
};

/** The provenance of an Affiliation record */
export type AffiliationProvenance =
  /** Created and managed within the DMPTool */
  | 'DMPTOOL'
  /** Created and managed by the Research Organization Registry (ROR) https://ror.org */
  | 'ROR';

/** Search result - An abbreviated version of an Affiliation */
export type AffiliationSearch = {
  __typename?: 'AffiliationSearch';
  /** The official display name */
  displayName: Scalars['String']['output'];
  /** Whether or not this affiliation is a funder */
  funder: Scalars['Boolean']['output'];
  /** The unique identifer for the affiliation (typically the ROR id) */
  id: Scalars['Int']['output'];
  /** The categories the Affiliation belongs to */
  types: Array<AffiliationType>;
  /** The URI of the affiliation */
  uri: Scalars['String']['output'];
};

/** Categories for Affiliation */
export type AffiliationType =
  | 'ARCHIVE'
  | 'COMPANY'
  | 'EDUCATION'
  | 'FACILITY'
  | 'GOVERNMENT'
  | 'HEALTHCARE'
  | 'NONPROFIT'
  | 'OTHER';

/** An answer to a question on a Data Managament Plan (DMP) */
export type Answer = {
  __typename?: 'Answer';
  /** The answer to the question */
  answerText?: Maybe<Scalars['String']['output']>;
  /** The timestamp when the Object was created */
  created?: Maybe<Scalars['String']['output']>;
  /** The user who created the Object */
  createdById?: Maybe<Scalars['Int']['output']>;
  /** Errors associated with the Object */
  errors?: Maybe<Array<Scalars['String']['output']>>;
  /** The unique identifer for the Object */
  id?: Maybe<Scalars['Int']['output']>;
  /** The timestamp when the Object was last modifed */
  modified?: Maybe<Scalars['String']['output']>;
  /** The user who last modified the Object */
  modifiedById?: Maybe<Scalars['Int']['output']>;
  /** The DMP that the answer belongs to */
  plan: Plan;
  /** The question in the template the answer is for */
  versionedQuestion: VersionedQuestion;
  /** The question in the template the answer is for */
  versionedSection: VersionedSection;
};

export type AnswerComment = {
  __typename?: 'AnswerComment';
  /** The answer the comment is associated with */
  answer: Answer;
  /** The comment */
  commentText: Scalars['String']['output'];
  /** The timestamp when the Object was created */
  created?: Maybe<Scalars['String']['output']>;
  /** The user who created the Object */
  createdById?: Maybe<Scalars['Int']['output']>;
  /** Errors associated with the Object */
  errors?: Maybe<Array<Scalars['String']['output']>>;
  /** The unique identifer for the Object */
  id?: Maybe<Scalars['Int']['output']>;
  /** The timestamp when the Object was last modifed */
  modified?: Maybe<Scalars['String']['output']>;
  /** The user who last modified the Object */
  modifiedById?: Maybe<Scalars['Int']['output']>;
};

/** The result of the findCollaborator query */
export type CollaboratorSearchResult = {
  __typename?: 'CollaboratorSearchResult';
  /** The collaborator's affiliation */
  affiliation?: Maybe<Affiliation>;
  /** The collaborator's first/given name */
  givenName?: Maybe<Scalars['String']['output']>;
  /** The unique identifer for the Object */
  id?: Maybe<Scalars['Int']['output']>;
  /** The collaborator's ORCID */
  orcid?: Maybe<Scalars['String']['output']>;
  /** The collaborator's last/sur name */
  surName?: Maybe<Scalars['String']['output']>;
};

export type ContributorRole = {
  __typename?: 'ContributorRole';
  /** The timestamp when the Object was created */
  created?: Maybe<Scalars['String']['output']>;
  /** The user who created the Object */
  createdById?: Maybe<Scalars['Int']['output']>;
  /** A longer description of the contributor role useful for tooltips */
  description?: Maybe<Scalars['String']['output']>;
  /** The order in which to display these items when displayed in the UI */
  displayOrder: Scalars['Int']['output'];
  /** Errors associated with the Object */
  errors?: Maybe<Array<Scalars['String']['output']>>;
  /** The unique identifer for the Object */
  id?: Maybe<Scalars['Int']['output']>;
  /** The Ui label to display for the contributor role */
  label: Scalars['String']['output'];
  /** The timestamp when the Object was last modifed */
  modified?: Maybe<Scalars['String']['output']>;
  /** The user who last modified the Object */
  modifiedById?: Maybe<Scalars['Int']['output']>;
  /** The taxonomy URL for the contributor role */
  url: Scalars['URL']['output'];
};

export type ContributorRoleMutationResponse = {
  __typename?: 'ContributorRoleMutationResponse';
  /** Similar to HTTP status code, represents the status of the mutation */
  code: Scalars['Int']['output'];
  /**
   * The contributor role that was impacted by the mutation.
   * The new one if we were adding, the one that was updated when updating, or the one deletd when removing
   */
  contributorRole?: Maybe<ContributorRole>;
  /** Human-readable message for the UI */
  message: Scalars['String']['output'];
  /** Indicates whether the mutation was successful */
  success: Scalars['Boolean']['output'];
};

export type EditProjectContributorInput = {
  /** The contributor's affiliation URI */
  affiliationId?: InputMaybe<Scalars['String']['input']>;
  /** The contributor's email address */
  email?: InputMaybe<Scalars['String']['input']>;
  /** The contributor's first/given name */
  givenName?: InputMaybe<Scalars['String']['input']>;
  /** The contributor's ORCID */
  orcid?: InputMaybe<Scalars['String']['input']>;
  /** The project contributor */
  projectContributorId: Scalars['Int']['input'];
  /** The roles the contributor has on the research project */
  roles?: InputMaybe<Array<Scalars['Int']['input']>>;
  /** The contributor's last/sur name */
  surname?: InputMaybe<Scalars['String']['input']>;
};

export type EditProjectFunderInput = {
  /** The funder's unique id/url for the call for submissions to apply for a grant */
  funderOpportunityNumber?: InputMaybe<Scalars['String']['input']>;
  /** The funder's unique id/url for the research project (normally assigned after the grant has been awarded) */
  funderProjectNumber?: InputMaybe<Scalars['String']['input']>;
  /** The funder's unique id/url for the award/grant (normally assigned after the grant has been awarded) */
  grantId?: InputMaybe<Scalars['String']['input']>;
  /** The project funder */
  projectFunderId: Scalars['Int']['input'];
  /** The status of the funding resquest */
  status?: InputMaybe<ProjectFunderStatus>;
};

/** The types of object a User can be invited to Collaborate on */
export type InvitedToType =
  | 'PLAN'
  | 'TEMPLATE';

/** A Language supported by the system */
export type Language = {
  __typename?: 'Language';
  /** The unique identifer for the Language using the 2 character (ISO 639-1) language code and optionally the 2 character (ISO 3166-1) country code */
  id: Scalars['String']['output'];
  /** Whether or not the language is the default */
  isDefault: Scalars['Boolean']['output'];
  /** A displayable name for the language */
  name: Scalars['String']['output'];
};

/** A license associated with a research output (e.g. CC0, MIT, etc.) */
export type License = {
  __typename?: 'License';
  /** The timestamp when the Object was created */
  created?: Maybe<Scalars['String']['output']>;
  /** The user who created the Object */
  createdById?: Maybe<Scalars['Int']['output']>;
  /** A description of the license */
  description?: Maybe<Scalars['String']['output']>;
  /** Errors associated with the Object */
  errors?: Maybe<Array<Scalars['String']['output']>>;
  /** The unique identifer for the Object */
  id?: Maybe<Scalars['Int']['output']>;
  /** The timestamp when the Object was last modifed */
  modified?: Maybe<Scalars['String']['output']>;
  /** The user who last modified the Object */
  modifiedById?: Maybe<Scalars['Int']['output']>;
  /** The name of the license */
  name: Scalars['String']['output'];
  /** Whether or not the license is recommended */
  recommended: Scalars['Boolean']['output'];
  /** The taxonomy URL of the license */
  uri: Scalars['String']['output'];
};

/** A metadata standard used when describing a research output */
export type MetadataStandard = {
  __typename?: 'MetadataStandard';
  /** The timestamp when the Object was created */
  created?: Maybe<Scalars['String']['output']>;
  /** The user who created the Object */
  createdById?: Maybe<Scalars['Int']['output']>;
  /** A description of the metadata standard */
  description?: Maybe<Scalars['String']['output']>;
  /** Errors associated with the Object */
  errors?: Maybe<Array<Scalars['String']['output']>>;
  /** The unique identifer for the Object */
  id?: Maybe<Scalars['Int']['output']>;
  /** Keywords to assist in finding the metadata standard */
  keywords?: Maybe<Array<Scalars['String']['output']>>;
  /** The timestamp when the Object was last modifed */
  modified?: Maybe<Scalars['String']['output']>;
  /** The user who last modified the Object */
  modifiedById?: Maybe<Scalars['Int']['output']>;
  /** The name of the metadata standard */
  name: Scalars['String']['output'];
  /** Research domains associated with the metadata standard */
  researchDomains?: Maybe<Array<ResearchDomain>>;
  /** The taxonomy URL of the metadata standard */
  uri: Scalars['String']['output'];
};

export type Mutation = {
  __typename?: 'Mutation';
  _empty?: Maybe<Scalars['String']['output']>;
  /** Reactivate the specified user Account (Admin only) */
  activateUser?: Maybe<User>;
  /** Create a new Affiliation */
  addAffiliation?: Maybe<Affiliation>;
  /** Add a new contributor role (URL and label must be unique!) */
  addContributorRole?: Maybe<ContributorRoleMutationResponse>;
  /** Add a comment to an answer within a round of feedback */
  addFeedbackComment?: Maybe<PlanFeedbackComment>;
  /** Add a new License (don't make the URI up! should resolve to an taxonomy HTML/JSON representation of the object) */
  addLicense?: Maybe<License>;
  /** Add a new MetadataStandard */
  addMetadataStandard?: Maybe<MetadataStandard>;
  /** Create a plan */
  addPlan?: Maybe<Plan>;
  /** Answer a question */
  addPlanAnswer?: Maybe<Answer>;
  /** Add a collaborator to a Plan */
  addPlanCollaborator?: Maybe<PlanCollaborator>;
  /** Add a Contributor to a Plan */
  addPlanContributor?: Maybe<PlanContributor>;
  /** Create a project */
  addProject?: Maybe<Project>;
  /** Add a contributor to a research project */
  addProjectContributor?: Maybe<ProjectContributor>;
  /** Add a Funder to a research project */
  addProjectFunder?: Maybe<ProjectFunder>;
  /** Add an output to a research project */
  addProjectOutput?: Maybe<ProjectOutput>;
  /** Create a new Question */
  addQuestion: Question;
  /** Create a new QuestionCondition associated with a question */
  addQuestionCondition: QuestionCondition;
  /** Add a new Repository */
  addRepository?: Maybe<Repository>;
  /** Create a new Section. Leave the 'copyFromVersionedSectionId' blank to create a new section from scratch */
  addSection: Section;
  /** Add a new tag to available list of tags */
  addTag?: Maybe<Tag>;
  /** Create a new Template. Leave the 'copyFromTemplateId' blank to create a new template from scratch */
  addTemplate?: Maybe<Template>;
  /** Add a collaborator to a Template */
  addTemplateCollaborator?: Maybe<TemplateCollaborator>;
  /** Add an email address for the current user */
  addUserEmail?: Maybe<UserEmail>;
  /** Download the plan */
  archiveProject?: Maybe<Project>;
  /** Archive a Template (unpublishes any associated PublishedTemplate */
  archiveTemplate?: Maybe<Scalars['Boolean']['output']>;
  /** Mark the feedback round as complete */
  completeFeedback?: Maybe<PlanFeedback>;
  /** Publish the template or save as a draft */
  createTemplateVersion?: Maybe<Template>;
  /** Deactivate the specified user Account (Admin only) */
  deactivateUser?: Maybe<User>;
  /** Download the plan */
  downloadPlan?: Maybe<Scalars['String']['output']>;
  /** Edit an answer */
  editPlanAnswer?: Maybe<Answer>;
  /** Update a contributor on the research project */
  editProjectContributor?: Maybe<ProjectContributor>;
  /** Update a Funder on the research project */
  editProjectFunder?: Maybe<ProjectFunder>;
  /** Change the plan's status to COMPLETE (cannot be done once the plan is PUBLISHED) */
  markPlanComplete?: Maybe<Plan>;
  /** Change the plan's status to DRAFT (cannot be done once the plan is PUBLISHED) */
  markPlanDraft?: Maybe<Plan>;
  /** Merge two licenses */
  mergeLicenses?: Maybe<License>;
  /** Merge two metadata standards */
  mergeMetadataStandards?: Maybe<MetadataStandard>;
  /** Merge two repositories */
  mergeRepositories?: Maybe<Repository>;
  /** Merge the 2 user accounts (Admin only) */
  mergeUsers?: Maybe<User>;
  /** Publish a plan (changes status to PUBLISHED) */
  publishPlan?: Maybe<Plan>;
  /** Delete an Affiliation (only applicable to AffiliationProvenance == DMPTOOL) */
  removeAffiliation?: Maybe<Affiliation>;
  /** Delete the contributor role */
  removeContributorRole?: Maybe<ContributorRoleMutationResponse>;
  /** Remove a comment to an answer within a round of feedback */
  removeFeedbackComment?: Maybe<PlanFeedbackComment>;
  /** Delete a License */
  removeLicense?: Maybe<License>;
  /** Delete a MetadataStandard */
  removeMetadataStandard?: Maybe<MetadataStandard>;
  /** Remove a PlanCollaborator from a Plan */
  removePlanCollaborator?: Maybe<Scalars['Boolean']['output']>;
  /** Remove a PlanContributor from a Plan */
  removePlanContributor?: Maybe<PlanContributor>;
  /** Remove a research project contributor */
  removeProjectContributor?: Maybe<ProjectContributor>;
  /** Remove a research project Funder */
  removeProjectFunder?: Maybe<ProjectFunder>;
  /** Remove a PlanFunder from a Plan */
  removeProjectFunderFromPlan?: Maybe<ProjectFunder>;
  /** Remove a research project output */
  removeProjectOutput?: Maybe<ProjectOutput>;
  /** Remove an Output from a Plan */
  removeProjectOutputFromPlan?: Maybe<ProjectOutput>;
  /** Delete a Question */
  removeQuestion?: Maybe<Question>;
  /** Remove a QuestionCondition using a specific QuestionCondition id */
  removeQuestionCondition?: Maybe<QuestionCondition>;
  /** Delete a Repository */
  removeRepository?: Maybe<Repository>;
  /** Delete a section */
  removeSection: Section;
  /** Delete a tag */
  removeTag?: Maybe<Tag>;
  /** Remove a TemplateCollaborator from a Template */
  removeTemplateCollaborator?: Maybe<Scalars['Boolean']['output']>;
  /** Anonymize the current user's account (essentially deletes their account without orphaning things) */
  removeUser?: Maybe<User>;
  /** Remove an email address from the current user */
  removeUserEmail?: Maybe<UserEmail>;
  /** Request a round of admin feedback */
  requestFeedback?: Maybe<PlanFeedback>;
  /** Add a Funder to a Plan */
  selectProjectFunderForPlan?: Maybe<ProjectFunder>;
  /** Add an Output to a Plan */
  selectProjectOutputForPlan?: Maybe<ProjectOutput>;
  /** Designate the email as the current user's primary email address */
  setPrimaryUserEmail?: Maybe<Array<Maybe<UserEmail>>>;
  /** Set the user's ORCID */
  setUserOrcid?: Maybe<User>;
  /** Update an Affiliation */
  updateAffiliation?: Maybe<Affiliation>;
  /** Update the contributor role */
  updateContributorRole?: Maybe<ContributorRoleMutationResponse>;
  /** Update a License record */
  updateLicense?: Maybe<License>;
  /** Update a MetadataStandard record */
  updateMetadataStandard?: Maybe<MetadataStandard>;
  /** Change the current user's password */
  updatePassword?: Maybe<User>;
  /** Chnage a collaborator's accessLevel on a Plan */
  updatePlanCollaborator?: Maybe<PlanCollaborator>;
  /** Chnage a Contributor's accessLevel on a Plan */
  updatePlanContributor?: Maybe<PlanContributor>;
  /** Edit a project */
  updateProject?: Maybe<Project>;
  /** Update an output on the research project */
  updateProjectOutput?: Maybe<ProjectOutput>;
  /** Update a Question */
  updateQuestion: Question;
  /** Update a QuestionCondition for a specific QuestionCondition id */
  updateQuestionCondition?: Maybe<QuestionCondition>;
  /** Separate Question update specifically for options */
  updateQuestionOptions?: Maybe<Question>;
  /** Update a Repository record */
  updateRepository?: Maybe<Repository>;
  /** Update a Section */
  updateSection: Section;
  /** Update a tag */
  updateTag?: Maybe<Tag>;
  /** Update a Template */
  updateTemplate?: Maybe<Template>;
  /** Update the current user's email notifications */
  updateUserNotifications?: Maybe<User>;
  /** Update the current user's information */
  updateUserProfile?: Maybe<User>;
  /** Upload a plan */
  uploadPlan?: Maybe<Plan>;
};


export type MutationActivateUserArgs = {
  userId: Scalars['Int']['input'];
};


export type MutationAddAffiliationArgs = {
  input: AffiliationInput;
};


export type MutationAddContributorRoleArgs = {
  description?: InputMaybe<Scalars['String']['input']>;
  displayOrder: Scalars['Int']['input'];
  label: Scalars['String']['input'];
  url: Scalars['URL']['input'];
};


export type MutationAddFeedbackCommentArgs = {
  answerId: Scalars['Int']['input'];
  commentText: Scalars['String']['input'];
  planFeedbackId: Scalars['Int']['input'];
};


export type MutationAddLicenseArgs = {
  description?: InputMaybe<Scalars['String']['input']>;
  name: Scalars['String']['input'];
  recommended?: InputMaybe<Scalars['Boolean']['input']>;
  uri?: InputMaybe<Scalars['String']['input']>;
};


export type MutationAddMetadataStandardArgs = {
  input: AddMetadataStandardInput;
};


export type MutationAddPlanArgs = {
  projectId: Scalars['Int']['input'];
  versionedTemplateId: Scalars['Int']['input'];
};


export type MutationAddPlanAnswerArgs = {
  answerText?: InputMaybe<Scalars['String']['input']>;
  planId: Scalars['Int']['input'];
  versionedQuestionId: Scalars['Int']['input'];
  versionedSectionId: Scalars['Int']['input'];
};


export type MutationAddPlanCollaboratorArgs = {
  email: Scalars['String']['input'];
  planId: Scalars['Int']['input'];
};


export type MutationAddPlanContributorArgs = {
  planId: Scalars['Int']['input'];
  projectContributorId: Scalars['Int']['input'];
  roles?: InputMaybe<Array<Scalars['String']['input']>>;
};


export type MutationAddProjectArgs = {
  isTestProject?: InputMaybe<Scalars['Boolean']['input']>;
  title: Scalars['String']['input'];
};


export type MutationAddProjectContributorArgs = {
  input: AddProjectContributorInput;
};


export type MutationAddProjectFunderArgs = {
  input: AddProjectFunderInput;
};


export type MutationAddProjectOutputArgs = {
  input: AddProjectOutputInput;
};


export type MutationAddQuestionArgs = {
  input: AddQuestionInput;
};


export type MutationAddQuestionConditionArgs = {
  input: AddQuestionConditionInput;
};


export type MutationAddRepositoryArgs = {
  input?: InputMaybe<AddRepositoryInput>;
};


export type MutationAddSectionArgs = {
  input: AddSectionInput;
};


export type MutationAddTagArgs = {
  description?: InputMaybe<Scalars['String']['input']>;
  name: Scalars['String']['input'];
};


export type MutationAddTemplateArgs = {
  copyFromTemplateId?: InputMaybe<Scalars['Int']['input']>;
  name: Scalars['String']['input'];
};


export type MutationAddTemplateCollaboratorArgs = {
  email: Scalars['String']['input'];
  templateId: Scalars['Int']['input'];
};


export type MutationAddUserEmailArgs = {
  email: Scalars['String']['input'];
  isPrimary: Scalars['Boolean']['input'];
};


export type MutationArchiveProjectArgs = {
  projectId: Scalars['Int']['input'];
};


export type MutationArchiveTemplateArgs = {
  templateId: Scalars['Int']['input'];
};


export type MutationCompleteFeedbackArgs = {
  planFeedbackId: Scalars['Int']['input'];
  summaryText?: InputMaybe<Scalars['String']['input']>;
};


export type MutationCreateTemplateVersionArgs = {
  comment?: InputMaybe<Scalars['String']['input']>;
  templateId: Scalars['Int']['input'];
  versionType?: InputMaybe<TemplateVersionType>;
  visibility: TemplateVisibility;
};


export type MutationDeactivateUserArgs = {
  userId: Scalars['Int']['input'];
};


export type MutationDownloadPlanArgs = {
  format: PlanDownloadFormat;
  planId: Scalars['Int']['input'];
};


export type MutationEditPlanAnswerArgs = {
  answerId: Scalars['Int']['input'];
  answerText?: InputMaybe<Scalars['String']['input']>;
};


export type MutationEditProjectContributorArgs = {
  input: EditProjectContributorInput;
};


export type MutationEditProjectFunderArgs = {
  input: EditProjectFunderInput;
};


export type MutationMarkPlanCompleteArgs = {
  planId: Scalars['Int']['input'];
};


export type MutationMarkPlanDraftArgs = {
  planId: Scalars['Int']['input'];
};


export type MutationMergeLicensesArgs = {
  licenseToKeepId: Scalars['Int']['input'];
  licenseToRemoveId: Scalars['Int']['input'];
};


export type MutationMergeMetadataStandardsArgs = {
  metadataStandardToKeepId: Scalars['Int']['input'];
  metadataStandardToRemoveId: Scalars['Int']['input'];
};


export type MutationMergeRepositoriesArgs = {
  repositoryToKeepId: Scalars['Int']['input'];
  repositoryToRemoveId: Scalars['Int']['input'];
};


export type MutationMergeUsersArgs = {
  userIdToBeMerged: Scalars['Int']['input'];
  userIdToKeep: Scalars['Int']['input'];
};


export type MutationPublishPlanArgs = {
  planId: Scalars['Int']['input'];
  visibility?: InputMaybe<PlanVisibility>;
};


export type MutationRemoveAffiliationArgs = {
  affiliationId: Scalars['Int']['input'];
};


export type MutationRemoveContributorRoleArgs = {
  id: Scalars['ID']['input'];
};


export type MutationRemoveFeedbackCommentArgs = {
  PlanFeedbackCommentId: Scalars['Int']['input'];
};


export type MutationRemoveLicenseArgs = {
  uri: Scalars['String']['input'];
};


export type MutationRemoveMetadataStandardArgs = {
  uri: Scalars['String']['input'];
};


export type MutationRemovePlanCollaboratorArgs = {
  planCollaboratorId: Scalars['Int']['input'];
};


export type MutationRemovePlanContributorArgs = {
  planContributorId: Scalars['Int']['input'];
};


export type MutationRemoveProjectContributorArgs = {
  projectContributorId: Scalars['Int']['input'];
};


export type MutationRemoveProjectFunderArgs = {
  projectFunderId: Scalars['Int']['input'];
};


export type MutationRemoveProjectFunderFromPlanArgs = {
  planId: Scalars['Int']['input'];
  projectFunderId: Scalars['Int']['input'];
};


export type MutationRemoveProjectOutputArgs = {
  projectOutputId: Scalars['Int']['input'];
};


export type MutationRemoveProjectOutputFromPlanArgs = {
  planId: Scalars['Int']['input'];
  projectOutputId: Scalars['Int']['input'];
};


export type MutationRemoveQuestionArgs = {
  questionId: Scalars['Int']['input'];
};


export type MutationRemoveQuestionConditionArgs = {
  questionConditionId: Scalars['Int']['input'];
};


export type MutationRemoveRepositoryArgs = {
  repositoryId: Scalars['Int']['input'];
};


export type MutationRemoveSectionArgs = {
  sectionId: Scalars['Int']['input'];
};


export type MutationRemoveTagArgs = {
  tagId: Scalars['Int']['input'];
};


export type MutationRemoveTemplateCollaboratorArgs = {
  email: Scalars['String']['input'];
  templateId: Scalars['Int']['input'];
};


export type MutationRemoveUserEmailArgs = {
  email: Scalars['String']['input'];
};


export type MutationRequestFeedbackArgs = {
  planId: Scalars['Int']['input'];
};


export type MutationSelectProjectFunderForPlanArgs = {
  planId: Scalars['Int']['input'];
  projectFunderId: Scalars['Int']['input'];
};


export type MutationSelectProjectOutputForPlanArgs = {
  planId: Scalars['Int']['input'];
  projectOutputId: Scalars['Int']['input'];
};


export type MutationSetPrimaryUserEmailArgs = {
  email: Scalars['String']['input'];
};


export type MutationSetUserOrcidArgs = {
  orcid: Scalars['String']['input'];
};


export type MutationUpdateAffiliationArgs = {
  input: AffiliationInput;
};


export type MutationUpdateContributorRoleArgs = {
  description?: InputMaybe<Scalars['String']['input']>;
  displayOrder: Scalars['Int']['input'];
  id: Scalars['ID']['input'];
  label: Scalars['String']['input'];
  url: Scalars['URL']['input'];
};


export type MutationUpdateLicenseArgs = {
  description?: InputMaybe<Scalars['String']['input']>;
  name: Scalars['String']['input'];
  recommended?: InputMaybe<Scalars['Boolean']['input']>;
  uri: Scalars['String']['input'];
};


export type MutationUpdateMetadataStandardArgs = {
  input: UpdateMetadataStandardInput;
};


export type MutationUpdatePasswordArgs = {
  newPassword: Scalars['String']['input'];
  oldPassword: Scalars['String']['input'];
};


export type MutationUpdatePlanCollaboratorArgs = {
  accessLevel: PlanCollaboratorAccessLevel;
  planCollaboratorId: Scalars['Int']['input'];
};


export type MutationUpdatePlanContributorArgs = {
  planContributorId: Scalars['Int']['input'];
  roles?: InputMaybe<Array<Scalars['String']['input']>>;
};


export type MutationUpdateProjectArgs = {
  input?: InputMaybe<UpdateProjectInput>;
};


export type MutationUpdateProjectOutputArgs = {
  input: UpdateProjectOutputInput;
};


export type MutationUpdateQuestionArgs = {
  input: UpdateQuestionInput;
};


export type MutationUpdateQuestionConditionArgs = {
  input: UpdateQuestionConditionInput;
};


export type MutationUpdateQuestionOptionsArgs = {
  questionId: Scalars['Int']['input'];
  required?: InputMaybe<Scalars['Boolean']['input']>;
};


export type MutationUpdateRepositoryArgs = {
  input?: InputMaybe<UpdateRepositoryInput>;
};


export type MutationUpdateSectionArgs = {
  input: UpdateSectionInput;
};


export type MutationUpdateTagArgs = {
  description?: InputMaybe<Scalars['String']['input']>;
  name: Scalars['String']['input'];
  tagId: Scalars['Int']['input'];
};


export type MutationUpdateTemplateArgs = {
  bestPractice?: InputMaybe<Scalars['Boolean']['input']>;
  name: Scalars['String']['input'];
  templateId: Scalars['Int']['input'];
  visibility: TemplateVisibility;
};


export type MutationUpdateUserNotificationsArgs = {
  input: UpdateUserNotificationsInput;
};


export type MutationUpdateUserProfileArgs = {
  input: UpdateUserProfileInput;
};


export type MutationUploadPlanArgs = {
  fileContent?: InputMaybe<Scalars['String']['input']>;
  fileName?: InputMaybe<Scalars['String']['input']>;
  projectId: Scalars['Int']['input'];
};

/** An output collected/produced during or as a result of a research project */
export type OutputType = {
  __typename?: 'OutputType';
  /** The timestamp when the Object was created */
  created?: Maybe<Scalars['String']['output']>;
  /** The user who created the Object */
  createdById?: Maybe<Scalars['Int']['output']>;
  /** A description of the type of output to be collected/generated during the project */
  description?: Maybe<Scalars['String']['output']>;
  /** Errors associated with the Object */
  errors?: Maybe<Array<Scalars['String']['output']>>;
  /** The unique identifer for the Object */
  id?: Maybe<Scalars['Int']['output']>;
  /** The timestamp when the Object was last modifed */
  modified?: Maybe<Scalars['String']['output']>;
  /** The user who last modified the Object */
  modifiedById?: Maybe<Scalars['Int']['output']>;
  /** The name of the output type */
  name: Scalars['String']['output'];
  /** The taxonomy URL of the output type */
  uri: Scalars['String']['output'];
};

/** A Data Managament Plan (DMP) */
export type Plan = {
  __typename?: 'Plan';
  /** The plan's answers to the template questions */
  answers?: Maybe<Array<Answer>>;
  /** People who are collaborating on the the DMP content */
  collaborators?: Maybe<Array<PlanCollaborator>>;
  /** People who are contributing to the research project (not just the DMP) */
  contributors?: Maybe<Array<PlanContributor>>;
  /** The timestamp when the Object was created */
  created?: Maybe<Scalars['String']['output']>;
  /** The user who created the Object */
  createdById?: Maybe<Scalars['Int']['output']>;
  /** The DMP ID/DOI for the plan */
  dmpId?: Maybe<Scalars['String']['output']>;
  /** Errors associated with the Object */
  errors?: Maybe<Array<Scalars['String']['output']>>;
  /** Rounds of administrator feedback provided for the Plan */
  feedback?: Maybe<Array<PlanFeedback>>;
  /** The funder who is supporting the work defined by the DMP */
  funders?: Maybe<Array<ProjectFunder>>;
  /** The unique identifer for the Object */
  id?: Maybe<Scalars['Int']['output']>;
  /** The last person to have changed any part of the DMP (add collaborators, answer questions, etc.) */
  lastUpdatedBy?: Maybe<Scalars['String']['output']>;
  /** The last time any part of the DMP was updated (add collaborators, answer questions, etc.) */
  lastUpdatedOn?: Maybe<Scalars['String']['output']>;
  /** The timestamp when the Object was last modifed */
  modified?: Maybe<Scalars['String']['output']>;
  /** The user who last modified the Object */
  modifiedById?: Maybe<Scalars['Int']['output']>;
  /** The status of the plan */
  status?: Maybe<PlanStatus>;
  /** The template the plan is based on */
  versionedTemplate: VersionedTemplate;
  /** The name/title of the plan (typically copied over from the project) */
  visibility?: Maybe<PlanVisibility>;
};

/** A user that that belongs to a different affiliation that can edit the Plan */
export type PlanCollaborator = {
  __typename?: 'PlanCollaborator';
  /** The user's access level */
  accessLevel?: Maybe<PlanCollaboratorAccessLevel>;
  /** The timestamp when the Object was created */
  created?: Maybe<Scalars['String']['output']>;
  /** The user who created the Object */
  createdById?: Maybe<Scalars['Int']['output']>;
  /** The collaborator's email */
  email: Scalars['String']['output'];
  /** Errors associated with the Object */
  errors?: Maybe<Array<Scalars['String']['output']>>;
  /** The unique identifer for the Object */
  id?: Maybe<Scalars['Int']['output']>;
  /** The user who invited the collaborator */
  invitedBy?: Maybe<User>;
  /** The timestamp when the Object was last modifed */
  modified?: Maybe<Scalars['String']['output']>;
  /** The user who last modified the Object */
  modifiedById?: Maybe<Scalars['Int']['output']>;
  /** The plan the collaborator may edit */
  plan?: Maybe<Plan>;
  /** The collaborator (if they have an account) */
  user?: Maybe<User>;
};

export type PlanCollaboratorAccessLevel =
  /** The user is able to perform all actions on a Plan (typically restricted to the owner/creator) */
  | 'ADMIN'
  /** The user is ONLY able to comment on the Plan's answers */
  | 'COMMENTER'
  /** The user is able to comment and edit the Plan's answers, add/edit/delete contributors and research outputs */
  | 'EDITOR';

/** A person involved with the research project who will appear in the Plan's citation and landing page */
export type PlanContributor = {
  __typename?: 'PlanContributor';
  /** The contributor's affiliation */
  ProjectContributor?: Maybe<ProjectContributor>;
  /** The roles the contributor has for this specific plan (can differ from the project) */
  contributorRoles?: Maybe<Array<ContributorRole>>;
  /** The timestamp when the Object was created */
  created?: Maybe<Scalars['String']['output']>;
  /** The user who created the Object */
  createdById?: Maybe<Scalars['Int']['output']>;
  /** Errors associated with the Object */
  errors?: Maybe<Array<Scalars['String']['output']>>;
  /** The unique identifer for the Object */
  id?: Maybe<Scalars['Int']['output']>;
  /** The timestamp when the Object was last modifed */
  modified?: Maybe<Scalars['String']['output']>;
  /** The user who last modified the Object */
  modifiedById?: Maybe<Scalars['Int']['output']>;
  /** The Plan */
  plan?: Maybe<Plan>;
};

export type PlanDownloadFormat =
  | 'CSV'
  | 'DOCX'
  | 'HTML'
  | 'JSON'
  | 'PDF'
  | 'TEXT';

/** A round of administrative feedback for a Data Managament Plan (DMP) */
export type PlanFeedback = {
  __typename?: 'PlanFeedback';
  /** An overall summary that can be sent to the user upon completion */
  adminSummary?: Maybe<Scalars['String']['output']>;
  /** The timestamp that the feedback was marked as complete */
  completed?: Maybe<Scalars['String']['output']>;
  /** The admin who completed the feedback round */
  completedBy?: Maybe<User>;
  /** The timestamp when the Object was created */
  created?: Maybe<Scalars['String']['output']>;
  /** The user who created the Object */
  createdById?: Maybe<Scalars['Int']['output']>;
  /** Errors associated with the Object */
  errors?: Maybe<Array<Scalars['String']['output']>>;
  /** The specific contextual commentary */
  feedbackComments?: Maybe<Array<PlanFeedbackComment>>;
  /** The unique identifer for the Object */
  id?: Maybe<Scalars['Int']['output']>;
  /** The timestamp when the Object was last modifed */
  modified?: Maybe<Scalars['String']['output']>;
  /** The user who last modified the Object */
  modifiedById?: Maybe<Scalars['Int']['output']>;
  /** The plan the user wants feedback on */
  plan: Plan;
  /** The timestamp of when the user requested the feedback */
  requested: Scalars['String']['output'];
  /** The user who requested the round of feedback */
  requestedBy: User;
};

export type PlanFeedbackComment = {
  __typename?: 'PlanFeedbackComment';
  /** The round of plan feedback the comment belongs to */
  PlanFeedback?: Maybe<PlanFeedback>;
  /** The answer the comment is related to */
  answer?: Maybe<Answer>;
  /** The comment */
  comment?: Maybe<Scalars['String']['output']>;
  /** The timestamp when the Object was created */
  created?: Maybe<Scalars['String']['output']>;
  /** The user who created the Object */
  createdById?: Maybe<Scalars['Int']['output']>;
  /** Errors associated with the Object */
  errors?: Maybe<Array<Scalars['String']['output']>>;
  /** The unique identifer for the Object */
  id?: Maybe<Scalars['Int']['output']>;
  /** The timestamp when the Object was last modifed */
  modified?: Maybe<Scalars['String']['output']>;
  /** The user who last modified the Object */
  modifiedById?: Maybe<Scalars['Int']['output']>;
};

export type PlanStatus =
  /** The Plan is ready for submission or download */
  | 'COMPLETE'
  /** The Plan is still being written and reviewed */
  | 'DRAFT'
  /** The Plan's DMP ID (DOI) has been registered */
  | 'PUBLISHED';

export type PlanVisibility =
  /** Visible only to people at the user's (or editor's) affiliation */
  | 'ORGANIZATIONAL'
  /** Visible only to people who have been invited to collaborate (or provide feedback) */
  | 'PRIVATE'
  /** Visible to anyone */
  | 'PUBLIC';

export type Project = {
  __typename?: 'Project';
  /** The research project abstract */
  abstractText?: Maybe<Scalars['String']['output']>;
  /** People who are contributing to the research project (not just the DMP) */
  contributors?: Maybe<Array<ProjectContributor>>;
  /** The timestamp when the Object was created */
  created?: Maybe<Scalars['String']['output']>;
  /** The user who created the Object */
  createdById?: Maybe<Scalars['Int']['output']>;
  /** The estimated date the research project will end (use YYYY-MM-DD format) */
  endDate?: Maybe<Scalars['String']['output']>;
  /** Errors associated with the Object */
  errors?: Maybe<Array<Scalars['String']['output']>>;
  /** The funders who are supporting the research project */
  funders?: Maybe<Array<ProjectFunder>>;
  /** The unique identifer for the Object */
  id?: Maybe<Scalars['Int']['output']>;
  /** Whether or not this is test/mock research project */
  isTestProject?: Maybe<Scalars['Boolean']['output']>;
  /** The timestamp when the Object was last modifed */
  modified?: Maybe<Scalars['String']['output']>;
  /** The user who last modified the Object */
  modifiedById?: Maybe<Scalars['Int']['output']>;
  /** The type of research being done */
  researchDomain?: Maybe<ResearchDomain>;
  /** The estimated date the research project will begin (use YYYY-MM-DD format) */
  startDate?: Maybe<Scalars['String']['output']>;
  /** The name/title of the research project */
  title: Scalars['String']['output'];
};

/** A person involved with a research project */
export type ProjectContributor = {
  __typename?: 'ProjectContributor';
  /** The contributor's affiliation */
  affiliation?: Maybe<Affiliation>;
  /** The roles the contributor has on the research project */
  contributorRoles?: Maybe<Array<ContributorRole>>;
  /** The timestamp when the Object was created */
  created?: Maybe<Scalars['String']['output']>;
  /** The user who created the Object */
  createdById?: Maybe<Scalars['Int']['output']>;
  /** The contributor's email address */
  email?: Maybe<Scalars['String']['output']>;
  /** Errors associated with the Object */
  errors?: Maybe<Array<Scalars['String']['output']>>;
  /** The contributor's first/given name */
  givenName?: Maybe<Scalars['String']['output']>;
  /** The unique identifer for the Object */
  id?: Maybe<Scalars['Int']['output']>;
  /** The timestamp when the Object was last modifed */
  modified?: Maybe<Scalars['String']['output']>;
  /** The user who last modified the Object */
  modifiedById?: Maybe<Scalars['Int']['output']>;
  /** The contributor's ORCID */
  orcid?: Maybe<Scalars['String']['output']>;
  /** The research project */
  project?: Maybe<Project>;
  /** The contributor's last/sur name */
  surname?: Maybe<Scalars['String']['output']>;
};

/** A funder affiliation that is supporting a research project */
export type ProjectFunder = {
  __typename?: 'ProjectFunder';
  /** The funder */
  affiliation?: Maybe<Affiliation>;
  /** The timestamp when the Object was created */
  created?: Maybe<Scalars['String']['output']>;
  /** The user who created the Object */
  createdById?: Maybe<Scalars['Int']['output']>;
  /** Errors associated with the Object */
  errors?: Maybe<Array<Scalars['String']['output']>>;
  /** The funder's unique id/url for the call for submissions to apply for a grant */
  funderOpportunityNumber?: Maybe<Scalars['String']['output']>;
  /** The funder's unique id/url for the research project (normally assigned after the grant has been awarded) */
  funderProjectNumber?: Maybe<Scalars['String']['output']>;
  /** The funder's unique id/url for the award/grant (normally assigned after the grant has been awarded) */
  grantId?: Maybe<Scalars['String']['output']>;
  /** The unique identifer for the Object */
  id?: Maybe<Scalars['Int']['output']>;
  /** The timestamp when the Object was last modifed */
  modified?: Maybe<Scalars['String']['output']>;
  /** The user who last modified the Object */
  modifiedById?: Maybe<Scalars['Int']['output']>;
  /** The project that is seeking (or has aquired) funding */
  project?: Maybe<Project>;
  /** The status of the funding resquest */
  status?: Maybe<ProjectFunderStatus>;
};

/** The status of the funding */
export type ProjectFunderStatus =
  /** The funder did not award the project */
  | 'DENIED'
  /** The funding has been awarded to the project */
  | 'GRANTED'
  /** The project will be submitting a grant, or has not yet heard back from the funder */
  | 'PLANNED';

/** Something produced/collected as part of (or as a result of) a research project */
export type ProjectOutput = {
  __typename?: 'ProjectOutput';
  /** The date the output is expected to be deposited (YYYY-MM-DD format) */
  anticipatedReleaseDate?: Maybe<Scalars['String']['output']>;
  /** The timestamp when the Object was created */
  created?: Maybe<Scalars['String']['output']>;
  /** The user who created the Object */
  createdById?: Maybe<Scalars['Int']['output']>;
  /** A description of the output */
  description?: Maybe<Scalars['String']['output']>;
  /** Errors associated with the Object */
  errors?: Maybe<Array<Scalars['String']['output']>>;
  /** The unique identifer for the Object */
  id?: Maybe<Scalars['Int']['output']>;
  /** The initial access level that will be allowed for the output */
  initialAccessLevel: AccessLevel;
  /** The initial license that will apply to the output */
  initialLicense?: Maybe<License>;
  /** Whether or not the output may contain personally identifying information (PII) */
  mayContainPII?: Maybe<Scalars['Boolean']['output']>;
  /** Whether or not the output may contain sensitive data */
  mayContainSensitiveInformation?: Maybe<Scalars['Boolean']['output']>;
  /** The metadata standards that will be used to describe the output */
  metadataStandards?: Maybe<Array<MetadataStandard>>;
  /** The timestamp when the Object was last modifed */
  modified?: Maybe<Scalars['String']['output']>;
  /** The user who last modified the Object */
  modifiedById?: Maybe<Scalars['Int']['output']>;
  /** The type of output */
  outputType: OutputType;
  /** The project associated with the output */
  project: Project;
  /** The repositories the output will be deposited in */
  respositories?: Maybe<Array<Repository>>;
  /** The title/name of the output */
  title: Scalars['String']['output'];
};

export type Query = {
  __typename?: 'Query';
  _empty?: Maybe<Scalars['String']['output']>;
  /** Retrieve a specific Affiliation by its ID */
  affiliationById?: Maybe<Affiliation>;
  /** Retrieve a specific Affiliation by its URI */
  affiliationByURI?: Maybe<Affiliation>;
  /** Retrieve all of the valid Affiliation types */
  affiliationTypes?: Maybe<Array<Scalars['String']['output']>>;
  /** Perform a search for Affiliations matching the specified name */
  affiliations?: Maybe<Array<Maybe<AffiliationSearch>>>;
  /** Archive a plan */
  archivePlan?: Maybe<Plan>;
  /** Get all of the research domains related to the specified top level domain (more nuanced ones) */
  childResearchDomains?: Maybe<Array<Maybe<ResearchDomain>>>;
  /** Get the contributor role by it's id */
  contributorRoleById?: Maybe<ContributorRole>;
  /** Get the contributor role by it's URL */
  contributorRoleByURL?: Maybe<ContributorRole>;
  /** Get all of the contributor role types */
  contributorRoles?: Maybe<Array<Maybe<ContributorRole>>>;
  /** Search for a User to add as a collaborator */
  findCollaborator?: Maybe<Array<Maybe<CollaboratorSearchResult>>>;
  /** Get all of the supported Languages */
  languages?: Maybe<Array<Maybe<Language>>>;
  /** Fetch a specific license */
  license?: Maybe<License>;
  /** Search for a license */
  licenses?: Maybe<Array<Maybe<License>>>;
  /** Returns the currently logged in user's information */
  me?: Maybe<User>;
  /** Fetch a specific metadata standard */
  metadataStandard?: Maybe<MetadataStandard>;
  /** Search for a metadata standard */
  metadataStandards?: Maybe<Array<Maybe<MetadataStandard>>>;
<<<<<<< HEAD
  /** Get all of the user's projects */
  myProjects?: Maybe<Array<Maybe<Project>>>;
  /** Get the Templates that belong to the current user's affiliation (user must be an Admin) */
  myTemplates?: Maybe<Array<Maybe<Template>>>;
=======
  /** Get the VersionedTemplates that belong to the current user's affiliation (user must be an Admin) */
  myVersionedTemplates?: Maybe<Array<Maybe<VersionedTemplate>>>;
>>>>>>> 02005c47
  /** Get all the research output types */
  outputTypes?: Maybe<Array<Maybe<OutputType>>>;
  /** Get a specific plan */
  plan?: Maybe<Plan>;
  /** Get all of the Users that are collaborators for the Plan */
  planCollaborators?: Maybe<Array<Maybe<PlanCollaborator>>>;
  /** Get all of the Users that are contributors for the specific Plan */
  planContributors?: Maybe<Array<Maybe<PlanContributor>>>;
  /** Get all rounds of admin feedback for the plan */
  planFeedback?: Maybe<Array<Maybe<PlanFeedback>>>;
  /** Get all of the comments associated with the round of admin feedback */
  planFeedbackComments?: Maybe<Array<Maybe<PlanFeedbackComment>>>;
  /** Get all of the Users that are Funders for the specific Plan */
  planFunders?: Maybe<Array<Maybe<ProjectFunder>>>;
  /** The subset of project outputs associated with the sepcified Plan */
  planOutputs?: Maybe<Array<Maybe<ProjectOutput>>>;
  /** Get all of the comments associated with the round of admin feedback */
  planQuestionAnswer?: Maybe<Answer>;
  /** Get all rounds of admin feedback for the plan */
  planSectionAnswers?: Maybe<Array<Maybe<Answer>>>;
  /** Get all plans for the research project */
  plans?: Maybe<Array<Maybe<Plan>>>;
  /** Get a specific project */
  project?: Maybe<Project>;
  /** Get a specific contributor on the research project */
  projectContributor?: Maybe<ProjectContributor>;
  /** Get all of the Users that a contributors to the research project */
  projectContributors?: Maybe<Array<Maybe<ProjectContributor>>>;
  /** Get a specific ProjectFunder */
  projectFunder?: Maybe<ProjectFunder>;
  /** Get all of the Users that a Funders to the research project */
  projectFunders?: Maybe<Array<Maybe<ProjectFunder>>>;
  /** Get all of the outputs for the research project */
  projectOutputs?: Maybe<Array<Maybe<ProjectOutput>>>;
  /** Search for VersionedQuestions that belong to Section specified by sectionId */
  publishedConditionsForQuestion?: Maybe<Array<Maybe<VersionedQuestionCondition>>>;
  /** Search for VersionedQuestions that belong to Section specified by sectionId */
  publishedQuestions?: Maybe<Array<Maybe<VersionedQuestion>>>;
  /** Search for VersionedSection whose name contains the search term */
  publishedSections?: Maybe<Array<Maybe<VersionedSection>>>;
  /** Search for VersionedTemplate whose name or owning Org's name contains the search term */
  publishedTemplates?: Maybe<Array<Maybe<VersionedTemplate>>>;
  /** Get the specific Question based on questionId */
  question?: Maybe<Question>;
  /** Get the QuestionConditions that belong to a specific question */
  questionConditions?: Maybe<Array<Maybe<QuestionCondition>>>;
  /** Get all the QuestionTypes */
  questionTypes?: Maybe<Array<Maybe<QuestionType>>>;
  /** Get the Questions that belong to the associated sectionId */
  questions?: Maybe<Array<Maybe<Question>>>;
  /** Return the recommended Licenses */
  recommendedLicenses?: Maybe<Array<Maybe<License>>>;
  /** Search for a repository */
  repositories?: Maybe<Array<Maybe<Repository>>>;
  /** Fetch a specific repository */
  repository?: Maybe<Repository>;
  /** Get the specified section */
  section?: Maybe<Section>;
  /** Get all of the VersionedSection for the specified Section ID */
  sectionVersions?: Maybe<Array<Maybe<VersionedSection>>>;
  /** Get the Sections that belong to the associated templateId */
  sections?: Maybe<Array<Maybe<Section>>>;
  /** Get all available tags to display */
  tags: Array<Tag>;
  tagsBySectionId?: Maybe<Array<Maybe<Tag>>>;
  /** Get the specified Template (user must be an Admin) */
  template?: Maybe<Template>;
  /** Get all of the Users that belong to another affiliation that can edit the Template */
  templateCollaborators?: Maybe<Array<Maybe<TemplateCollaborator>>>;
  /** Get all of the VersionedTemplate for the specified Template (a.k. the Template history) */
  templateVersions?: Maybe<Array<Maybe<VersionedTemplate>>>;
  /** Get all of the top level research domains (the most generic ones) */
  topLevelResearchDomains?: Maybe<Array<Maybe<ResearchDomain>>>;
  /** Returns the specified user (Admin only) */
  user?: Maybe<User>;
  /** Returns all of the users associated with the current user's affiliation (Admin only) */
  users?: Maybe<Array<Maybe<User>>>;
};


export type QueryAffiliationByIdArgs = {
  affiliationId: Scalars['Int']['input'];
};


export type QueryAffiliationByUriArgs = {
  uri: Scalars['String']['input'];
};


export type QueryAffiliationsArgs = {
  funderOnly?: InputMaybe<Scalars['Boolean']['input']>;
  name: Scalars['String']['input'];
};


export type QueryArchivePlanArgs = {
  planId: Scalars['Int']['input'];
};


export type QueryChildResearchDomainsArgs = {
  parentResearchDomainId: Scalars['Int']['input'];
};


export type QueryContributorRoleByIdArgs = {
  contributorRoleId: Scalars['Int']['input'];
};


export type QueryContributorRoleByUrlArgs = {
  contributorRoleURL: Scalars['URL']['input'];
};


export type QueryFindCollaboratorArgs = {
  term?: InputMaybe<Scalars['String']['input']>;
};


export type QueryLicenseArgs = {
  uri: Scalars['String']['input'];
};


export type QueryLicensesArgs = {
  term?: InputMaybe<Scalars['String']['input']>;
};


export type QueryMetadataStandardArgs = {
  uri: Scalars['String']['input'];
};


export type QueryMetadataStandardsArgs = {
  researchDomainId?: InputMaybe<Scalars['Int']['input']>;
  term?: InputMaybe<Scalars['String']['input']>;
};


export type QueryPlanArgs = {
  planId: Scalars['Int']['input'];
};


export type QueryPlanCollaboratorsArgs = {
  planId: Scalars['Int']['input'];
};


export type QueryPlanContributorsArgs = {
  planId: Scalars['Int']['input'];
};


export type QueryPlanFeedbackArgs = {
  planId: Scalars['Int']['input'];
};


export type QueryPlanFeedbackCommentsArgs = {
  planFeedbackId: Scalars['Int']['input'];
};


export type QueryPlanFundersArgs = {
  planId: Scalars['Int']['input'];
};


export type QueryPlanOutputsArgs = {
  planId: Scalars['Int']['input'];
};


export type QueryPlanQuestionAnswerArgs = {
  answerId: Scalars['Int']['input'];
  questionId: Scalars['Int']['input'];
};


export type QueryPlanSectionAnswersArgs = {
  planId: Scalars['Int']['input'];
  sectionId: Scalars['Int']['input'];
};


export type QueryPlansArgs = {
  projectId: Scalars['Int']['input'];
};


export type QueryProjectArgs = {
  projectId: Scalars['Int']['input'];
};


export type QueryProjectContributorArgs = {
  projectContributorId: Scalars['Int']['input'];
};


export type QueryProjectContributorsArgs = {
  projectId: Scalars['Int']['input'];
};


export type QueryProjectFunderArgs = {
  projectFunderId: Scalars['Int']['input'];
};


export type QueryProjectFundersArgs = {
  projectId: Scalars['Int']['input'];
};


export type QueryProjectOutputsArgs = {
  projectId: Scalars['Int']['input'];
};


export type QueryPublishedConditionsForQuestionArgs = {
  versionedQuestionId: Scalars['Int']['input'];
};


export type QueryPublishedQuestionsArgs = {
  versionedSectionId: Scalars['Int']['input'];
};


export type QueryPublishedSectionsArgs = {
  term: Scalars['String']['input'];
};


export type QueryPublishedTemplatesArgs = {
  term?: InputMaybe<Scalars['String']['input']>;
};


export type QueryQuestionArgs = {
  questionId: Scalars['Int']['input'];
};


export type QueryQuestionConditionsArgs = {
  questionId: Scalars['Int']['input'];
};


export type QueryQuestionsArgs = {
  sectionId: Scalars['Int']['input'];
};


export type QueryRecommendedLicensesArgs = {
  recommended: Scalars['Boolean']['input'];
};


export type QueryRepositoriesArgs = {
  input: RepositorySearchInput;
};


export type QueryRepositoryArgs = {
  uri: Scalars['String']['input'];
};


export type QuerySectionArgs = {
  sectionId: Scalars['Int']['input'];
};


export type QuerySectionVersionsArgs = {
  sectionId: Scalars['Int']['input'];
};


export type QuerySectionsArgs = {
  templateId: Scalars['Int']['input'];
};


export type QueryTagsBySectionIdArgs = {
  sectionId: Scalars['Int']['input'];
};


export type QueryTemplateArgs = {
  templateId: Scalars['Int']['input'];
};


export type QueryTemplateCollaboratorsArgs = {
  templateId: Scalars['Int']['input'];
};


export type QueryTemplateVersionsArgs = {
  templateId: Scalars['Int']['input'];
};


export type QueryUserArgs = {
  userId: Scalars['Int']['input'];
};

/** Question always belongs to a Section, which always belongs to a Template */
export type Question = {
  __typename?: 'Question';
  /** The timestamp when the Object was created */
  created?: Maybe<Scalars['String']['output']>;
  /** The user who created the Object */
  createdById?: Maybe<Scalars['Int']['output']>;
  /** The display order of the question */
  displayOrder?: Maybe<Scalars['Int']['output']>;
  /** Errors associated with the Object */
  errors?: Maybe<Array<Scalars['String']['output']>>;
  /** Guidance to complete the question */
  guidanceText?: Maybe<Scalars['String']['output']>;
  /** The unique identifer for the Object */
  id?: Maybe<Scalars['Int']['output']>;
  /** Whether or not the Question has had any changes since the related template was last published */
  isDirty?: Maybe<Scalars['Boolean']['output']>;
  /** The timestamp when the Object was last modifed */
  modified?: Maybe<Scalars['String']['output']>;
  /** The user who last modified the Object */
  modifiedById?: Maybe<Scalars['Int']['output']>;
  /** The conditional logic triggered by this question */
  questionConditions?: Maybe<Array<QuestionCondition>>;
  /** This will be used as a sort of title for the Question */
  questionText?: Maybe<Scalars['String']['output']>;
  /** The type of question, such as text field, select box, radio buttons, etc */
  questionTypeId?: Maybe<Scalars['Int']['output']>;
  /** To indicate whether the question is required to be completed */
  required?: Maybe<Scalars['Boolean']['output']>;
  /** Requirements associated with the Question */
  requirementText?: Maybe<Scalars['String']['output']>;
  /** Sample text to possibly provide a starting point or example to answer question */
  sampleText?: Maybe<Scalars['String']['output']>;
  /** The unique id of the Section that the question belongs to */
  sectionId: Scalars['Int']['output'];
  /** The original question id if this question is a copy of another */
  sourceQestionId?: Maybe<Scalars['Int']['output']>;
  /** The unique id of the Template that the question belongs to */
  templateId: Scalars['Int']['output'];
};

/**
 * if [Question content] [condition] [conditionMatch] then [action] on [target] so
 * for example if 'Yes' EQUAL 'Yes' then 'SHOW_Question' 123
 */
export type QuestionCondition = {
  __typename?: 'QuestionCondition';
  /** The action to take on a QuestionCondition */
  action: QuestionConditionActionType;
  /** Relative to the condition type, it is the value to match on (e.g., HAS_ANSWER should equate to null here) */
  conditionMatch?: Maybe<Scalars['String']['output']>;
  /** The type of condition in which to take the action */
  conditionType: QuestionConditionCondition;
  /** The timestamp when the Object was created */
  created?: Maybe<Scalars['String']['output']>;
  /** The user who created the Object */
  createdById?: Maybe<Scalars['Int']['output']>;
  /** Errors associated with the Object */
  errors?: Maybe<Array<Scalars['String']['output']>>;
  /** The unique identifer for the Object */
  id?: Maybe<Scalars['Int']['output']>;
  /** The timestamp when the Object was last modifed */
  modified?: Maybe<Scalars['String']['output']>;
  /** The user who last modified the Object */
  modifiedById?: Maybe<Scalars['Int']['output']>;
  /** The question id that the QuestionCondition belongs to */
  questionId: Scalars['Int']['output'];
  /** The target of the action (e.g., an email address for SEND_EMAIL and a Question id otherwise) */
  target: Scalars['String']['output'];
};

/** QuestionCondition action */
export type QuestionConditionActionType =
  /** Hide the question */
  | 'HIDE_QUESTION'
  /** Send email */
  | 'SEND_EMAIL'
  /** Show the question */
  | 'SHOW_QUESTION';

/** QuestionCondition types */
export type QuestionConditionCondition =
  /** When a question does not equal a specific value */
  | 'DOES_NOT_EQUAL'
  /** When a question equals a specific value */
  | 'EQUAL'
  /** When a question has an answer */
  | 'HAS_ANSWER'
  /** When a question includes a specific value */
  | 'INCLUDES';

/** The type of Question, such as text field, radio buttons, etc */
export type QuestionType = {
  __typename?: 'QuestionType';
  /** The timestamp when the Object was created */
  created?: Maybe<Scalars['String']['output']>;
  /** The user who created the Object */
  createdById?: Maybe<Scalars['Int']['output']>;
  /** Errors associated with the Object */
  errors?: Maybe<Array<Scalars['String']['output']>>;
  /** The unique identifer for the Object */
  id?: Maybe<Scalars['Int']['output']>;
  /** Whether or not this is the default question type */
  isDefault: Scalars['Boolean']['output'];
  /** The timestamp when the Object was last modifed */
  modified?: Maybe<Scalars['String']['output']>;
  /** The user who last modified the Object */
  modifiedById?: Maybe<Scalars['Int']['output']>;
  /** The name of the QuestionType, like 'Short text question' */
  name: Scalars['String']['output'];
  /** The description of the QuestionType */
  usageDescription: Scalars['String']['output'];
};

/** A repository where research outputs are preserved */
export type Repository = {
  __typename?: 'Repository';
  /** The timestamp when the Object was created */
  created?: Maybe<Scalars['String']['output']>;
  /** The user who created the Object */
  createdById?: Maybe<Scalars['Int']['output']>;
  /** A description of the repository */
  description?: Maybe<Scalars['String']['output']>;
  /** Errors associated with the Object */
  errors?: Maybe<Array<Scalars['String']['output']>>;
  /** The unique identifer for the Object */
  id?: Maybe<Scalars['Int']['output']>;
  /** Keywords to assist in finding the repository */
  keywords?: Maybe<Array<Scalars['String']['output']>>;
  /** The timestamp when the Object was last modifed */
  modified?: Maybe<Scalars['String']['output']>;
  /** The user who last modified the Object */
  modifiedById?: Maybe<Scalars['Int']['output']>;
  /** The name of the repository */
  name: Scalars['String']['output'];
  /** The Categories/Types of the repository */
  repositoryTypes?: Maybe<Array<RepositoryType>>;
  /** Research domains associated with the repository */
  researchDomains?: Maybe<Array<ResearchDomain>>;
  /** The taxonomy URL of the repository */
  uri: Scalars['String']['output'];
  /** The website URL */
  website?: Maybe<Scalars['String']['output']>;
};

export type RepositorySearchInput = {
  /** The repository category/type */
  repositoryType?: InputMaybe<Scalars['String']['input']>;
  /** The research domain associated with the repository */
  researchDomainId?: InputMaybe<Scalars['Int']['input']>;
  /** The search term */
  term?: InputMaybe<Scalars['String']['input']>;
};

export type RepositoryType =
  /** A discipline specific repository (e.g. GeneCards, Arctic Data Centre, etc.) */
  | 'DISCIPLINARY'
  /** A generalist repository (e.g. Zenodo, Dryad) */
  | 'GENERALIST'
  /** An institution specific repository (e.g. ASU Library Research Data Repository, etc.) */
  | 'INSTITUTIONAL';

/** An aread of research (e.g. Electrical Engineering, Cellular biology, etc.) */
export type ResearchDomain = {
  __typename?: 'ResearchDomain';
  /** The child research domains (if applicable) */
  childResearchDomains?: Maybe<Array<ResearchDomain>>;
  /** The timestamp when the Object was created */
  created?: Maybe<Scalars['String']['output']>;
  /** The user who created the Object */
  createdById?: Maybe<Scalars['Int']['output']>;
  /** A description of the type of research covered by the domain */
  description?: Maybe<Scalars['String']['output']>;
  /** Errors associated with the Object */
  errors?: Maybe<Array<Scalars['String']['output']>>;
  /** The unique identifer for the Object */
  id?: Maybe<Scalars['Int']['output']>;
  /** The timestamp when the Object was last modifed */
  modified?: Maybe<Scalars['String']['output']>;
  /** The user who last modified the Object */
  modifiedById?: Maybe<Scalars['Int']['output']>;
  /** The name of the domain */
  name: Scalars['String']['output'];
  /** The parent research domain (if applicable). If this is blank then it is a top level domain. */
  parentResearchDomain?: Maybe<ResearchDomain>;
  /** The taxonomy URL of the research domain */
  uri: Scalars['String']['output'];
};

/** A Section that contains a list of questions in a template */
export type Section = {
  __typename?: 'Section';
  /** Whether or not this Section is designated as a 'Best Practice' section */
  bestPractice?: Maybe<Scalars['Boolean']['output']>;
  /** The timestamp when the Object was created */
  created?: Maybe<Scalars['String']['output']>;
  /** The user who created the Object */
  createdById?: Maybe<Scalars['Int']['output']>;
  /** The order in which the section will be displayed in the template */
  displayOrder?: Maybe<Scalars['Int']['output']>;
  /** Errors associated with the Object */
  errors?: Maybe<Array<Scalars['String']['output']>>;
  /** The guidance to help user with section */
  guidance?: Maybe<Scalars['String']['output']>;
  /** The unique identifer for the Object */
  id?: Maybe<Scalars['Int']['output']>;
  /** The section introduction */
  introduction?: Maybe<Scalars['String']['output']>;
  /** Indicates whether or not the section has changed since the template was last published */
  isDirty: Scalars['Boolean']['output'];
  /** The timestamp when the Object was last modifed */
  modified?: Maybe<Scalars['String']['output']>;
  /** The user who last modified the Object */
  modifiedById?: Maybe<Scalars['Int']['output']>;
  /** The section title */
  name: Scalars['String']['output'];
  /** The questions associated with this section */
  questions?: Maybe<Array<Question>>;
  /** Requirements that a user must consider in this section */
  requirements?: Maybe<Scalars['String']['output']>;
  /** The Tags associated with this section. A section might not have any tags */
  tags?: Maybe<Array<Maybe<Tag>>>;
  /** The template that the section is associated with */
  template?: Maybe<Template>;
};

/** Section version type */
export type SectionVersionType =
  /** Draft - saved state for internal review */
  | 'DRAFT'
  /** Published - saved state for use when creating DMPs */
  | 'PUBLISHED';

/** A Tag is a way to group similar types of categories together */
export type Tag = {
  __typename?: 'Tag';
  /** The timestamp when the Object was created */
  created?: Maybe<Scalars['String']['output']>;
  /** The user who created the Object */
  createdById?: Maybe<Scalars['Int']['output']>;
  /** The tag description */
  description?: Maybe<Scalars['String']['output']>;
  /** Errors associated with the Object */
  errors?: Maybe<Array<Scalars['String']['output']>>;
  /** The unique identifer for the Object */
  id?: Maybe<Scalars['Int']['output']>;
  /** The timestamp when the Object was last modifed */
  modified?: Maybe<Scalars['String']['output']>;
  /** The user who last modified the Object */
  modifiedById?: Maybe<Scalars['Int']['output']>;
  /** The tag name */
  name: Scalars['String']['output'];
};

/** Input for Tag operations */
export type TagInput = {
  /** The description of the Tag */
  description?: InputMaybe<Scalars['String']['input']>;
  /** The unique identifier for the Tag */
  id?: InputMaybe<Scalars['Int']['input']>;
  /** The name of the Tag */
  name: Scalars['String']['input'];
};

/** A Template used to create DMPs */
export type Template = {
  __typename?: 'Template';
  /** Whether or not this Template is designated as a 'Best Practice' template */
  bestPractice: Scalars['Boolean']['output'];
  /** Users from different affiliations who have been invited to collaborate on this template */
  collaborators?: Maybe<Array<TemplateCollaborator>>;
  /** The timestamp when the Object was created */
  created?: Maybe<Scalars['String']['output']>;
  /** The user who created the Object */
  createdById?: Maybe<Scalars['Int']['output']>;
  /** A description of the purpose of the template */
  description?: Maybe<Scalars['String']['output']>;
  /** Errors associated with the Object */
  errors?: Maybe<Array<Scalars['String']['output']>>;
  /** The unique identifer for the Object */
  id?: Maybe<Scalars['Int']['output']>;
  /** Whether or not the Template has had any changes since it was last published */
  isDirty: Scalars['Boolean']['output'];
  /** The template's language */
  languageId: Scalars['String']['output'];
  /** The last published date */
  latestPublishDate?: Maybe<Scalars['String']['output']>;
  /** The last published version */
  latestPublishVersion?: Maybe<Scalars['String']['output']>;
  /** The timestamp when the Object was last modifed */
  modified?: Maybe<Scalars['String']['output']>;
  /** The user who last modified the Object */
  modifiedById?: Maybe<Scalars['Int']['output']>;
  /** The name/title of the template */
  name: Scalars['String']['output'];
  /** The affiliation that the template belongs to */
  owner?: Maybe<Affiliation>;
  /** The Sections associated with the template */
  sections?: Maybe<Array<Maybe<Section>>>;
  /** The template that this one was derived from */
  sourceTemplateId?: Maybe<Scalars['Int']['output']>;
  /** The template's availability setting: Public is available to everyone, Private only your affiliation */
  visibility: TemplateVisibility;
};

/** A user that that belongs to a different affiliation that can edit the Template */
export type TemplateCollaborator = {
  __typename?: 'TemplateCollaborator';
  /** The timestamp when the Object was created */
  created?: Maybe<Scalars['String']['output']>;
  /** The user who created the Object */
  createdById?: Maybe<Scalars['Int']['output']>;
  /** The collaborator's email */
  email: Scalars['String']['output'];
  /** Errors associated with the Object */
  errors?: Maybe<Array<Scalars['String']['output']>>;
  /** The unique identifer for the Object */
  id?: Maybe<Scalars['Int']['output']>;
  /** The user who invited the collaborator */
  invitedBy?: Maybe<User>;
  /** The timestamp when the Object was last modifed */
  modified?: Maybe<Scalars['String']['output']>;
  /** The user who last modified the Object */
  modifiedById?: Maybe<Scalars['Int']['output']>;
  /** The template the collaborator may edit */
  template?: Maybe<Template>;
  /** The collaborator (if they have an account) */
  user?: Maybe<User>;
};

/** Template version type */
export type TemplateVersionType =
  /** Draft - saved state for internal review */
  | 'DRAFT'
  /** Published - saved state for use when creating DMPs */
  | 'PUBLISHED';

/** Template visibility */
export type TemplateVisibility =
  /** Visible only to users of your institution */
  | 'PRIVATE'
  /** Visible to all users */
  | 'PUBLIC';

export type UpdateMetadataStandardInput = {
  /** A description of the metadata standard */
  description?: InputMaybe<Scalars['String']['input']>;
  /** The id of the MetadataStandard */
  id: Scalars['Int']['input'];
  /** Keywords to assist in finding the metadata standard */
  keywords?: InputMaybe<Array<Scalars['String']['input']>>;
  /** The name of the metadata standard */
  name: Scalars['String']['input'];
  /** Research domains associated with the metadata standard */
  researchDomainIds?: InputMaybe<Array<Scalars['Int']['input']>>;
<<<<<<< HEAD
  /** The taxonomy URL (do not make this up! should resolve to an HTML/JSON representation of the object) */
  uri?: InputMaybe<Scalars['String']['input']>;
=======
>>>>>>> 02005c47
};

export type UpdateProjectInput = {
  /** The research project description/abstract */
  abstract?: InputMaybe<Scalars['String']['input']>;
  /** The actual or anticipated end date of the project */
  endDate?: InputMaybe<Scalars['String']['input']>;
  /** Whether or not the project is a mock/test */
  isTestProject?: InputMaybe<Scalars['Boolean']['input']>;
  /** The project's id */
  projectId: Scalars['Int']['input'];
  /** The id of the research domain */
  researchDomainId?: InputMaybe<Scalars['Int']['input']>;
  /** The actual or anticipated start date for the project */
  startDate?: InputMaybe<Scalars['String']['input']>;
  /** The title of the research project */
  title: Scalars['String']['input'];
};

export type UpdateProjectOutputInput = {
  /** The date the output is expected to be deposited (YYYY-MM-DD format) */
  anticipatedReleaseDate?: InputMaybe<Scalars['String']['input']>;
  /** A description of the output */
  description?: InputMaybe<Scalars['String']['input']>;
  /** The initial access level that will be allowed for the output */
  initialAccessLevel?: InputMaybe<Scalars['String']['input']>;
  /** The initial license that will apply to the output */
  initialLicenseId?: InputMaybe<Scalars['Int']['input']>;
  /** Whether or not the output may contain personally identifying information (PII) */
  mayContainPII?: InputMaybe<Scalars['Boolean']['input']>;
  /** Whether or not the output may contain sensitive data */
  mayContainSensitiveInformation?: InputMaybe<Scalars['Boolean']['input']>;
  /** The metadata standards that will be used to describe the output */
  metadataStandardIds?: InputMaybe<Array<Scalars['Int']['input']>>;
  /** The type of output */
  outputTypeId: Scalars['Int']['input'];
  /** The id of the output */
  projectOutputId: Scalars['Int']['input'];
  /** The repositories the output will be deposited in */
  respositoryIds?: InputMaybe<Array<Scalars['Int']['input']>>;
  /** The title/name of the output */
  title: Scalars['String']['input'];
};

/** Input for updating a new QuestionCondition based on a QuestionCondition id */
export type UpdateQuestionConditionInput = {
  /** The action to take on a QuestionCondition */
  action: QuestionConditionActionType;
  /** Relative to the condition type, it is the value to match on (e.g., HAS_ANSWER should equate to null here) */
  conditionMatch?: InputMaybe<Scalars['String']['input']>;
  /** The type of condition in which to take the action */
  conditionType: QuestionConditionCondition;
  /** The id of the QuestionCondition that will be updated */
  questionConditionId: Scalars['Int']['input'];
  /** The target of the action (e.g., an email address for SEND_EMAIL and a Question id otherwise) */
  target: Scalars['String']['input'];
};

export type UpdateQuestionInput = {
  /** The display order of the Question */
  displayOrder?: InputMaybe<Scalars['Int']['input']>;
  /** Guidance to complete the question */
  guidanceText?: InputMaybe<Scalars['String']['input']>;
  /** The unique identifier for the Question */
  questionId: Scalars['Int']['input'];
  /** This will be used as a sort of title for the Question */
  questionText?: InputMaybe<Scalars['String']['input']>;
  /** To indicate whether the question is required to be completed */
  required?: InputMaybe<Scalars['Boolean']['input']>;
  /** Requirements associated with the Question */
  requirementText?: InputMaybe<Scalars['String']['input']>;
  /** Sample text to possibly provide a starting point or example to answer question */
  sampleText?: InputMaybe<Scalars['String']['input']>;
};

export type UpdateRepositoryInput = {
  /** A description of the repository */
  description?: InputMaybe<Scalars['String']['input']>;
  /** The Repository id */
  id: Scalars['Int']['input'];
  /** Keywords to assist in finding the repository */
  keywords?: InputMaybe<Array<Scalars['String']['input']>>;
  /** The name of the repository */
  name: Scalars['String']['input'];
  /** The Categories/Types of the repository */
  repositoryTypes?: InputMaybe<Array<Scalars['String']['input']>>;
  /** Research domains associated with the repository */
  researchDomainIds?: InputMaybe<Array<Scalars['Int']['input']>>;
  /** The website URL */
  website?: InputMaybe<Scalars['String']['input']>;
};

/** Input for updating a section */
export type UpdateSectionInput = {
  /** Whether or not this Section is designated as a 'Best Practice' section */
  bestPractice?: InputMaybe<Scalars['Boolean']['input']>;
  /** The order in which the section will be displayed in the template */
  displayOrder?: InputMaybe<Scalars['Int']['input']>;
  /** The guidance to help user with section */
  guidance?: InputMaybe<Scalars['String']['input']>;
  /** The section introduction */
  introduction?: InputMaybe<Scalars['String']['input']>;
  /** The section name */
  name?: InputMaybe<Scalars['String']['input']>;
  /** Requirements that a user must consider in this section */
  requirements?: InputMaybe<Scalars['String']['input']>;
  /** The unique identifer for the Section */
  sectionId: Scalars['Int']['input'];
  /** The Tags associated with this section. A section might not have any tags */
  tags?: InputMaybe<Array<TagInput>>;
};

/** A user of the DMPTool */
export type User = {
  __typename?: 'User';
  /** Whether the user has accepted the terms and conditions of having an account */
  acceptedTerms?: Maybe<Scalars['Boolean']['output']>;
  /** Whether or not account is active */
  active?: Maybe<Scalars['Boolean']['output']>;
  /** The user's organizational affiliation */
  affiliation?: Maybe<Affiliation>;
  /** The timestamp when the Object was created */
  created?: Maybe<Scalars['String']['output']>;
  /** The user who created the Object */
  createdById?: Maybe<Scalars['Int']['output']>;
  /** The user's primary email address */
  email: Scalars['EmailAddress']['output'];
  /** The user's email addresses */
  emails?: Maybe<Array<Maybe<UserEmail>>>;
  /** Errors associated with the Object */
  errors?: Maybe<Array<Scalars['String']['output']>>;
  /** The number of failed login attempts */
  failed_sign_in_attemps?: Maybe<Scalars['Int']['output']>;
  /** The user's first/given name */
  givenName?: Maybe<Scalars['String']['output']>;
  /** The unique identifer for the Object */
  id?: Maybe<Scalars['Int']['output']>;
  /** The user's preferred language */
  languageId: Scalars['String']['output'];
  /** The timestamp of the last login */
  last_sign_in?: Maybe<Scalars['String']['output']>;
  /** The method user for the last login: PASSWORD or SSO */
  last_sign_in_via?: Maybe<Scalars['String']['output']>;
  /** Whether or not the account is locked from failed login attempts */
  locked?: Maybe<Scalars['Boolean']['output']>;
  /** The timestamp when the Object was last modifed */
  modified?: Maybe<Scalars['String']['output']>;
  /** The user who last modified the Object */
  modifiedById?: Maybe<Scalars['Int']['output']>;
  /** Whether or not email notifications are on for when a Plan has a new comment */
  notify_on_comment_added?: Maybe<Scalars['Boolean']['output']>;
  /** Whether or not email notifications are on for when feedback on a Plan is completed */
  notify_on_feedback_complete?: Maybe<Scalars['Boolean']['output']>;
  /** Whether or not email notifications are on for when a Plan is shared with the user */
  notify_on_plan_shared?: Maybe<Scalars['Boolean']['output']>;
  /** Whether or not email notifications are on for Plan visibility changes */
  notify_on_plan_visibility_change?: Maybe<Scalars['Boolean']['output']>;
  /** Whether or not email notifications are on for when a Template is shared with the User (Admin only) */
  notify_on_template_shared?: Maybe<Scalars['Boolean']['output']>;
  /** The user's ORCID */
  orcid?: Maybe<Scalars['Orcid']['output']>;
  /** The user's role within the DMPTool */
  role: UserRole;
  /** The user's SSO ID */
  ssoId?: Maybe<Scalars['String']['output']>;
  /** The user's last/family name */
  surName?: Maybe<Scalars['String']['output']>;
};

export type UserEmail = {
  __typename?: 'UserEmail';
  /** The timestamp when the Object was created */
  created?: Maybe<Scalars['String']['output']>;
  /** The user who created the Object */
  createdById?: Maybe<Scalars['Int']['output']>;
  /** The email address */
  email: Scalars['String']['output'];
  /** Errors associated with the Object */
  errors?: Maybe<Array<Scalars['String']['output']>>;
  /** The unique identifer for the Object */
  id?: Maybe<Scalars['Int']['output']>;
  /** Whether or not the email address has been confirmed */
  isConfirmed: Scalars['Boolean']['output'];
  /** Whether or not this is the primary email address */
  isPrimary: Scalars['Boolean']['output'];
  /** The timestamp when the Object was last modifed */
  modified?: Maybe<Scalars['String']['output']>;
  /** The user who last modified the Object */
  modifiedById?: Maybe<Scalars['Int']['output']>;
  /** The user the email belongs to */
  userId: Scalars['Int']['output'];
};

/** The types of roles supported by the DMPTool */
export type UserRole =
  | 'ADMIN'
  | 'RESEARCHER'
  | 'SUPERADMIN';

/** A snapshot of a Question when it became published. */
export type VersionedQuestion = {
  __typename?: 'VersionedQuestion';
  /** The timestamp when the Object was created */
  created?: Maybe<Scalars['String']['output']>;
  /** The user who created the Object */
  createdById?: Maybe<Scalars['Int']['output']>;
  /** The display order of the VersionedQuestion */
  displayOrder?: Maybe<Scalars['Int']['output']>;
  /** Errors associated with the Object */
  errors?: Maybe<Array<Scalars['String']['output']>>;
  /** Guidance to complete the question */
  guidanceText?: Maybe<Scalars['String']['output']>;
  /** The unique identifer for the Object */
  id?: Maybe<Scalars['Int']['output']>;
  /** The timestamp when the Object was last modifed */
  modified?: Maybe<Scalars['String']['output']>;
  /** The user who last modified the Object */
  modifiedById?: Maybe<Scalars['Int']['output']>;
  /** Id of the original question that was versioned */
  questionId: Scalars['Int']['output'];
  /** This will be used as a sort of title for the Question */
  questionText?: Maybe<Scalars['String']['output']>;
  /** The type of question, such as text field, select box, radio buttons, etc */
  questionTypeId?: Maybe<Scalars['Int']['output']>;
  /** To indicate whether the question is required to be completed */
  required?: Maybe<Scalars['Boolean']['output']>;
  /** Requirements associated with the Question */
  requirementText?: Maybe<Scalars['String']['output']>;
  /** Sample text to possibly provide a starting point or example to answer question */
  sampleText?: Maybe<Scalars['String']['output']>;
  /** The conditional logic associated with this VersionedQuestion */
  versionedQuestionConditions?: Maybe<Array<VersionedQuestionCondition>>;
  /** The unique id of the VersionedSection that the VersionedQuestion belongs to */
  versionedSectionId: Scalars['Int']['output'];
  /** The unique id of the VersionedTemplate that the VersionedQuestion belongs to */
  versionedTemplateId: Scalars['Int']['output'];
};

export type VersionedQuestionCondition = {
  __typename?: 'VersionedQuestionCondition';
  /** The action to take on a QuestionCondition */
  action: VersionedQuestionConditionActionType;
  /** Relative to the condition type, it is the value to match on (e.g., HAS_ANSWER should equate to null here) */
  conditionMatch?: Maybe<Scalars['String']['output']>;
  /** The type of condition in which to take the action */
  conditionType: VersionedQuestionConditionCondition;
  /** The timestamp when the Object was created */
  created?: Maybe<Scalars['String']['output']>;
  /** The user who created the Object */
  createdById?: Maybe<Scalars['Int']['output']>;
  /** Errors associated with the Object */
  errors?: Maybe<Array<Scalars['String']['output']>>;
  /** The unique identifer for the Object */
  id?: Maybe<Scalars['Int']['output']>;
  /** The timestamp when the Object was last modifed */
  modified?: Maybe<Scalars['String']['output']>;
  /** The user who last modified the Object */
  modifiedById?: Maybe<Scalars['Int']['output']>;
  /** Id of the original QuestionCondition */
  questionConditionId: Scalars['Int']['output'];
  /** The target of the action (e.g., an email address for SEND_EMAIL and a Question id otherwise) */
  target: Scalars['String']['output'];
  /** The versionedQuestion id that the QuestionCondition belongs to */
  versionedQuestionId: Scalars['Int']['output'];
};

/** VersionedQuestionCondition action */
export type VersionedQuestionConditionActionType =
  /** Hide the question */
  | 'HIDE_QUESTION'
  /** Send email */
  | 'SEND_EMAIL'
  /** Show the question */
  | 'SHOW_QUESTION';

/** VersionedQuestionCondition types */
export type VersionedQuestionConditionCondition =
  /** When a question does not equal a specific value */
  | 'DOES_NOT_EQUAL'
  /** When a question equals a specific value */
  | 'EQUAL'
  /** When a question has an answer */
  | 'HAS_ANSWER'
  /** When a question includes a specific value */
  | 'INCLUDES';

/** A snapshot of a Section when it became published. */
export type VersionedSection = {
  __typename?: 'VersionedSection';
  /** The timestamp when the Object was created */
  created?: Maybe<Scalars['String']['output']>;
  /** The user who created the Object */
  createdById?: Maybe<Scalars['Int']['output']>;
  /** The displayOrder of this VersionedSection */
  displayOrder: Scalars['Int']['output'];
  /** Errors associated with the Object */
  errors?: Maybe<Array<Scalars['String']['output']>>;
  /** The guidance to help user with VersionedSection */
  guidance?: Maybe<Scalars['String']['output']>;
  /** The unique identifer for the Object */
  id?: Maybe<Scalars['Int']['output']>;
  /** The VersionedSection introduction */
  introduction?: Maybe<Scalars['String']['output']>;
  /** The timestamp when the Object was last modifed */
  modified?: Maybe<Scalars['String']['output']>;
  /** The user who last modified the Object */
  modifiedById?: Maybe<Scalars['Int']['output']>;
  /** The VersionedSection name/title */
  name: Scalars['String']['output'];
  /** Requirements that a user must consider in this VersionedSection */
  requirements?: Maybe<Scalars['String']['output']>;
  /** The section that this is a snapshot of */
  section?: Maybe<Section>;
  /** The Tags associated with this VersionedSection */
  tags?: Maybe<Array<Maybe<Tag>>>;
  /** The questions associated with this VersionedSection */
  versionedQuestions?: Maybe<Array<VersionedQuestion>>;
  /** The parent VersionedTemplate */
  versionedTemplate: VersionedTemplate;
};

/** A snapshot of a Template when it became published. DMPs are created from published templates */
export type VersionedTemplate = {
  __typename?: 'VersionedTemplate';
  /** Whether or not this is the version provided when users create a new DMP (default: false) */
  active: Scalars['Boolean']['output'];
  /** Whether or not this Template is designated as a 'Best Practice' template */
  bestPractice: Scalars['Boolean']['output'];
  /** A comment/note the user enters when publishing the Template */
  comment?: Maybe<Scalars['String']['output']>;
  /** The timestamp when the Object was created */
  created?: Maybe<Scalars['String']['output']>;
  /** The user who created the Object */
  createdById?: Maybe<Scalars['Int']['output']>;
  /** A description of the purpose of the template */
  description?: Maybe<Scalars['String']['output']>;
  /** Errors associated with the Object */
  errors?: Maybe<Array<Scalars['String']['output']>>;
  /** The unique identifer for the Object */
  id?: Maybe<Scalars['Int']['output']>;
  /** The timestamp when the Object was last modifed */
  modified?: Maybe<Scalars['String']['output']>;
  /** The user who last modified the Object */
  modifiedById?: Maybe<Scalars['Int']['output']>;
  /** The name/title of the template */
  name: Scalars['String']['output'];
  /** The owner of the Template */
  owner?: Maybe<Affiliation>;
  /** The template that this published version stems from */
  template?: Maybe<Template>;
  /** The major.minor semantic version */
  version: Scalars['String']['output'];
  /** The type of version: Published or Draft (default: Draft) */
  versionType?: Maybe<TemplateVersionType>;
  /** The publisher of the Template */
  versionedBy?: Maybe<User>;
  /** The VersionedSections that go with the VersionedTemplate */
  versionedSections?: Maybe<Array<VersionedSection>>;
  /** The template's availability setting: Public is available to everyone, Private only your affiliation */
  visibility: TemplateVisibility;
};

export type UpdateUserNotificationsInput = {
  /** Whether or not email notifications are on for when a Plan has a new comment */
  notify_on_comment_added: Scalars['Boolean']['input'];
  /** Whether or not email notifications are on for when feedback on a Plan is completed */
  notify_on_feedback_complete: Scalars['Boolean']['input'];
  /** Whether or not email notifications are on for when a Plan is shared with the user */
  notify_on_plan_shared: Scalars['Boolean']['input'];
  /** Whether or not email notifications are on for Plan visibility changes */
  notify_on_plan_visibility_change: Scalars['Boolean']['input'];
  /** Whether or not email notifications are on for when a Template is shared with the User (Admin only) */
  notify_on_template_shared: Scalars['Boolean']['input'];
};

export type UpdateUserProfileInput = {
  /** The id of the affiliation if the user selected one from the typeahead list */
  affiliationId?: InputMaybe<Scalars['String']['input']>;
  /** The user's first/given name */
  givenName: Scalars['String']['input'];
  /** The user's preferred language */
  languageId?: InputMaybe<Scalars['String']['input']>;
  /** The name of the affiliation if the user did not select one from the typeahead list */
  otherAffiliationName?: InputMaybe<Scalars['String']['input']>;
  /** The user's last/family name */
  surName: Scalars['String']['input'];
};



export type ResolverTypeWrapper<T> = Promise<T> | T;


export type ResolverWithResolve<TResult, TParent, TContext, TArgs> = {
  resolve: ResolverFn<TResult, TParent, TContext, TArgs>;
};
export type Resolver<TResult, TParent = {}, TContext = {}, TArgs = {}> = ResolverFn<TResult, TParent, TContext, TArgs> | ResolverWithResolve<TResult, TParent, TContext, TArgs>;

export type ResolverFn<TResult, TParent, TContext, TArgs> = (
  parent: TParent,
  args: TArgs,
  context: TContext,
  info: GraphQLResolveInfo
) => Promise<TResult> | TResult;

export type SubscriptionSubscribeFn<TResult, TParent, TContext, TArgs> = (
  parent: TParent,
  args: TArgs,
  context: TContext,
  info: GraphQLResolveInfo
) => AsyncIterable<TResult> | Promise<AsyncIterable<TResult>>;

export type SubscriptionResolveFn<TResult, TParent, TContext, TArgs> = (
  parent: TParent,
  args: TArgs,
  context: TContext,
  info: GraphQLResolveInfo
) => TResult | Promise<TResult>;

export interface SubscriptionSubscriberObject<TResult, TKey extends string, TParent, TContext, TArgs> {
  subscribe: SubscriptionSubscribeFn<{ [key in TKey]: TResult }, TParent, TContext, TArgs>;
  resolve?: SubscriptionResolveFn<TResult, { [key in TKey]: TResult }, TContext, TArgs>;
}

export interface SubscriptionResolverObject<TResult, TParent, TContext, TArgs> {
  subscribe: SubscriptionSubscribeFn<any, TParent, TContext, TArgs>;
  resolve: SubscriptionResolveFn<TResult, any, TContext, TArgs>;
}

export type SubscriptionObject<TResult, TKey extends string, TParent, TContext, TArgs> =
  | SubscriptionSubscriberObject<TResult, TKey, TParent, TContext, TArgs>
  | SubscriptionResolverObject<TResult, TParent, TContext, TArgs>;

export type SubscriptionResolver<TResult, TKey extends string, TParent = {}, TContext = {}, TArgs = {}> =
  | ((...args: any[]) => SubscriptionObject<TResult, TKey, TParent, TContext, TArgs>)
  | SubscriptionObject<TResult, TKey, TParent, TContext, TArgs>;

export type TypeResolveFn<TTypes, TParent = {}, TContext = {}> = (
  parent: TParent,
  context: TContext,
  info: GraphQLResolveInfo
) => Maybe<TTypes> | Promise<Maybe<TTypes>>;

export type IsTypeOfResolverFn<T = {}, TContext = {}> = (obj: T, context: TContext, info: GraphQLResolveInfo) => boolean | Promise<boolean>;

export type NextResolverFn<T> = () => Promise<T>;

export type DirectiveResolverFn<TResult = {}, TParent = {}, TContext = {}, TArgs = {}> = (
  next: NextResolverFn<TResult>,
  parent: TParent,
  args: TArgs,
  context: TContext,
  info: GraphQLResolveInfo
) => TResult | Promise<TResult>;



/** Mapping between all available schema types and the resolvers types */
export type ResolversTypes = {
  AccessLevel: AccessLevel;
  AddMetadataStandardInput: AddMetadataStandardInput;
  AddProjectContributorInput: AddProjectContributorInput;
  AddProjectFunderInput: AddProjectFunderInput;
  AddProjectOutputInput: AddProjectOutputInput;
  AddQuestionConditionInput: AddQuestionConditionInput;
  AddQuestionInput: AddQuestionInput;
  AddRepositoryInput: AddRepositoryInput;
  AddSectionInput: AddSectionInput;
  Affiliation: ResolverTypeWrapper<Affiliation>;
  AffiliationEmailDomain: ResolverTypeWrapper<AffiliationEmailDomain>;
  AffiliationEmailDomainInput: AffiliationEmailDomainInput;
  AffiliationInput: AffiliationInput;
  AffiliationLink: ResolverTypeWrapper<AffiliationLink>;
  AffiliationLinkInput: AffiliationLinkInput;
  AffiliationProvenance: AffiliationProvenance;
  AffiliationSearch: ResolverTypeWrapper<AffiliationSearch>;
  AffiliationType: AffiliationType;
  Answer: ResolverTypeWrapper<Answer>;
  AnswerComment: ResolverTypeWrapper<AnswerComment>;
  Boolean: ResolverTypeWrapper<Scalars['Boolean']['output']>;
  CollaboratorSearchResult: ResolverTypeWrapper<CollaboratorSearchResult>;
  ContributorRole: ResolverTypeWrapper<ContributorRole>;
  ContributorRoleMutationResponse: ResolverTypeWrapper<ContributorRoleMutationResponse>;
  DateTimeISO: ResolverTypeWrapper<Scalars['DateTimeISO']['output']>;
  DmspId: ResolverTypeWrapper<Scalars['DmspId']['output']>;
  EditProjectContributorInput: EditProjectContributorInput;
  EditProjectFunderInput: EditProjectFunderInput;
  EmailAddress: ResolverTypeWrapper<Scalars['EmailAddress']['output']>;
  ID: ResolverTypeWrapper<Scalars['ID']['output']>;
  Int: ResolverTypeWrapper<Scalars['Int']['output']>;
  InvitedToType: InvitedToType;
  Language: ResolverTypeWrapper<Language>;
  License: ResolverTypeWrapper<License>;
  MetadataStandard: ResolverTypeWrapper<MetadataStandard>;
  Mutation: ResolverTypeWrapper<{}>;
  Orcid: ResolverTypeWrapper<Scalars['Orcid']['output']>;
  OutputType: ResolverTypeWrapper<OutputType>;
  Plan: ResolverTypeWrapper<Plan>;
  PlanCollaborator: ResolverTypeWrapper<PlanCollaborator>;
  PlanCollaboratorAccessLevel: PlanCollaboratorAccessLevel;
  PlanContributor: ResolverTypeWrapper<PlanContributor>;
  PlanDownloadFormat: PlanDownloadFormat;
  PlanFeedback: ResolverTypeWrapper<PlanFeedback>;
  PlanFeedbackComment: ResolverTypeWrapper<PlanFeedbackComment>;
  PlanStatus: PlanStatus;
  PlanVisibility: PlanVisibility;
  Project: ResolverTypeWrapper<Project>;
  ProjectContributor: ResolverTypeWrapper<ProjectContributor>;
  ProjectFunder: ResolverTypeWrapper<ProjectFunder>;
  ProjectFunderStatus: ProjectFunderStatus;
  ProjectOutput: ResolverTypeWrapper<ProjectOutput>;
  Query: ResolverTypeWrapper<{}>;
  Question: ResolverTypeWrapper<Question>;
  QuestionCondition: ResolverTypeWrapper<QuestionCondition>;
  QuestionConditionActionType: QuestionConditionActionType;
  QuestionConditionCondition: QuestionConditionCondition;
  QuestionType: ResolverTypeWrapper<QuestionType>;
  Repository: ResolverTypeWrapper<Repository>;
  RepositorySearchInput: RepositorySearchInput;
  RepositoryType: RepositoryType;
  ResearchDomain: ResolverTypeWrapper<ResearchDomain>;
  Ror: ResolverTypeWrapper<Scalars['Ror']['output']>;
  Section: ResolverTypeWrapper<Section>;
  SectionVersionType: SectionVersionType;
  String: ResolverTypeWrapper<Scalars['String']['output']>;
  Tag: ResolverTypeWrapper<Tag>;
  TagInput: TagInput;
  Template: ResolverTypeWrapper<Template>;
  TemplateCollaborator: ResolverTypeWrapper<TemplateCollaborator>;
  TemplateVersionType: TemplateVersionType;
  TemplateVisibility: TemplateVisibility;
  URL: ResolverTypeWrapper<Scalars['URL']['output']>;
  UpdateMetadataStandardInput: UpdateMetadataStandardInput;
  UpdateProjectInput: UpdateProjectInput;
  UpdateProjectOutputInput: UpdateProjectOutputInput;
  UpdateQuestionConditionInput: UpdateQuestionConditionInput;
  UpdateQuestionInput: UpdateQuestionInput;
  UpdateRepositoryInput: UpdateRepositoryInput;
  UpdateSectionInput: UpdateSectionInput;
  User: ResolverTypeWrapper<User>;
  UserEmail: ResolverTypeWrapper<UserEmail>;
  UserRole: UserRole;
  VersionedQuestion: ResolverTypeWrapper<VersionedQuestion>;
  VersionedQuestionCondition: ResolverTypeWrapper<VersionedQuestionCondition>;
  VersionedQuestionConditionActionType: VersionedQuestionConditionActionType;
  VersionedQuestionConditionCondition: VersionedQuestionConditionCondition;
  VersionedSection: ResolverTypeWrapper<VersionedSection>;
  VersionedTemplate: ResolverTypeWrapper<VersionedTemplate>;
  updateUserNotificationsInput: UpdateUserNotificationsInput;
  updateUserProfileInput: UpdateUserProfileInput;
};

/** Mapping between all available schema types and the resolvers parents */
export type ResolversParentTypes = {
  AddMetadataStandardInput: AddMetadataStandardInput;
  AddProjectContributorInput: AddProjectContributorInput;
  AddProjectFunderInput: AddProjectFunderInput;
  AddProjectOutputInput: AddProjectOutputInput;
  AddQuestionConditionInput: AddQuestionConditionInput;
  AddQuestionInput: AddQuestionInput;
  AddRepositoryInput: AddRepositoryInput;
  AddSectionInput: AddSectionInput;
  Affiliation: Affiliation;
  AffiliationEmailDomain: AffiliationEmailDomain;
  AffiliationEmailDomainInput: AffiliationEmailDomainInput;
  AffiliationInput: AffiliationInput;
  AffiliationLink: AffiliationLink;
  AffiliationLinkInput: AffiliationLinkInput;
  AffiliationSearch: AffiliationSearch;
  Answer: Answer;
  AnswerComment: AnswerComment;
  Boolean: Scalars['Boolean']['output'];
  CollaboratorSearchResult: CollaboratorSearchResult;
  ContributorRole: ContributorRole;
  ContributorRoleMutationResponse: ContributorRoleMutationResponse;
  DateTimeISO: Scalars['DateTimeISO']['output'];
  DmspId: Scalars['DmspId']['output'];
  EditProjectContributorInput: EditProjectContributorInput;
  EditProjectFunderInput: EditProjectFunderInput;
  EmailAddress: Scalars['EmailAddress']['output'];
  ID: Scalars['ID']['output'];
  Int: Scalars['Int']['output'];
  Language: Language;
  License: License;
  MetadataStandard: MetadataStandard;
  Mutation: {};
  Orcid: Scalars['Orcid']['output'];
  OutputType: OutputType;
  Plan: Plan;
  PlanCollaborator: PlanCollaborator;
  PlanContributor: PlanContributor;
  PlanFeedback: PlanFeedback;
  PlanFeedbackComment: PlanFeedbackComment;
  Project: Project;
  ProjectContributor: ProjectContributor;
  ProjectFunder: ProjectFunder;
  ProjectOutput: ProjectOutput;
  Query: {};
  Question: Question;
  QuestionCondition: QuestionCondition;
  QuestionType: QuestionType;
  Repository: Repository;
  RepositorySearchInput: RepositorySearchInput;
  ResearchDomain: ResearchDomain;
  Ror: Scalars['Ror']['output'];
  Section: Section;
  String: Scalars['String']['output'];
  Tag: Tag;
  TagInput: TagInput;
  Template: Template;
  TemplateCollaborator: TemplateCollaborator;
  URL: Scalars['URL']['output'];
  UpdateMetadataStandardInput: UpdateMetadataStandardInput;
  UpdateProjectInput: UpdateProjectInput;
  UpdateProjectOutputInput: UpdateProjectOutputInput;
  UpdateQuestionConditionInput: UpdateQuestionConditionInput;
  UpdateQuestionInput: UpdateQuestionInput;
  UpdateRepositoryInput: UpdateRepositoryInput;
  UpdateSectionInput: UpdateSectionInput;
  User: User;
  UserEmail: UserEmail;
  VersionedQuestion: VersionedQuestion;
  VersionedQuestionCondition: VersionedQuestionCondition;
  VersionedSection: VersionedSection;
  VersionedTemplate: VersionedTemplate;
  updateUserNotificationsInput: UpdateUserNotificationsInput;
  updateUserProfileInput: UpdateUserProfileInput;
};

export type AffiliationResolvers<ContextType = MyContext, ParentType extends ResolversParentTypes['Affiliation'] = ResolversParentTypes['Affiliation']> = {
  acronyms?: Resolver<Maybe<Array<ResolversTypes['String']>>, ParentType, ContextType>;
  active?: Resolver<ResolversTypes['Boolean'], ParentType, ContextType>;
  aliases?: Resolver<Maybe<Array<ResolversTypes['String']>>, ParentType, ContextType>;
  contactEmail?: Resolver<Maybe<ResolversTypes['String']>, ParentType, ContextType>;
  contactName?: Resolver<Maybe<ResolversTypes['String']>, ParentType, ContextType>;
  displayName?: Resolver<ResolversTypes['String'], ParentType, ContextType>;
  feedbackEmails?: Resolver<Maybe<Array<ResolversTypes['String']>>, ParentType, ContextType>;
  feedbackEnabled?: Resolver<ResolversTypes['Boolean'], ParentType, ContextType>;
  feedbackMessage?: Resolver<Maybe<ResolversTypes['String']>, ParentType, ContextType>;
  funder?: Resolver<ResolversTypes['Boolean'], ParentType, ContextType>;
  fundrefId?: Resolver<Maybe<ResolversTypes['String']>, ParentType, ContextType>;
  homepage?: Resolver<Maybe<ResolversTypes['String']>, ParentType, ContextType>;
  id?: Resolver<Maybe<ResolversTypes['Int']>, ParentType, ContextType>;
  logoName?: Resolver<Maybe<ResolversTypes['String']>, ParentType, ContextType>;
  logoURI?: Resolver<Maybe<ResolversTypes['String']>, ParentType, ContextType>;
  managed?: Resolver<ResolversTypes['Boolean'], ParentType, ContextType>;
  name?: Resolver<ResolversTypes['String'], ParentType, ContextType>;
  provenance?: Resolver<ResolversTypes['String'], ParentType, ContextType>;
  searchName?: Resolver<ResolversTypes['String'], ParentType, ContextType>;
  ssoEmailDomains?: Resolver<Maybe<Array<ResolversTypes['AffiliationEmailDomain']>>, ParentType, ContextType>;
  ssoEntityId?: Resolver<Maybe<ResolversTypes['String']>, ParentType, ContextType>;
  subHeaderLinks?: Resolver<Maybe<Array<ResolversTypes['AffiliationLink']>>, ParentType, ContextType>;
  types?: Resolver<Array<ResolversTypes['AffiliationType']>, ParentType, ContextType>;
  uneditableProperties?: Resolver<Array<ResolversTypes['String']>, ParentType, ContextType>;
  uri?: Resolver<ResolversTypes['String'], ParentType, ContextType>;
  __isTypeOf?: IsTypeOfResolverFn<ParentType, ContextType>;
};

export type AffiliationEmailDomainResolvers<ContextType = MyContext, ParentType extends ResolversParentTypes['AffiliationEmailDomain'] = ResolversParentTypes['AffiliationEmailDomain']> = {
  domain?: Resolver<ResolversTypes['String'], ParentType, ContextType>;
  id?: Resolver<ResolversTypes['Int'], ParentType, ContextType>;
  __isTypeOf?: IsTypeOfResolverFn<ParentType, ContextType>;
};

export type AffiliationLinkResolvers<ContextType = MyContext, ParentType extends ResolversParentTypes['AffiliationLink'] = ResolversParentTypes['AffiliationLink']> = {
  id?: Resolver<ResolversTypes['Int'], ParentType, ContextType>;
  text?: Resolver<Maybe<ResolversTypes['String']>, ParentType, ContextType>;
  url?: Resolver<ResolversTypes['String'], ParentType, ContextType>;
  __isTypeOf?: IsTypeOfResolverFn<ParentType, ContextType>;
};

export type AffiliationSearchResolvers<ContextType = MyContext, ParentType extends ResolversParentTypes['AffiliationSearch'] = ResolversParentTypes['AffiliationSearch']> = {
  displayName?: Resolver<ResolversTypes['String'], ParentType, ContextType>;
  funder?: Resolver<ResolversTypes['Boolean'], ParentType, ContextType>;
  id?: Resolver<ResolversTypes['Int'], ParentType, ContextType>;
  types?: Resolver<Array<ResolversTypes['AffiliationType']>, ParentType, ContextType>;
  uri?: Resolver<ResolversTypes['String'], ParentType, ContextType>;
  __isTypeOf?: IsTypeOfResolverFn<ParentType, ContextType>;
};

export type AnswerResolvers<ContextType = MyContext, ParentType extends ResolversParentTypes['Answer'] = ResolversParentTypes['Answer']> = {
  answerText?: Resolver<Maybe<ResolversTypes['String']>, ParentType, ContextType>;
  created?: Resolver<Maybe<ResolversTypes['String']>, ParentType, ContextType>;
  createdById?: Resolver<Maybe<ResolversTypes['Int']>, ParentType, ContextType>;
  errors?: Resolver<Maybe<Array<ResolversTypes['String']>>, ParentType, ContextType>;
  id?: Resolver<Maybe<ResolversTypes['Int']>, ParentType, ContextType>;
  modified?: Resolver<Maybe<ResolversTypes['String']>, ParentType, ContextType>;
  modifiedById?: Resolver<Maybe<ResolversTypes['Int']>, ParentType, ContextType>;
  plan?: Resolver<ResolversTypes['Plan'], ParentType, ContextType>;
  versionedQuestion?: Resolver<ResolversTypes['VersionedQuestion'], ParentType, ContextType>;
  versionedSection?: Resolver<ResolversTypes['VersionedSection'], ParentType, ContextType>;
  __isTypeOf?: IsTypeOfResolverFn<ParentType, ContextType>;
};

export type AnswerCommentResolvers<ContextType = MyContext, ParentType extends ResolversParentTypes['AnswerComment'] = ResolversParentTypes['AnswerComment']> = {
  answer?: Resolver<ResolversTypes['Answer'], ParentType, ContextType>;
  commentText?: Resolver<ResolversTypes['String'], ParentType, ContextType>;
  created?: Resolver<Maybe<ResolversTypes['String']>, ParentType, ContextType>;
  createdById?: Resolver<Maybe<ResolversTypes['Int']>, ParentType, ContextType>;
  errors?: Resolver<Maybe<Array<ResolversTypes['String']>>, ParentType, ContextType>;
  id?: Resolver<Maybe<ResolversTypes['Int']>, ParentType, ContextType>;
  modified?: Resolver<Maybe<ResolversTypes['String']>, ParentType, ContextType>;
  modifiedById?: Resolver<Maybe<ResolversTypes['Int']>, ParentType, ContextType>;
  __isTypeOf?: IsTypeOfResolverFn<ParentType, ContextType>;
};

export type CollaboratorSearchResultResolvers<ContextType = MyContext, ParentType extends ResolversParentTypes['CollaboratorSearchResult'] = ResolversParentTypes['CollaboratorSearchResult']> = {
  affiliation?: Resolver<Maybe<ResolversTypes['Affiliation']>, ParentType, ContextType>;
  givenName?: Resolver<Maybe<ResolversTypes['String']>, ParentType, ContextType>;
  id?: Resolver<Maybe<ResolversTypes['Int']>, ParentType, ContextType>;
  orcid?: Resolver<Maybe<ResolversTypes['String']>, ParentType, ContextType>;
  surName?: Resolver<Maybe<ResolversTypes['String']>, ParentType, ContextType>;
  __isTypeOf?: IsTypeOfResolverFn<ParentType, ContextType>;
};

export type ContributorRoleResolvers<ContextType = MyContext, ParentType extends ResolversParentTypes['ContributorRole'] = ResolversParentTypes['ContributorRole']> = {
  created?: Resolver<Maybe<ResolversTypes['String']>, ParentType, ContextType>;
  createdById?: Resolver<Maybe<ResolversTypes['Int']>, ParentType, ContextType>;
  description?: Resolver<Maybe<ResolversTypes['String']>, ParentType, ContextType>;
  displayOrder?: Resolver<ResolversTypes['Int'], ParentType, ContextType>;
  errors?: Resolver<Maybe<Array<ResolversTypes['String']>>, ParentType, ContextType>;
  id?: Resolver<Maybe<ResolversTypes['Int']>, ParentType, ContextType>;
  label?: Resolver<ResolversTypes['String'], ParentType, ContextType>;
  modified?: Resolver<Maybe<ResolversTypes['String']>, ParentType, ContextType>;
  modifiedById?: Resolver<Maybe<ResolversTypes['Int']>, ParentType, ContextType>;
  url?: Resolver<ResolversTypes['URL'], ParentType, ContextType>;
  __isTypeOf?: IsTypeOfResolverFn<ParentType, ContextType>;
};

export type ContributorRoleMutationResponseResolvers<ContextType = MyContext, ParentType extends ResolversParentTypes['ContributorRoleMutationResponse'] = ResolversParentTypes['ContributorRoleMutationResponse']> = {
  code?: Resolver<ResolversTypes['Int'], ParentType, ContextType>;
  contributorRole?: Resolver<Maybe<ResolversTypes['ContributorRole']>, ParentType, ContextType>;
  message?: Resolver<ResolversTypes['String'], ParentType, ContextType>;
  success?: Resolver<ResolversTypes['Boolean'], ParentType, ContextType>;
  __isTypeOf?: IsTypeOfResolverFn<ParentType, ContextType>;
};

export interface DateTimeIsoScalarConfig extends GraphQLScalarTypeConfig<ResolversTypes['DateTimeISO'], any> {
  name: 'DateTimeISO';
}

export interface DmspIdScalarConfig extends GraphQLScalarTypeConfig<ResolversTypes['DmspId'], any> {
  name: 'DmspId';
}

export interface EmailAddressScalarConfig extends GraphQLScalarTypeConfig<ResolversTypes['EmailAddress'], any> {
  name: 'EmailAddress';
}

export type LanguageResolvers<ContextType = MyContext, ParentType extends ResolversParentTypes['Language'] = ResolversParentTypes['Language']> = {
  id?: Resolver<ResolversTypes['String'], ParentType, ContextType>;
  isDefault?: Resolver<ResolversTypes['Boolean'], ParentType, ContextType>;
  name?: Resolver<ResolversTypes['String'], ParentType, ContextType>;
  __isTypeOf?: IsTypeOfResolverFn<ParentType, ContextType>;
};

export type LicenseResolvers<ContextType = MyContext, ParentType extends ResolversParentTypes['License'] = ResolversParentTypes['License']> = {
  created?: Resolver<Maybe<ResolversTypes['String']>, ParentType, ContextType>;
  createdById?: Resolver<Maybe<ResolversTypes['Int']>, ParentType, ContextType>;
  description?: Resolver<Maybe<ResolversTypes['String']>, ParentType, ContextType>;
  errors?: Resolver<Maybe<Array<ResolversTypes['String']>>, ParentType, ContextType>;
  id?: Resolver<Maybe<ResolversTypes['Int']>, ParentType, ContextType>;
  modified?: Resolver<Maybe<ResolversTypes['String']>, ParentType, ContextType>;
  modifiedById?: Resolver<Maybe<ResolversTypes['Int']>, ParentType, ContextType>;
  name?: Resolver<ResolversTypes['String'], ParentType, ContextType>;
  recommended?: Resolver<ResolversTypes['Boolean'], ParentType, ContextType>;
  uri?: Resolver<ResolversTypes['String'], ParentType, ContextType>;
  __isTypeOf?: IsTypeOfResolverFn<ParentType, ContextType>;
};

export type MetadataStandardResolvers<ContextType = MyContext, ParentType extends ResolversParentTypes['MetadataStandard'] = ResolversParentTypes['MetadataStandard']> = {
  created?: Resolver<Maybe<ResolversTypes['String']>, ParentType, ContextType>;
  createdById?: Resolver<Maybe<ResolversTypes['Int']>, ParentType, ContextType>;
  description?: Resolver<Maybe<ResolversTypes['String']>, ParentType, ContextType>;
  errors?: Resolver<Maybe<Array<ResolversTypes['String']>>, ParentType, ContextType>;
  id?: Resolver<Maybe<ResolversTypes['Int']>, ParentType, ContextType>;
  keywords?: Resolver<Maybe<Array<ResolversTypes['String']>>, ParentType, ContextType>;
  modified?: Resolver<Maybe<ResolversTypes['String']>, ParentType, ContextType>;
  modifiedById?: Resolver<Maybe<ResolversTypes['Int']>, ParentType, ContextType>;
  name?: Resolver<ResolversTypes['String'], ParentType, ContextType>;
  researchDomains?: Resolver<Maybe<Array<ResolversTypes['ResearchDomain']>>, ParentType, ContextType>;
  uri?: Resolver<ResolversTypes['String'], ParentType, ContextType>;
  __isTypeOf?: IsTypeOfResolverFn<ParentType, ContextType>;
};

export type MutationResolvers<ContextType = MyContext, ParentType extends ResolversParentTypes['Mutation'] = ResolversParentTypes['Mutation']> = {
  _empty?: Resolver<Maybe<ResolversTypes['String']>, ParentType, ContextType>;
  activateUser?: Resolver<Maybe<ResolversTypes['User']>, ParentType, ContextType, RequireFields<MutationActivateUserArgs, 'userId'>>;
  addAffiliation?: Resolver<Maybe<ResolversTypes['Affiliation']>, ParentType, ContextType, RequireFields<MutationAddAffiliationArgs, 'input'>>;
  addContributorRole?: Resolver<Maybe<ResolversTypes['ContributorRoleMutationResponse']>, ParentType, ContextType, RequireFields<MutationAddContributorRoleArgs, 'displayOrder' | 'label' | 'url'>>;
  addFeedbackComment?: Resolver<Maybe<ResolversTypes['PlanFeedbackComment']>, ParentType, ContextType, RequireFields<MutationAddFeedbackCommentArgs, 'answerId' | 'commentText' | 'planFeedbackId'>>;
  addLicense?: Resolver<Maybe<ResolversTypes['License']>, ParentType, ContextType, RequireFields<MutationAddLicenseArgs, 'name'>>;
  addMetadataStandard?: Resolver<Maybe<ResolversTypes['MetadataStandard']>, ParentType, ContextType, RequireFields<MutationAddMetadataStandardArgs, 'input'>>;
  addPlan?: Resolver<Maybe<ResolversTypes['Plan']>, ParentType, ContextType, RequireFields<MutationAddPlanArgs, 'projectId' | 'versionedTemplateId'>>;
  addPlanAnswer?: Resolver<Maybe<ResolversTypes['Answer']>, ParentType, ContextType, RequireFields<MutationAddPlanAnswerArgs, 'planId' | 'versionedQuestionId' | 'versionedSectionId'>>;
  addPlanCollaborator?: Resolver<Maybe<ResolversTypes['PlanCollaborator']>, ParentType, ContextType, RequireFields<MutationAddPlanCollaboratorArgs, 'email' | 'planId'>>;
  addPlanContributor?: Resolver<Maybe<ResolversTypes['PlanContributor']>, ParentType, ContextType, RequireFields<MutationAddPlanContributorArgs, 'planId' | 'projectContributorId'>>;
  addProject?: Resolver<Maybe<ResolversTypes['Project']>, ParentType, ContextType, RequireFields<MutationAddProjectArgs, 'title'>>;
  addProjectContributor?: Resolver<Maybe<ResolversTypes['ProjectContributor']>, ParentType, ContextType, RequireFields<MutationAddProjectContributorArgs, 'input'>>;
  addProjectFunder?: Resolver<Maybe<ResolversTypes['ProjectFunder']>, ParentType, ContextType, RequireFields<MutationAddProjectFunderArgs, 'input'>>;
  addProjectOutput?: Resolver<Maybe<ResolversTypes['ProjectOutput']>, ParentType, ContextType, RequireFields<MutationAddProjectOutputArgs, 'input'>>;
  addQuestion?: Resolver<ResolversTypes['Question'], ParentType, ContextType, RequireFields<MutationAddQuestionArgs, 'input'>>;
  addQuestionCondition?: Resolver<ResolversTypes['QuestionCondition'], ParentType, ContextType, RequireFields<MutationAddQuestionConditionArgs, 'input'>>;
  addRepository?: Resolver<Maybe<ResolversTypes['Repository']>, ParentType, ContextType, Partial<MutationAddRepositoryArgs>>;
  addSection?: Resolver<ResolversTypes['Section'], ParentType, ContextType, RequireFields<MutationAddSectionArgs, 'input'>>;
  addTag?: Resolver<Maybe<ResolversTypes['Tag']>, ParentType, ContextType, RequireFields<MutationAddTagArgs, 'name'>>;
  addTemplate?: Resolver<Maybe<ResolversTypes['Template']>, ParentType, ContextType, RequireFields<MutationAddTemplateArgs, 'name'>>;
  addTemplateCollaborator?: Resolver<Maybe<ResolversTypes['TemplateCollaborator']>, ParentType, ContextType, RequireFields<MutationAddTemplateCollaboratorArgs, 'email' | 'templateId'>>;
  addUserEmail?: Resolver<Maybe<ResolversTypes['UserEmail']>, ParentType, ContextType, RequireFields<MutationAddUserEmailArgs, 'email' | 'isPrimary'>>;
  archiveProject?: Resolver<Maybe<ResolversTypes['Project']>, ParentType, ContextType, RequireFields<MutationArchiveProjectArgs, 'projectId'>>;
  archiveTemplate?: Resolver<Maybe<ResolversTypes['Boolean']>, ParentType, ContextType, RequireFields<MutationArchiveTemplateArgs, 'templateId'>>;
  completeFeedback?: Resolver<Maybe<ResolversTypes['PlanFeedback']>, ParentType, ContextType, RequireFields<MutationCompleteFeedbackArgs, 'planFeedbackId'>>;
  createTemplateVersion?: Resolver<Maybe<ResolversTypes['Template']>, ParentType, ContextType, RequireFields<MutationCreateTemplateVersionArgs, 'templateId' | 'visibility'>>;
  deactivateUser?: Resolver<Maybe<ResolversTypes['User']>, ParentType, ContextType, RequireFields<MutationDeactivateUserArgs, 'userId'>>;
  downloadPlan?: Resolver<Maybe<ResolversTypes['String']>, ParentType, ContextType, RequireFields<MutationDownloadPlanArgs, 'format' | 'planId'>>;
  editPlanAnswer?: Resolver<Maybe<ResolversTypes['Answer']>, ParentType, ContextType, RequireFields<MutationEditPlanAnswerArgs, 'answerId'>>;
  editProjectContributor?: Resolver<Maybe<ResolversTypes['ProjectContributor']>, ParentType, ContextType, RequireFields<MutationEditProjectContributorArgs, 'input'>>;
  editProjectFunder?: Resolver<Maybe<ResolversTypes['ProjectFunder']>, ParentType, ContextType, RequireFields<MutationEditProjectFunderArgs, 'input'>>;
  markPlanComplete?: Resolver<Maybe<ResolversTypes['Plan']>, ParentType, ContextType, RequireFields<MutationMarkPlanCompleteArgs, 'planId'>>;
  markPlanDraft?: Resolver<Maybe<ResolversTypes['Plan']>, ParentType, ContextType, RequireFields<MutationMarkPlanDraftArgs, 'planId'>>;
  mergeLicenses?: Resolver<Maybe<ResolversTypes['License']>, ParentType, ContextType, RequireFields<MutationMergeLicensesArgs, 'licenseToKeepId' | 'licenseToRemoveId'>>;
  mergeMetadataStandards?: Resolver<Maybe<ResolversTypes['MetadataStandard']>, ParentType, ContextType, RequireFields<MutationMergeMetadataStandardsArgs, 'metadataStandardToKeepId' | 'metadataStandardToRemoveId'>>;
  mergeRepositories?: Resolver<Maybe<ResolversTypes['Repository']>, ParentType, ContextType, RequireFields<MutationMergeRepositoriesArgs, 'repositoryToKeepId' | 'repositoryToRemoveId'>>;
  mergeUsers?: Resolver<Maybe<ResolversTypes['User']>, ParentType, ContextType, RequireFields<MutationMergeUsersArgs, 'userIdToBeMerged' | 'userIdToKeep'>>;
  publishPlan?: Resolver<Maybe<ResolversTypes['Plan']>, ParentType, ContextType, RequireFields<MutationPublishPlanArgs, 'planId'>>;
  removeAffiliation?: Resolver<Maybe<ResolversTypes['Affiliation']>, ParentType, ContextType, RequireFields<MutationRemoveAffiliationArgs, 'affiliationId'>>;
  removeContributorRole?: Resolver<Maybe<ResolversTypes['ContributorRoleMutationResponse']>, ParentType, ContextType, RequireFields<MutationRemoveContributorRoleArgs, 'id'>>;
  removeFeedbackComment?: Resolver<Maybe<ResolversTypes['PlanFeedbackComment']>, ParentType, ContextType, RequireFields<MutationRemoveFeedbackCommentArgs, 'PlanFeedbackCommentId'>>;
  removeLicense?: Resolver<Maybe<ResolversTypes['License']>, ParentType, ContextType, RequireFields<MutationRemoveLicenseArgs, 'uri'>>;
  removeMetadataStandard?: Resolver<Maybe<ResolversTypes['MetadataStandard']>, ParentType, ContextType, RequireFields<MutationRemoveMetadataStandardArgs, 'uri'>>;
  removePlanCollaborator?: Resolver<Maybe<ResolversTypes['Boolean']>, ParentType, ContextType, RequireFields<MutationRemovePlanCollaboratorArgs, 'planCollaboratorId'>>;
  removePlanContributor?: Resolver<Maybe<ResolversTypes['PlanContributor']>, ParentType, ContextType, RequireFields<MutationRemovePlanContributorArgs, 'planContributorId'>>;
  removeProjectContributor?: Resolver<Maybe<ResolversTypes['ProjectContributor']>, ParentType, ContextType, RequireFields<MutationRemoveProjectContributorArgs, 'projectContributorId'>>;
  removeProjectFunder?: Resolver<Maybe<ResolversTypes['ProjectFunder']>, ParentType, ContextType, RequireFields<MutationRemoveProjectFunderArgs, 'projectFunderId'>>;
  removeProjectFunderFromPlan?: Resolver<Maybe<ResolversTypes['ProjectFunder']>, ParentType, ContextType, RequireFields<MutationRemoveProjectFunderFromPlanArgs, 'planId' | 'projectFunderId'>>;
  removeProjectOutput?: Resolver<Maybe<ResolversTypes['ProjectOutput']>, ParentType, ContextType, RequireFields<MutationRemoveProjectOutputArgs, 'projectOutputId'>>;
  removeProjectOutputFromPlan?: Resolver<Maybe<ResolversTypes['ProjectOutput']>, ParentType, ContextType, RequireFields<MutationRemoveProjectOutputFromPlanArgs, 'planId' | 'projectOutputId'>>;
  removeQuestion?: Resolver<Maybe<ResolversTypes['Question']>, ParentType, ContextType, RequireFields<MutationRemoveQuestionArgs, 'questionId'>>;
  removeQuestionCondition?: Resolver<Maybe<ResolversTypes['QuestionCondition']>, ParentType, ContextType, RequireFields<MutationRemoveQuestionConditionArgs, 'questionConditionId'>>;
  removeRepository?: Resolver<Maybe<ResolversTypes['Repository']>, ParentType, ContextType, RequireFields<MutationRemoveRepositoryArgs, 'repositoryId'>>;
  removeSection?: Resolver<ResolversTypes['Section'], ParentType, ContextType, RequireFields<MutationRemoveSectionArgs, 'sectionId'>>;
  removeTag?: Resolver<Maybe<ResolversTypes['Tag']>, ParentType, ContextType, RequireFields<MutationRemoveTagArgs, 'tagId'>>;
  removeTemplateCollaborator?: Resolver<Maybe<ResolversTypes['Boolean']>, ParentType, ContextType, RequireFields<MutationRemoveTemplateCollaboratorArgs, 'email' | 'templateId'>>;
  removeUser?: Resolver<Maybe<ResolversTypes['User']>, ParentType, ContextType>;
  removeUserEmail?: Resolver<Maybe<ResolversTypes['UserEmail']>, ParentType, ContextType, RequireFields<MutationRemoveUserEmailArgs, 'email'>>;
  requestFeedback?: Resolver<Maybe<ResolversTypes['PlanFeedback']>, ParentType, ContextType, RequireFields<MutationRequestFeedbackArgs, 'planId'>>;
  selectProjectFunderForPlan?: Resolver<Maybe<ResolversTypes['ProjectFunder']>, ParentType, ContextType, RequireFields<MutationSelectProjectFunderForPlanArgs, 'planId' | 'projectFunderId'>>;
  selectProjectOutputForPlan?: Resolver<Maybe<ResolversTypes['ProjectOutput']>, ParentType, ContextType, RequireFields<MutationSelectProjectOutputForPlanArgs, 'planId' | 'projectOutputId'>>;
  setPrimaryUserEmail?: Resolver<Maybe<Array<Maybe<ResolversTypes['UserEmail']>>>, ParentType, ContextType, RequireFields<MutationSetPrimaryUserEmailArgs, 'email'>>;
  setUserOrcid?: Resolver<Maybe<ResolversTypes['User']>, ParentType, ContextType, RequireFields<MutationSetUserOrcidArgs, 'orcid'>>;
  updateAffiliation?: Resolver<Maybe<ResolversTypes['Affiliation']>, ParentType, ContextType, RequireFields<MutationUpdateAffiliationArgs, 'input'>>;
  updateContributorRole?: Resolver<Maybe<ResolversTypes['ContributorRoleMutationResponse']>, ParentType, ContextType, RequireFields<MutationUpdateContributorRoleArgs, 'displayOrder' | 'id' | 'label' | 'url'>>;
  updateLicense?: Resolver<Maybe<ResolversTypes['License']>, ParentType, ContextType, RequireFields<MutationUpdateLicenseArgs, 'name' | 'uri'>>;
  updateMetadataStandard?: Resolver<Maybe<ResolversTypes['MetadataStandard']>, ParentType, ContextType, RequireFields<MutationUpdateMetadataStandardArgs, 'input'>>;
  updatePassword?: Resolver<Maybe<ResolversTypes['User']>, ParentType, ContextType, RequireFields<MutationUpdatePasswordArgs, 'newPassword' | 'oldPassword'>>;
  updatePlanCollaborator?: Resolver<Maybe<ResolversTypes['PlanCollaborator']>, ParentType, ContextType, RequireFields<MutationUpdatePlanCollaboratorArgs, 'accessLevel' | 'planCollaboratorId'>>;
  updatePlanContributor?: Resolver<Maybe<ResolversTypes['PlanContributor']>, ParentType, ContextType, RequireFields<MutationUpdatePlanContributorArgs, 'planContributorId'>>;
  updateProject?: Resolver<Maybe<ResolversTypes['Project']>, ParentType, ContextType, Partial<MutationUpdateProjectArgs>>;
  updateProjectOutput?: Resolver<Maybe<ResolversTypes['ProjectOutput']>, ParentType, ContextType, RequireFields<MutationUpdateProjectOutputArgs, 'input'>>;
  updateQuestion?: Resolver<ResolversTypes['Question'], ParentType, ContextType, RequireFields<MutationUpdateQuestionArgs, 'input'>>;
  updateQuestionCondition?: Resolver<Maybe<ResolversTypes['QuestionCondition']>, ParentType, ContextType, RequireFields<MutationUpdateQuestionConditionArgs, 'input'>>;
  updateQuestionOptions?: Resolver<Maybe<ResolversTypes['Question']>, ParentType, ContextType, RequireFields<MutationUpdateQuestionOptionsArgs, 'questionId' | 'required'>>;
  updateRepository?: Resolver<Maybe<ResolversTypes['Repository']>, ParentType, ContextType, Partial<MutationUpdateRepositoryArgs>>;
  updateSection?: Resolver<ResolversTypes['Section'], ParentType, ContextType, RequireFields<MutationUpdateSectionArgs, 'input'>>;
  updateTag?: Resolver<Maybe<ResolversTypes['Tag']>, ParentType, ContextType, RequireFields<MutationUpdateTagArgs, 'name' | 'tagId'>>;
  updateTemplate?: Resolver<Maybe<ResolversTypes['Template']>, ParentType, ContextType, RequireFields<MutationUpdateTemplateArgs, 'name' | 'templateId' | 'visibility'>>;
  updateUserNotifications?: Resolver<Maybe<ResolversTypes['User']>, ParentType, ContextType, RequireFields<MutationUpdateUserNotificationsArgs, 'input'>>;
  updateUserProfile?: Resolver<Maybe<ResolversTypes['User']>, ParentType, ContextType, RequireFields<MutationUpdateUserProfileArgs, 'input'>>;
  uploadPlan?: Resolver<Maybe<ResolversTypes['Plan']>, ParentType, ContextType, RequireFields<MutationUploadPlanArgs, 'projectId'>>;
};

export interface OrcidScalarConfig extends GraphQLScalarTypeConfig<ResolversTypes['Orcid'], any> {
  name: 'Orcid';
}

export type OutputTypeResolvers<ContextType = MyContext, ParentType extends ResolversParentTypes['OutputType'] = ResolversParentTypes['OutputType']> = {
  created?: Resolver<Maybe<ResolversTypes['String']>, ParentType, ContextType>;
  createdById?: Resolver<Maybe<ResolversTypes['Int']>, ParentType, ContextType>;
  description?: Resolver<Maybe<ResolversTypes['String']>, ParentType, ContextType>;
  errors?: Resolver<Maybe<Array<ResolversTypes['String']>>, ParentType, ContextType>;
  id?: Resolver<Maybe<ResolversTypes['Int']>, ParentType, ContextType>;
  modified?: Resolver<Maybe<ResolversTypes['String']>, ParentType, ContextType>;
  modifiedById?: Resolver<Maybe<ResolversTypes['Int']>, ParentType, ContextType>;
  name?: Resolver<ResolversTypes['String'], ParentType, ContextType>;
  uri?: Resolver<ResolversTypes['String'], ParentType, ContextType>;
  __isTypeOf?: IsTypeOfResolverFn<ParentType, ContextType>;
};

export type PlanResolvers<ContextType = MyContext, ParentType extends ResolversParentTypes['Plan'] = ResolversParentTypes['Plan']> = {
  answers?: Resolver<Maybe<Array<ResolversTypes['Answer']>>, ParentType, ContextType>;
  collaborators?: Resolver<Maybe<Array<ResolversTypes['PlanCollaborator']>>, ParentType, ContextType>;
  contributors?: Resolver<Maybe<Array<ResolversTypes['PlanContributor']>>, ParentType, ContextType>;
  created?: Resolver<Maybe<ResolversTypes['String']>, ParentType, ContextType>;
  createdById?: Resolver<Maybe<ResolversTypes['Int']>, ParentType, ContextType>;
  dmpId?: Resolver<Maybe<ResolversTypes['String']>, ParentType, ContextType>;
  errors?: Resolver<Maybe<Array<ResolversTypes['String']>>, ParentType, ContextType>;
  feedback?: Resolver<Maybe<Array<ResolversTypes['PlanFeedback']>>, ParentType, ContextType>;
  funders?: Resolver<Maybe<Array<ResolversTypes['ProjectFunder']>>, ParentType, ContextType>;
  id?: Resolver<Maybe<ResolversTypes['Int']>, ParentType, ContextType>;
  lastUpdatedBy?: Resolver<Maybe<ResolversTypes['String']>, ParentType, ContextType>;
  lastUpdatedOn?: Resolver<Maybe<ResolversTypes['String']>, ParentType, ContextType>;
  modified?: Resolver<Maybe<ResolversTypes['String']>, ParentType, ContextType>;
  modifiedById?: Resolver<Maybe<ResolversTypes['Int']>, ParentType, ContextType>;
  status?: Resolver<Maybe<ResolversTypes['PlanStatus']>, ParentType, ContextType>;
  versionedTemplate?: Resolver<ResolversTypes['VersionedTemplate'], ParentType, ContextType>;
  visibility?: Resolver<Maybe<ResolversTypes['PlanVisibility']>, ParentType, ContextType>;
  __isTypeOf?: IsTypeOfResolverFn<ParentType, ContextType>;
};

export type PlanCollaboratorResolvers<ContextType = MyContext, ParentType extends ResolversParentTypes['PlanCollaborator'] = ResolversParentTypes['PlanCollaborator']> = {
  accessLevel?: Resolver<Maybe<ResolversTypes['PlanCollaboratorAccessLevel']>, ParentType, ContextType>;
  created?: Resolver<Maybe<ResolversTypes['String']>, ParentType, ContextType>;
  createdById?: Resolver<Maybe<ResolversTypes['Int']>, ParentType, ContextType>;
  email?: Resolver<ResolversTypes['String'], ParentType, ContextType>;
  errors?: Resolver<Maybe<Array<ResolversTypes['String']>>, ParentType, ContextType>;
  id?: Resolver<Maybe<ResolversTypes['Int']>, ParentType, ContextType>;
  invitedBy?: Resolver<Maybe<ResolversTypes['User']>, ParentType, ContextType>;
  modified?: Resolver<Maybe<ResolversTypes['String']>, ParentType, ContextType>;
  modifiedById?: Resolver<Maybe<ResolversTypes['Int']>, ParentType, ContextType>;
  plan?: Resolver<Maybe<ResolversTypes['Plan']>, ParentType, ContextType>;
  user?: Resolver<Maybe<ResolversTypes['User']>, ParentType, ContextType>;
  __isTypeOf?: IsTypeOfResolverFn<ParentType, ContextType>;
};

export type PlanContributorResolvers<ContextType = MyContext, ParentType extends ResolversParentTypes['PlanContributor'] = ResolversParentTypes['PlanContributor']> = {
  ProjectContributor?: Resolver<Maybe<ResolversTypes['ProjectContributor']>, ParentType, ContextType>;
  contributorRoles?: Resolver<Maybe<Array<ResolversTypes['ContributorRole']>>, ParentType, ContextType>;
  created?: Resolver<Maybe<ResolversTypes['String']>, ParentType, ContextType>;
  createdById?: Resolver<Maybe<ResolversTypes['Int']>, ParentType, ContextType>;
  errors?: Resolver<Maybe<Array<ResolversTypes['String']>>, ParentType, ContextType>;
  id?: Resolver<Maybe<ResolversTypes['Int']>, ParentType, ContextType>;
  modified?: Resolver<Maybe<ResolversTypes['String']>, ParentType, ContextType>;
  modifiedById?: Resolver<Maybe<ResolversTypes['Int']>, ParentType, ContextType>;
  plan?: Resolver<Maybe<ResolversTypes['Plan']>, ParentType, ContextType>;
  __isTypeOf?: IsTypeOfResolverFn<ParentType, ContextType>;
};

export type PlanFeedbackResolvers<ContextType = MyContext, ParentType extends ResolversParentTypes['PlanFeedback'] = ResolversParentTypes['PlanFeedback']> = {
  adminSummary?: Resolver<Maybe<ResolversTypes['String']>, ParentType, ContextType>;
  completed?: Resolver<Maybe<ResolversTypes['String']>, ParentType, ContextType>;
  completedBy?: Resolver<Maybe<ResolversTypes['User']>, ParentType, ContextType>;
  created?: Resolver<Maybe<ResolversTypes['String']>, ParentType, ContextType>;
  createdById?: Resolver<Maybe<ResolversTypes['Int']>, ParentType, ContextType>;
  errors?: Resolver<Maybe<Array<ResolversTypes['String']>>, ParentType, ContextType>;
  feedbackComments?: Resolver<Maybe<Array<ResolversTypes['PlanFeedbackComment']>>, ParentType, ContextType>;
  id?: Resolver<Maybe<ResolversTypes['Int']>, ParentType, ContextType>;
  modified?: Resolver<Maybe<ResolversTypes['String']>, ParentType, ContextType>;
  modifiedById?: Resolver<Maybe<ResolversTypes['Int']>, ParentType, ContextType>;
  plan?: Resolver<ResolversTypes['Plan'], ParentType, ContextType>;
  requested?: Resolver<ResolversTypes['String'], ParentType, ContextType>;
  requestedBy?: Resolver<ResolversTypes['User'], ParentType, ContextType>;
  __isTypeOf?: IsTypeOfResolverFn<ParentType, ContextType>;
};

export type PlanFeedbackCommentResolvers<ContextType = MyContext, ParentType extends ResolversParentTypes['PlanFeedbackComment'] = ResolversParentTypes['PlanFeedbackComment']> = {
  PlanFeedback?: Resolver<Maybe<ResolversTypes['PlanFeedback']>, ParentType, ContextType>;
  answer?: Resolver<Maybe<ResolversTypes['Answer']>, ParentType, ContextType>;
  comment?: Resolver<Maybe<ResolversTypes['String']>, ParentType, ContextType>;
  created?: Resolver<Maybe<ResolversTypes['String']>, ParentType, ContextType>;
  createdById?: Resolver<Maybe<ResolversTypes['Int']>, ParentType, ContextType>;
  errors?: Resolver<Maybe<Array<ResolversTypes['String']>>, ParentType, ContextType>;
  id?: Resolver<Maybe<ResolversTypes['Int']>, ParentType, ContextType>;
  modified?: Resolver<Maybe<ResolversTypes['String']>, ParentType, ContextType>;
  modifiedById?: Resolver<Maybe<ResolversTypes['Int']>, ParentType, ContextType>;
  __isTypeOf?: IsTypeOfResolverFn<ParentType, ContextType>;
};

export type ProjectResolvers<ContextType = MyContext, ParentType extends ResolversParentTypes['Project'] = ResolversParentTypes['Project']> = {
  abstractText?: Resolver<Maybe<ResolversTypes['String']>, ParentType, ContextType>;
  contributors?: Resolver<Maybe<Array<ResolversTypes['ProjectContributor']>>, ParentType, ContextType>;
  created?: Resolver<Maybe<ResolversTypes['String']>, ParentType, ContextType>;
  createdById?: Resolver<Maybe<ResolversTypes['Int']>, ParentType, ContextType>;
  endDate?: Resolver<Maybe<ResolversTypes['String']>, ParentType, ContextType>;
  errors?: Resolver<Maybe<Array<ResolversTypes['String']>>, ParentType, ContextType>;
  funders?: Resolver<Maybe<Array<ResolversTypes['ProjectFunder']>>, ParentType, ContextType>;
  id?: Resolver<Maybe<ResolversTypes['Int']>, ParentType, ContextType>;
  isTestProject?: Resolver<Maybe<ResolversTypes['Boolean']>, ParentType, ContextType>;
  modified?: Resolver<Maybe<ResolversTypes['String']>, ParentType, ContextType>;
  modifiedById?: Resolver<Maybe<ResolversTypes['Int']>, ParentType, ContextType>;
  researchDomain?: Resolver<Maybe<ResolversTypes['ResearchDomain']>, ParentType, ContextType>;
  startDate?: Resolver<Maybe<ResolversTypes['String']>, ParentType, ContextType>;
  title?: Resolver<ResolversTypes['String'], ParentType, ContextType>;
  __isTypeOf?: IsTypeOfResolverFn<ParentType, ContextType>;
};

export type ProjectContributorResolvers<ContextType = MyContext, ParentType extends ResolversParentTypes['ProjectContributor'] = ResolversParentTypes['ProjectContributor']> = {
  affiliation?: Resolver<Maybe<ResolversTypes['Affiliation']>, ParentType, ContextType>;
  contributorRoles?: Resolver<Maybe<Array<ResolversTypes['ContributorRole']>>, ParentType, ContextType>;
  created?: Resolver<Maybe<ResolversTypes['String']>, ParentType, ContextType>;
  createdById?: Resolver<Maybe<ResolversTypes['Int']>, ParentType, ContextType>;
  email?: Resolver<Maybe<ResolversTypes['String']>, ParentType, ContextType>;
  errors?: Resolver<Maybe<Array<ResolversTypes['String']>>, ParentType, ContextType>;
  givenName?: Resolver<Maybe<ResolversTypes['String']>, ParentType, ContextType>;
  id?: Resolver<Maybe<ResolversTypes['Int']>, ParentType, ContextType>;
  modified?: Resolver<Maybe<ResolversTypes['String']>, ParentType, ContextType>;
  modifiedById?: Resolver<Maybe<ResolversTypes['Int']>, ParentType, ContextType>;
  orcid?: Resolver<Maybe<ResolversTypes['String']>, ParentType, ContextType>;
  project?: Resolver<Maybe<ResolversTypes['Project']>, ParentType, ContextType>;
  surname?: Resolver<Maybe<ResolversTypes['String']>, ParentType, ContextType>;
  __isTypeOf?: IsTypeOfResolverFn<ParentType, ContextType>;
};

export type ProjectFunderResolvers<ContextType = MyContext, ParentType extends ResolversParentTypes['ProjectFunder'] = ResolversParentTypes['ProjectFunder']> = {
  affiliation?: Resolver<Maybe<ResolversTypes['Affiliation']>, ParentType, ContextType>;
  created?: Resolver<Maybe<ResolversTypes['String']>, ParentType, ContextType>;
  createdById?: Resolver<Maybe<ResolversTypes['Int']>, ParentType, ContextType>;
  errors?: Resolver<Maybe<Array<ResolversTypes['String']>>, ParentType, ContextType>;
  funderOpportunityNumber?: Resolver<Maybe<ResolversTypes['String']>, ParentType, ContextType>;
  funderProjectNumber?: Resolver<Maybe<ResolversTypes['String']>, ParentType, ContextType>;
  grantId?: Resolver<Maybe<ResolversTypes['String']>, ParentType, ContextType>;
  id?: Resolver<Maybe<ResolversTypes['Int']>, ParentType, ContextType>;
  modified?: Resolver<Maybe<ResolversTypes['String']>, ParentType, ContextType>;
  modifiedById?: Resolver<Maybe<ResolversTypes['Int']>, ParentType, ContextType>;
  project?: Resolver<Maybe<ResolversTypes['Project']>, ParentType, ContextType>;
  status?: Resolver<Maybe<ResolversTypes['ProjectFunderStatus']>, ParentType, ContextType>;
  __isTypeOf?: IsTypeOfResolverFn<ParentType, ContextType>;
};

export type ProjectOutputResolvers<ContextType = MyContext, ParentType extends ResolversParentTypes['ProjectOutput'] = ResolversParentTypes['ProjectOutput']> = {
  anticipatedReleaseDate?: Resolver<Maybe<ResolversTypes['String']>, ParentType, ContextType>;
  created?: Resolver<Maybe<ResolversTypes['String']>, ParentType, ContextType>;
  createdById?: Resolver<Maybe<ResolversTypes['Int']>, ParentType, ContextType>;
  description?: Resolver<Maybe<ResolversTypes['String']>, ParentType, ContextType>;
  errors?: Resolver<Maybe<Array<ResolversTypes['String']>>, ParentType, ContextType>;
  id?: Resolver<Maybe<ResolversTypes['Int']>, ParentType, ContextType>;
  initialAccessLevel?: Resolver<ResolversTypes['AccessLevel'], ParentType, ContextType>;
  initialLicense?: Resolver<Maybe<ResolversTypes['License']>, ParentType, ContextType>;
  mayContainPII?: Resolver<Maybe<ResolversTypes['Boolean']>, ParentType, ContextType>;
  mayContainSensitiveInformation?: Resolver<Maybe<ResolversTypes['Boolean']>, ParentType, ContextType>;
  metadataStandards?: Resolver<Maybe<Array<ResolversTypes['MetadataStandard']>>, ParentType, ContextType>;
  modified?: Resolver<Maybe<ResolversTypes['String']>, ParentType, ContextType>;
  modifiedById?: Resolver<Maybe<ResolversTypes['Int']>, ParentType, ContextType>;
  outputType?: Resolver<ResolversTypes['OutputType'], ParentType, ContextType>;
  project?: Resolver<ResolversTypes['Project'], ParentType, ContextType>;
  respositories?: Resolver<Maybe<Array<ResolversTypes['Repository']>>, ParentType, ContextType>;
  title?: Resolver<ResolversTypes['String'], ParentType, ContextType>;
  __isTypeOf?: IsTypeOfResolverFn<ParentType, ContextType>;
};

export type QueryResolvers<ContextType = MyContext, ParentType extends ResolversParentTypes['Query'] = ResolversParentTypes['Query']> = {
  _empty?: Resolver<Maybe<ResolversTypes['String']>, ParentType, ContextType>;
  affiliationById?: Resolver<Maybe<ResolversTypes['Affiliation']>, ParentType, ContextType, RequireFields<QueryAffiliationByIdArgs, 'affiliationId'>>;
  affiliationByURI?: Resolver<Maybe<ResolversTypes['Affiliation']>, ParentType, ContextType, RequireFields<QueryAffiliationByUriArgs, 'uri'>>;
  affiliationTypes?: Resolver<Maybe<Array<ResolversTypes['String']>>, ParentType, ContextType>;
  affiliations?: Resolver<Maybe<Array<Maybe<ResolversTypes['AffiliationSearch']>>>, ParentType, ContextType, RequireFields<QueryAffiliationsArgs, 'name'>>;
  archivePlan?: Resolver<Maybe<ResolversTypes['Plan']>, ParentType, ContextType, RequireFields<QueryArchivePlanArgs, 'planId'>>;
  childResearchDomains?: Resolver<Maybe<Array<Maybe<ResolversTypes['ResearchDomain']>>>, ParentType, ContextType, RequireFields<QueryChildResearchDomainsArgs, 'parentResearchDomainId'>>;
  contributorRoleById?: Resolver<Maybe<ResolversTypes['ContributorRole']>, ParentType, ContextType, RequireFields<QueryContributorRoleByIdArgs, 'contributorRoleId'>>;
  contributorRoleByURL?: Resolver<Maybe<ResolversTypes['ContributorRole']>, ParentType, ContextType, RequireFields<QueryContributorRoleByUrlArgs, 'contributorRoleURL'>>;
  contributorRoles?: Resolver<Maybe<Array<Maybe<ResolversTypes['ContributorRole']>>>, ParentType, ContextType>;
  findCollaborator?: Resolver<Maybe<Array<Maybe<ResolversTypes['CollaboratorSearchResult']>>>, ParentType, ContextType, Partial<QueryFindCollaboratorArgs>>;
  languages?: Resolver<Maybe<Array<Maybe<ResolversTypes['Language']>>>, ParentType, ContextType>;
  license?: Resolver<Maybe<ResolversTypes['License']>, ParentType, ContextType, RequireFields<QueryLicenseArgs, 'uri'>>;
  licenses?: Resolver<Maybe<Array<Maybe<ResolversTypes['License']>>>, ParentType, ContextType, Partial<QueryLicensesArgs>>;
  me?: Resolver<Maybe<ResolversTypes['User']>, ParentType, ContextType>;
  metadataStandard?: Resolver<Maybe<ResolversTypes['MetadataStandard']>, ParentType, ContextType, RequireFields<QueryMetadataStandardArgs, 'uri'>>;
  metadataStandards?: Resolver<Maybe<Array<Maybe<ResolversTypes['MetadataStandard']>>>, ParentType, ContextType, Partial<QueryMetadataStandardsArgs>>;
<<<<<<< HEAD
  myProjects?: Resolver<Maybe<Array<Maybe<ResolversTypes['Project']>>>, ParentType, ContextType>;
  myTemplates?: Resolver<Maybe<Array<Maybe<ResolversTypes['Template']>>>, ParentType, ContextType>;
=======
  myVersionedTemplates?: Resolver<Maybe<Array<Maybe<ResolversTypes['VersionedTemplate']>>>, ParentType, ContextType>;
>>>>>>> 02005c47
  outputTypes?: Resolver<Maybe<Array<Maybe<ResolversTypes['OutputType']>>>, ParentType, ContextType>;
  plan?: Resolver<Maybe<ResolversTypes['Plan']>, ParentType, ContextType, RequireFields<QueryPlanArgs, 'planId'>>;
  planCollaborators?: Resolver<Maybe<Array<Maybe<ResolversTypes['PlanCollaborator']>>>, ParentType, ContextType, RequireFields<QueryPlanCollaboratorsArgs, 'planId'>>;
  planContributors?: Resolver<Maybe<Array<Maybe<ResolversTypes['PlanContributor']>>>, ParentType, ContextType, RequireFields<QueryPlanContributorsArgs, 'planId'>>;
  planFeedback?: Resolver<Maybe<Array<Maybe<ResolversTypes['PlanFeedback']>>>, ParentType, ContextType, RequireFields<QueryPlanFeedbackArgs, 'planId'>>;
  planFeedbackComments?: Resolver<Maybe<Array<Maybe<ResolversTypes['PlanFeedbackComment']>>>, ParentType, ContextType, RequireFields<QueryPlanFeedbackCommentsArgs, 'planFeedbackId'>>;
  planFunders?: Resolver<Maybe<Array<Maybe<ResolversTypes['ProjectFunder']>>>, ParentType, ContextType, RequireFields<QueryPlanFundersArgs, 'planId'>>;
  planOutputs?: Resolver<Maybe<Array<Maybe<ResolversTypes['ProjectOutput']>>>, ParentType, ContextType, RequireFields<QueryPlanOutputsArgs, 'planId'>>;
  planQuestionAnswer?: Resolver<Maybe<ResolversTypes['Answer']>, ParentType, ContextType, RequireFields<QueryPlanQuestionAnswerArgs, 'answerId' | 'questionId'>>;
  planSectionAnswers?: Resolver<Maybe<Array<Maybe<ResolversTypes['Answer']>>>, ParentType, ContextType, RequireFields<QueryPlanSectionAnswersArgs, 'planId' | 'sectionId'>>;
  plans?: Resolver<Maybe<Array<Maybe<ResolversTypes['Plan']>>>, ParentType, ContextType, RequireFields<QueryPlansArgs, 'projectId'>>;
  project?: Resolver<Maybe<ResolversTypes['Project']>, ParentType, ContextType, RequireFields<QueryProjectArgs, 'projectId'>>;
  projectContributor?: Resolver<Maybe<ResolversTypes['ProjectContributor']>, ParentType, ContextType, RequireFields<QueryProjectContributorArgs, 'projectContributorId'>>;
  projectContributors?: Resolver<Maybe<Array<Maybe<ResolversTypes['ProjectContributor']>>>, ParentType, ContextType, RequireFields<QueryProjectContributorsArgs, 'projectId'>>;
  projectFunder?: Resolver<Maybe<ResolversTypes['ProjectFunder']>, ParentType, ContextType, RequireFields<QueryProjectFunderArgs, 'projectFunderId'>>;
  projectFunders?: Resolver<Maybe<Array<Maybe<ResolversTypes['ProjectFunder']>>>, ParentType, ContextType, RequireFields<QueryProjectFundersArgs, 'projectId'>>;
  projectOutputs?: Resolver<Maybe<Array<Maybe<ResolversTypes['ProjectOutput']>>>, ParentType, ContextType, RequireFields<QueryProjectOutputsArgs, 'projectId'>>;
  publishedConditionsForQuestion?: Resolver<Maybe<Array<Maybe<ResolversTypes['VersionedQuestionCondition']>>>, ParentType, ContextType, RequireFields<QueryPublishedConditionsForQuestionArgs, 'versionedQuestionId'>>;
  publishedQuestions?: Resolver<Maybe<Array<Maybe<ResolversTypes['VersionedQuestion']>>>, ParentType, ContextType, RequireFields<QueryPublishedQuestionsArgs, 'versionedSectionId'>>;
  publishedSections?: Resolver<Maybe<Array<Maybe<ResolversTypes['VersionedSection']>>>, ParentType, ContextType, RequireFields<QueryPublishedSectionsArgs, 'term'>>;
  publishedTemplates?: Resolver<Maybe<Array<Maybe<ResolversTypes['VersionedTemplate']>>>, ParentType, ContextType, Partial<QueryPublishedTemplatesArgs>>;
  question?: Resolver<Maybe<ResolversTypes['Question']>, ParentType, ContextType, RequireFields<QueryQuestionArgs, 'questionId'>>;
  questionConditions?: Resolver<Maybe<Array<Maybe<ResolversTypes['QuestionCondition']>>>, ParentType, ContextType, RequireFields<QueryQuestionConditionsArgs, 'questionId'>>;
  questionTypes?: Resolver<Maybe<Array<Maybe<ResolversTypes['QuestionType']>>>, ParentType, ContextType>;
  questions?: Resolver<Maybe<Array<Maybe<ResolversTypes['Question']>>>, ParentType, ContextType, RequireFields<QueryQuestionsArgs, 'sectionId'>>;
  recommendedLicenses?: Resolver<Maybe<Array<Maybe<ResolversTypes['License']>>>, ParentType, ContextType, RequireFields<QueryRecommendedLicensesArgs, 'recommended'>>;
  repositories?: Resolver<Maybe<Array<Maybe<ResolversTypes['Repository']>>>, ParentType, ContextType, RequireFields<QueryRepositoriesArgs, 'input'>>;
  repository?: Resolver<Maybe<ResolversTypes['Repository']>, ParentType, ContextType, RequireFields<QueryRepositoryArgs, 'uri'>>;
  section?: Resolver<Maybe<ResolversTypes['Section']>, ParentType, ContextType, RequireFields<QuerySectionArgs, 'sectionId'>>;
  sectionVersions?: Resolver<Maybe<Array<Maybe<ResolversTypes['VersionedSection']>>>, ParentType, ContextType, RequireFields<QuerySectionVersionsArgs, 'sectionId'>>;
  sections?: Resolver<Maybe<Array<Maybe<ResolversTypes['Section']>>>, ParentType, ContextType, RequireFields<QuerySectionsArgs, 'templateId'>>;
  tags?: Resolver<Array<ResolversTypes['Tag']>, ParentType, ContextType>;
  tagsBySectionId?: Resolver<Maybe<Array<Maybe<ResolversTypes['Tag']>>>, ParentType, ContextType, RequireFields<QueryTagsBySectionIdArgs, 'sectionId'>>;
  template?: Resolver<Maybe<ResolversTypes['Template']>, ParentType, ContextType, RequireFields<QueryTemplateArgs, 'templateId'>>;
  templateCollaborators?: Resolver<Maybe<Array<Maybe<ResolversTypes['TemplateCollaborator']>>>, ParentType, ContextType, RequireFields<QueryTemplateCollaboratorsArgs, 'templateId'>>;
  templateVersions?: Resolver<Maybe<Array<Maybe<ResolversTypes['VersionedTemplate']>>>, ParentType, ContextType, RequireFields<QueryTemplateVersionsArgs, 'templateId'>>;
  topLevelResearchDomains?: Resolver<Maybe<Array<Maybe<ResolversTypes['ResearchDomain']>>>, ParentType, ContextType>;
  user?: Resolver<Maybe<ResolversTypes['User']>, ParentType, ContextType, RequireFields<QueryUserArgs, 'userId'>>;
  users?: Resolver<Maybe<Array<Maybe<ResolversTypes['User']>>>, ParentType, ContextType>;
};

export type QuestionResolvers<ContextType = MyContext, ParentType extends ResolversParentTypes['Question'] = ResolversParentTypes['Question']> = {
  created?: Resolver<Maybe<ResolversTypes['String']>, ParentType, ContextType>;
  createdById?: Resolver<Maybe<ResolversTypes['Int']>, ParentType, ContextType>;
  displayOrder?: Resolver<Maybe<ResolversTypes['Int']>, ParentType, ContextType>;
  errors?: Resolver<Maybe<Array<ResolversTypes['String']>>, ParentType, ContextType>;
  guidanceText?: Resolver<Maybe<ResolversTypes['String']>, ParentType, ContextType>;
  id?: Resolver<Maybe<ResolversTypes['Int']>, ParentType, ContextType>;
  isDirty?: Resolver<Maybe<ResolversTypes['Boolean']>, ParentType, ContextType>;
  modified?: Resolver<Maybe<ResolversTypes['String']>, ParentType, ContextType>;
  modifiedById?: Resolver<Maybe<ResolversTypes['Int']>, ParentType, ContextType>;
  questionConditions?: Resolver<Maybe<Array<ResolversTypes['QuestionCondition']>>, ParentType, ContextType>;
  questionText?: Resolver<Maybe<ResolversTypes['String']>, ParentType, ContextType>;
  questionTypeId?: Resolver<Maybe<ResolversTypes['Int']>, ParentType, ContextType>;
  required?: Resolver<Maybe<ResolversTypes['Boolean']>, ParentType, ContextType>;
  requirementText?: Resolver<Maybe<ResolversTypes['String']>, ParentType, ContextType>;
  sampleText?: Resolver<Maybe<ResolversTypes['String']>, ParentType, ContextType>;
  sectionId?: Resolver<ResolversTypes['Int'], ParentType, ContextType>;
  sourceQestionId?: Resolver<Maybe<ResolversTypes['Int']>, ParentType, ContextType>;
  templateId?: Resolver<ResolversTypes['Int'], ParentType, ContextType>;
  __isTypeOf?: IsTypeOfResolverFn<ParentType, ContextType>;
};

export type QuestionConditionResolvers<ContextType = MyContext, ParentType extends ResolversParentTypes['QuestionCondition'] = ResolversParentTypes['QuestionCondition']> = {
  action?: Resolver<ResolversTypes['QuestionConditionActionType'], ParentType, ContextType>;
  conditionMatch?: Resolver<Maybe<ResolversTypes['String']>, ParentType, ContextType>;
  conditionType?: Resolver<ResolversTypes['QuestionConditionCondition'], ParentType, ContextType>;
  created?: Resolver<Maybe<ResolversTypes['String']>, ParentType, ContextType>;
  createdById?: Resolver<Maybe<ResolversTypes['Int']>, ParentType, ContextType>;
  errors?: Resolver<Maybe<Array<ResolversTypes['String']>>, ParentType, ContextType>;
  id?: Resolver<Maybe<ResolversTypes['Int']>, ParentType, ContextType>;
  modified?: Resolver<Maybe<ResolversTypes['String']>, ParentType, ContextType>;
  modifiedById?: Resolver<Maybe<ResolversTypes['Int']>, ParentType, ContextType>;
  questionId?: Resolver<ResolversTypes['Int'], ParentType, ContextType>;
  target?: Resolver<ResolversTypes['String'], ParentType, ContextType>;
  __isTypeOf?: IsTypeOfResolverFn<ParentType, ContextType>;
};

export type QuestionTypeResolvers<ContextType = MyContext, ParentType extends ResolversParentTypes['QuestionType'] = ResolversParentTypes['QuestionType']> = {
  created?: Resolver<Maybe<ResolversTypes['String']>, ParentType, ContextType>;
  createdById?: Resolver<Maybe<ResolversTypes['Int']>, ParentType, ContextType>;
  errors?: Resolver<Maybe<Array<ResolversTypes['String']>>, ParentType, ContextType>;
  id?: Resolver<Maybe<ResolversTypes['Int']>, ParentType, ContextType>;
  isDefault?: Resolver<ResolversTypes['Boolean'], ParentType, ContextType>;
  modified?: Resolver<Maybe<ResolversTypes['String']>, ParentType, ContextType>;
  modifiedById?: Resolver<Maybe<ResolversTypes['Int']>, ParentType, ContextType>;
  name?: Resolver<ResolversTypes['String'], ParentType, ContextType>;
  usageDescription?: Resolver<ResolversTypes['String'], ParentType, ContextType>;
  __isTypeOf?: IsTypeOfResolverFn<ParentType, ContextType>;
};

export type RepositoryResolvers<ContextType = MyContext, ParentType extends ResolversParentTypes['Repository'] = ResolversParentTypes['Repository']> = {
  created?: Resolver<Maybe<ResolversTypes['String']>, ParentType, ContextType>;
  createdById?: Resolver<Maybe<ResolversTypes['Int']>, ParentType, ContextType>;
  description?: Resolver<Maybe<ResolversTypes['String']>, ParentType, ContextType>;
  errors?: Resolver<Maybe<Array<ResolversTypes['String']>>, ParentType, ContextType>;
  id?: Resolver<Maybe<ResolversTypes['Int']>, ParentType, ContextType>;
  keywords?: Resolver<Maybe<Array<ResolversTypes['String']>>, ParentType, ContextType>;
  modified?: Resolver<Maybe<ResolversTypes['String']>, ParentType, ContextType>;
  modifiedById?: Resolver<Maybe<ResolversTypes['Int']>, ParentType, ContextType>;
  name?: Resolver<ResolversTypes['String'], ParentType, ContextType>;
  repositoryTypes?: Resolver<Maybe<Array<ResolversTypes['RepositoryType']>>, ParentType, ContextType>;
  researchDomains?: Resolver<Maybe<Array<ResolversTypes['ResearchDomain']>>, ParentType, ContextType>;
  uri?: Resolver<ResolversTypes['String'], ParentType, ContextType>;
  website?: Resolver<Maybe<ResolversTypes['String']>, ParentType, ContextType>;
  __isTypeOf?: IsTypeOfResolverFn<ParentType, ContextType>;
};

export type ResearchDomainResolvers<ContextType = MyContext, ParentType extends ResolversParentTypes['ResearchDomain'] = ResolversParentTypes['ResearchDomain']> = {
  childResearchDomains?: Resolver<Maybe<Array<ResolversTypes['ResearchDomain']>>, ParentType, ContextType>;
  created?: Resolver<Maybe<ResolversTypes['String']>, ParentType, ContextType>;
  createdById?: Resolver<Maybe<ResolversTypes['Int']>, ParentType, ContextType>;
  description?: Resolver<Maybe<ResolversTypes['String']>, ParentType, ContextType>;
  errors?: Resolver<Maybe<Array<ResolversTypes['String']>>, ParentType, ContextType>;
  id?: Resolver<Maybe<ResolversTypes['Int']>, ParentType, ContextType>;
  modified?: Resolver<Maybe<ResolversTypes['String']>, ParentType, ContextType>;
  modifiedById?: Resolver<Maybe<ResolversTypes['Int']>, ParentType, ContextType>;
  name?: Resolver<ResolversTypes['String'], ParentType, ContextType>;
  parentResearchDomain?: Resolver<Maybe<ResolversTypes['ResearchDomain']>, ParentType, ContextType>;
  uri?: Resolver<ResolversTypes['String'], ParentType, ContextType>;
  __isTypeOf?: IsTypeOfResolverFn<ParentType, ContextType>;
};

export interface RorScalarConfig extends GraphQLScalarTypeConfig<ResolversTypes['Ror'], any> {
  name: 'Ror';
}

export type SectionResolvers<ContextType = MyContext, ParentType extends ResolversParentTypes['Section'] = ResolversParentTypes['Section']> = {
  bestPractice?: Resolver<Maybe<ResolversTypes['Boolean']>, ParentType, ContextType>;
  created?: Resolver<Maybe<ResolversTypes['String']>, ParentType, ContextType>;
  createdById?: Resolver<Maybe<ResolversTypes['Int']>, ParentType, ContextType>;
  displayOrder?: Resolver<Maybe<ResolversTypes['Int']>, ParentType, ContextType>;
  errors?: Resolver<Maybe<Array<ResolversTypes['String']>>, ParentType, ContextType>;
  guidance?: Resolver<Maybe<ResolversTypes['String']>, ParentType, ContextType>;
  id?: Resolver<Maybe<ResolversTypes['Int']>, ParentType, ContextType>;
  introduction?: Resolver<Maybe<ResolversTypes['String']>, ParentType, ContextType>;
  isDirty?: Resolver<ResolversTypes['Boolean'], ParentType, ContextType>;
  modified?: Resolver<Maybe<ResolversTypes['String']>, ParentType, ContextType>;
  modifiedById?: Resolver<Maybe<ResolversTypes['Int']>, ParentType, ContextType>;
  name?: Resolver<ResolversTypes['String'], ParentType, ContextType>;
  questions?: Resolver<Maybe<Array<ResolversTypes['Question']>>, ParentType, ContextType>;
  requirements?: Resolver<Maybe<ResolversTypes['String']>, ParentType, ContextType>;
  tags?: Resolver<Maybe<Array<Maybe<ResolversTypes['Tag']>>>, ParentType, ContextType>;
  template?: Resolver<Maybe<ResolversTypes['Template']>, ParentType, ContextType>;
  __isTypeOf?: IsTypeOfResolverFn<ParentType, ContextType>;
};

export type TagResolvers<ContextType = MyContext, ParentType extends ResolversParentTypes['Tag'] = ResolversParentTypes['Tag']> = {
  created?: Resolver<Maybe<ResolversTypes['String']>, ParentType, ContextType>;
  createdById?: Resolver<Maybe<ResolversTypes['Int']>, ParentType, ContextType>;
  description?: Resolver<Maybe<ResolversTypes['String']>, ParentType, ContextType>;
  errors?: Resolver<Maybe<Array<ResolversTypes['String']>>, ParentType, ContextType>;
  id?: Resolver<Maybe<ResolversTypes['Int']>, ParentType, ContextType>;
  modified?: Resolver<Maybe<ResolversTypes['String']>, ParentType, ContextType>;
  modifiedById?: Resolver<Maybe<ResolversTypes['Int']>, ParentType, ContextType>;
  name?: Resolver<ResolversTypes['String'], ParentType, ContextType>;
  __isTypeOf?: IsTypeOfResolverFn<ParentType, ContextType>;
};

export type TemplateResolvers<ContextType = MyContext, ParentType extends ResolversParentTypes['Template'] = ResolversParentTypes['Template']> = {
  bestPractice?: Resolver<ResolversTypes['Boolean'], ParentType, ContextType>;
  collaborators?: Resolver<Maybe<Array<ResolversTypes['TemplateCollaborator']>>, ParentType, ContextType>;
  created?: Resolver<Maybe<ResolversTypes['String']>, ParentType, ContextType>;
  createdById?: Resolver<Maybe<ResolversTypes['Int']>, ParentType, ContextType>;
  description?: Resolver<Maybe<ResolversTypes['String']>, ParentType, ContextType>;
  errors?: Resolver<Maybe<Array<ResolversTypes['String']>>, ParentType, ContextType>;
  id?: Resolver<Maybe<ResolversTypes['Int']>, ParentType, ContextType>;
  isDirty?: Resolver<ResolversTypes['Boolean'], ParentType, ContextType>;
  languageId?: Resolver<ResolversTypes['String'], ParentType, ContextType>;
  latestPublishDate?: Resolver<Maybe<ResolversTypes['String']>, ParentType, ContextType>;
  latestPublishVersion?: Resolver<Maybe<ResolversTypes['String']>, ParentType, ContextType>;
  modified?: Resolver<Maybe<ResolversTypes['String']>, ParentType, ContextType>;
  modifiedById?: Resolver<Maybe<ResolversTypes['Int']>, ParentType, ContextType>;
  name?: Resolver<ResolversTypes['String'], ParentType, ContextType>;
  owner?: Resolver<Maybe<ResolversTypes['Affiliation']>, ParentType, ContextType>;
  sections?: Resolver<Maybe<Array<Maybe<ResolversTypes['Section']>>>, ParentType, ContextType>;
  sourceTemplateId?: Resolver<Maybe<ResolversTypes['Int']>, ParentType, ContextType>;
  visibility?: Resolver<ResolversTypes['TemplateVisibility'], ParentType, ContextType>;
  __isTypeOf?: IsTypeOfResolverFn<ParentType, ContextType>;
};

export type TemplateCollaboratorResolvers<ContextType = MyContext, ParentType extends ResolversParentTypes['TemplateCollaborator'] = ResolversParentTypes['TemplateCollaborator']> = {
  created?: Resolver<Maybe<ResolversTypes['String']>, ParentType, ContextType>;
  createdById?: Resolver<Maybe<ResolversTypes['Int']>, ParentType, ContextType>;
  email?: Resolver<ResolversTypes['String'], ParentType, ContextType>;
  errors?: Resolver<Maybe<Array<ResolversTypes['String']>>, ParentType, ContextType>;
  id?: Resolver<Maybe<ResolversTypes['Int']>, ParentType, ContextType>;
  invitedBy?: Resolver<Maybe<ResolversTypes['User']>, ParentType, ContextType>;
  modified?: Resolver<Maybe<ResolversTypes['String']>, ParentType, ContextType>;
  modifiedById?: Resolver<Maybe<ResolversTypes['Int']>, ParentType, ContextType>;
  template?: Resolver<Maybe<ResolversTypes['Template']>, ParentType, ContextType>;
  user?: Resolver<Maybe<ResolversTypes['User']>, ParentType, ContextType>;
  __isTypeOf?: IsTypeOfResolverFn<ParentType, ContextType>;
};

export interface UrlScalarConfig extends GraphQLScalarTypeConfig<ResolversTypes['URL'], any> {
  name: 'URL';
}

export type UserResolvers<ContextType = MyContext, ParentType extends ResolversParentTypes['User'] = ResolversParentTypes['User']> = {
  acceptedTerms?: Resolver<Maybe<ResolversTypes['Boolean']>, ParentType, ContextType>;
  active?: Resolver<Maybe<ResolversTypes['Boolean']>, ParentType, ContextType>;
  affiliation?: Resolver<Maybe<ResolversTypes['Affiliation']>, ParentType, ContextType>;
  created?: Resolver<Maybe<ResolversTypes['String']>, ParentType, ContextType>;
  createdById?: Resolver<Maybe<ResolversTypes['Int']>, ParentType, ContextType>;
  email?: Resolver<ResolversTypes['EmailAddress'], ParentType, ContextType>;
  emails?: Resolver<Maybe<Array<Maybe<ResolversTypes['UserEmail']>>>, ParentType, ContextType>;
  errors?: Resolver<Maybe<Array<ResolversTypes['String']>>, ParentType, ContextType>;
  failed_sign_in_attemps?: Resolver<Maybe<ResolversTypes['Int']>, ParentType, ContextType>;
  givenName?: Resolver<Maybe<ResolversTypes['String']>, ParentType, ContextType>;
  id?: Resolver<Maybe<ResolversTypes['Int']>, ParentType, ContextType>;
  languageId?: Resolver<ResolversTypes['String'], ParentType, ContextType>;
  last_sign_in?: Resolver<Maybe<ResolversTypes['String']>, ParentType, ContextType>;
  last_sign_in_via?: Resolver<Maybe<ResolversTypes['String']>, ParentType, ContextType>;
  locked?: Resolver<Maybe<ResolversTypes['Boolean']>, ParentType, ContextType>;
  modified?: Resolver<Maybe<ResolversTypes['String']>, ParentType, ContextType>;
  modifiedById?: Resolver<Maybe<ResolversTypes['Int']>, ParentType, ContextType>;
  notify_on_comment_added?: Resolver<Maybe<ResolversTypes['Boolean']>, ParentType, ContextType>;
  notify_on_feedback_complete?: Resolver<Maybe<ResolversTypes['Boolean']>, ParentType, ContextType>;
  notify_on_plan_shared?: Resolver<Maybe<ResolversTypes['Boolean']>, ParentType, ContextType>;
  notify_on_plan_visibility_change?: Resolver<Maybe<ResolversTypes['Boolean']>, ParentType, ContextType>;
  notify_on_template_shared?: Resolver<Maybe<ResolversTypes['Boolean']>, ParentType, ContextType>;
  orcid?: Resolver<Maybe<ResolversTypes['Orcid']>, ParentType, ContextType>;
  role?: Resolver<ResolversTypes['UserRole'], ParentType, ContextType>;
  ssoId?: Resolver<Maybe<ResolversTypes['String']>, ParentType, ContextType>;
  surName?: Resolver<Maybe<ResolversTypes['String']>, ParentType, ContextType>;
  __isTypeOf?: IsTypeOfResolverFn<ParentType, ContextType>;
};

export type UserEmailResolvers<ContextType = MyContext, ParentType extends ResolversParentTypes['UserEmail'] = ResolversParentTypes['UserEmail']> = {
  created?: Resolver<Maybe<ResolversTypes['String']>, ParentType, ContextType>;
  createdById?: Resolver<Maybe<ResolversTypes['Int']>, ParentType, ContextType>;
  email?: Resolver<ResolversTypes['String'], ParentType, ContextType>;
  errors?: Resolver<Maybe<Array<ResolversTypes['String']>>, ParentType, ContextType>;
  id?: Resolver<Maybe<ResolversTypes['Int']>, ParentType, ContextType>;
  isConfirmed?: Resolver<ResolversTypes['Boolean'], ParentType, ContextType>;
  isPrimary?: Resolver<ResolversTypes['Boolean'], ParentType, ContextType>;
  modified?: Resolver<Maybe<ResolversTypes['String']>, ParentType, ContextType>;
  modifiedById?: Resolver<Maybe<ResolversTypes['Int']>, ParentType, ContextType>;
  userId?: Resolver<ResolversTypes['Int'], ParentType, ContextType>;
  __isTypeOf?: IsTypeOfResolverFn<ParentType, ContextType>;
};

export type VersionedQuestionResolvers<ContextType = MyContext, ParentType extends ResolversParentTypes['VersionedQuestion'] = ResolversParentTypes['VersionedQuestion']> = {
  created?: Resolver<Maybe<ResolversTypes['String']>, ParentType, ContextType>;
  createdById?: Resolver<Maybe<ResolversTypes['Int']>, ParentType, ContextType>;
  displayOrder?: Resolver<Maybe<ResolversTypes['Int']>, ParentType, ContextType>;
  errors?: Resolver<Maybe<Array<ResolversTypes['String']>>, ParentType, ContextType>;
  guidanceText?: Resolver<Maybe<ResolversTypes['String']>, ParentType, ContextType>;
  id?: Resolver<Maybe<ResolversTypes['Int']>, ParentType, ContextType>;
  modified?: Resolver<Maybe<ResolversTypes['String']>, ParentType, ContextType>;
  modifiedById?: Resolver<Maybe<ResolversTypes['Int']>, ParentType, ContextType>;
  questionId?: Resolver<ResolversTypes['Int'], ParentType, ContextType>;
  questionText?: Resolver<Maybe<ResolversTypes['String']>, ParentType, ContextType>;
  questionTypeId?: Resolver<Maybe<ResolversTypes['Int']>, ParentType, ContextType>;
  required?: Resolver<Maybe<ResolversTypes['Boolean']>, ParentType, ContextType>;
  requirementText?: Resolver<Maybe<ResolversTypes['String']>, ParentType, ContextType>;
  sampleText?: Resolver<Maybe<ResolversTypes['String']>, ParentType, ContextType>;
  versionedQuestionConditions?: Resolver<Maybe<Array<ResolversTypes['VersionedQuestionCondition']>>, ParentType, ContextType>;
  versionedSectionId?: Resolver<ResolversTypes['Int'], ParentType, ContextType>;
  versionedTemplateId?: Resolver<ResolversTypes['Int'], ParentType, ContextType>;
  __isTypeOf?: IsTypeOfResolverFn<ParentType, ContextType>;
};

export type VersionedQuestionConditionResolvers<ContextType = MyContext, ParentType extends ResolversParentTypes['VersionedQuestionCondition'] = ResolversParentTypes['VersionedQuestionCondition']> = {
  action?: Resolver<ResolversTypes['VersionedQuestionConditionActionType'], ParentType, ContextType>;
  conditionMatch?: Resolver<Maybe<ResolversTypes['String']>, ParentType, ContextType>;
  conditionType?: Resolver<ResolversTypes['VersionedQuestionConditionCondition'], ParentType, ContextType>;
  created?: Resolver<Maybe<ResolversTypes['String']>, ParentType, ContextType>;
  createdById?: Resolver<Maybe<ResolversTypes['Int']>, ParentType, ContextType>;
  errors?: Resolver<Maybe<Array<ResolversTypes['String']>>, ParentType, ContextType>;
  id?: Resolver<Maybe<ResolversTypes['Int']>, ParentType, ContextType>;
  modified?: Resolver<Maybe<ResolversTypes['String']>, ParentType, ContextType>;
  modifiedById?: Resolver<Maybe<ResolversTypes['Int']>, ParentType, ContextType>;
  questionConditionId?: Resolver<ResolversTypes['Int'], ParentType, ContextType>;
  target?: Resolver<ResolversTypes['String'], ParentType, ContextType>;
  versionedQuestionId?: Resolver<ResolversTypes['Int'], ParentType, ContextType>;
  __isTypeOf?: IsTypeOfResolverFn<ParentType, ContextType>;
};

export type VersionedSectionResolvers<ContextType = MyContext, ParentType extends ResolversParentTypes['VersionedSection'] = ResolversParentTypes['VersionedSection']> = {
  created?: Resolver<Maybe<ResolversTypes['String']>, ParentType, ContextType>;
  createdById?: Resolver<Maybe<ResolversTypes['Int']>, ParentType, ContextType>;
  displayOrder?: Resolver<ResolversTypes['Int'], ParentType, ContextType>;
  errors?: Resolver<Maybe<Array<ResolversTypes['String']>>, ParentType, ContextType>;
  guidance?: Resolver<Maybe<ResolversTypes['String']>, ParentType, ContextType>;
  id?: Resolver<Maybe<ResolversTypes['Int']>, ParentType, ContextType>;
  introduction?: Resolver<Maybe<ResolversTypes['String']>, ParentType, ContextType>;
  modified?: Resolver<Maybe<ResolversTypes['String']>, ParentType, ContextType>;
  modifiedById?: Resolver<Maybe<ResolversTypes['Int']>, ParentType, ContextType>;
  name?: Resolver<ResolversTypes['String'], ParentType, ContextType>;
  requirements?: Resolver<Maybe<ResolversTypes['String']>, ParentType, ContextType>;
  section?: Resolver<Maybe<ResolversTypes['Section']>, ParentType, ContextType>;
  tags?: Resolver<Maybe<Array<Maybe<ResolversTypes['Tag']>>>, ParentType, ContextType>;
  versionedQuestions?: Resolver<Maybe<Array<ResolversTypes['VersionedQuestion']>>, ParentType, ContextType>;
  versionedTemplate?: Resolver<ResolversTypes['VersionedTemplate'], ParentType, ContextType>;
  __isTypeOf?: IsTypeOfResolverFn<ParentType, ContextType>;
};

export type VersionedTemplateResolvers<ContextType = MyContext, ParentType extends ResolversParentTypes['VersionedTemplate'] = ResolversParentTypes['VersionedTemplate']> = {
  active?: Resolver<ResolversTypes['Boolean'], ParentType, ContextType>;
  bestPractice?: Resolver<ResolversTypes['Boolean'], ParentType, ContextType>;
  comment?: Resolver<Maybe<ResolversTypes['String']>, ParentType, ContextType>;
  created?: Resolver<Maybe<ResolversTypes['String']>, ParentType, ContextType>;
  createdById?: Resolver<Maybe<ResolversTypes['Int']>, ParentType, ContextType>;
  description?: Resolver<Maybe<ResolversTypes['String']>, ParentType, ContextType>;
  errors?: Resolver<Maybe<Array<ResolversTypes['String']>>, ParentType, ContextType>;
  id?: Resolver<Maybe<ResolversTypes['Int']>, ParentType, ContextType>;
  modified?: Resolver<Maybe<ResolversTypes['String']>, ParentType, ContextType>;
  modifiedById?: Resolver<Maybe<ResolversTypes['Int']>, ParentType, ContextType>;
  name?: Resolver<ResolversTypes['String'], ParentType, ContextType>;
  owner?: Resolver<Maybe<ResolversTypes['Affiliation']>, ParentType, ContextType>;
  template?: Resolver<Maybe<ResolversTypes['Template']>, ParentType, ContextType>;
  version?: Resolver<ResolversTypes['String'], ParentType, ContextType>;
  versionType?: Resolver<Maybe<ResolversTypes['TemplateVersionType']>, ParentType, ContextType>;
  versionedBy?: Resolver<Maybe<ResolversTypes['User']>, ParentType, ContextType>;
  versionedSections?: Resolver<Maybe<Array<ResolversTypes['VersionedSection']>>, ParentType, ContextType>;
  visibility?: Resolver<ResolversTypes['TemplateVisibility'], ParentType, ContextType>;
  __isTypeOf?: IsTypeOfResolverFn<ParentType, ContextType>;
};

export type Resolvers<ContextType = MyContext> = {
  Affiliation?: AffiliationResolvers<ContextType>;
  AffiliationEmailDomain?: AffiliationEmailDomainResolvers<ContextType>;
  AffiliationLink?: AffiliationLinkResolvers<ContextType>;
  AffiliationSearch?: AffiliationSearchResolvers<ContextType>;
  Answer?: AnswerResolvers<ContextType>;
  AnswerComment?: AnswerCommentResolvers<ContextType>;
  CollaboratorSearchResult?: CollaboratorSearchResultResolvers<ContextType>;
  ContributorRole?: ContributorRoleResolvers<ContextType>;
  ContributorRoleMutationResponse?: ContributorRoleMutationResponseResolvers<ContextType>;
  DateTimeISO?: GraphQLScalarType;
  DmspId?: GraphQLScalarType;
  EmailAddress?: GraphQLScalarType;
  Language?: LanguageResolvers<ContextType>;
  License?: LicenseResolvers<ContextType>;
  MetadataStandard?: MetadataStandardResolvers<ContextType>;
  Mutation?: MutationResolvers<ContextType>;
  Orcid?: GraphQLScalarType;
  OutputType?: OutputTypeResolvers<ContextType>;
  Plan?: PlanResolvers<ContextType>;
  PlanCollaborator?: PlanCollaboratorResolvers<ContextType>;
  PlanContributor?: PlanContributorResolvers<ContextType>;
  PlanFeedback?: PlanFeedbackResolvers<ContextType>;
  PlanFeedbackComment?: PlanFeedbackCommentResolvers<ContextType>;
  Project?: ProjectResolvers<ContextType>;
  ProjectContributor?: ProjectContributorResolvers<ContextType>;
  ProjectFunder?: ProjectFunderResolvers<ContextType>;
  ProjectOutput?: ProjectOutputResolvers<ContextType>;
  Query?: QueryResolvers<ContextType>;
  Question?: QuestionResolvers<ContextType>;
  QuestionCondition?: QuestionConditionResolvers<ContextType>;
  QuestionType?: QuestionTypeResolvers<ContextType>;
  Repository?: RepositoryResolvers<ContextType>;
  ResearchDomain?: ResearchDomainResolvers<ContextType>;
  Ror?: GraphQLScalarType;
  Section?: SectionResolvers<ContextType>;
  Tag?: TagResolvers<ContextType>;
  Template?: TemplateResolvers<ContextType>;
  TemplateCollaborator?: TemplateCollaboratorResolvers<ContextType>;
  URL?: GraphQLScalarType;
  User?: UserResolvers<ContextType>;
  UserEmail?: UserEmailResolvers<ContextType>;
  VersionedQuestion?: VersionedQuestionResolvers<ContextType>;
  VersionedQuestionCondition?: VersionedQuestionConditionResolvers<ContextType>;
  VersionedSection?: VersionedSectionResolvers<ContextType>;
  VersionedTemplate?: VersionedTemplateResolvers<ContextType>;
};
<|MERGE_RESOLUTION|>--- conflicted
+++ resolved
@@ -1546,15 +1546,12 @@
   metadataStandard?: Maybe<MetadataStandard>;
   /** Search for a metadata standard */
   metadataStandards?: Maybe<Array<Maybe<MetadataStandard>>>;
-<<<<<<< HEAD
   /** Get all of the user's projects */
   myProjects?: Maybe<Array<Maybe<Project>>>;
   /** Get the Templates that belong to the current user's affiliation (user must be an Admin) */
   myTemplates?: Maybe<Array<Maybe<Template>>>;
-=======
   /** Get the VersionedTemplates that belong to the current user's affiliation (user must be an Admin) */
   myVersionedTemplates?: Maybe<Array<Maybe<VersionedTemplate>>>;
->>>>>>> 02005c47
   /** Get all the research output types */
   outputTypes?: Maybe<Array<Maybe<OutputType>>>;
   /** Get a specific plan */
@@ -2223,11 +2220,8 @@
   name: Scalars['String']['input'];
   /** Research domains associated with the metadata standard */
   researchDomainIds?: InputMaybe<Array<Scalars['Int']['input']>>;
-<<<<<<< HEAD
   /** The taxonomy URL (do not make this up! should resolve to an HTML/JSON representation of the object) */
   uri?: InputMaybe<Scalars['String']['input']>;
-=======
->>>>>>> 02005c47
 };
 
 export type UpdateProjectInput = {
@@ -3285,12 +3279,9 @@
   me?: Resolver<Maybe<ResolversTypes['User']>, ParentType, ContextType>;
   metadataStandard?: Resolver<Maybe<ResolversTypes['MetadataStandard']>, ParentType, ContextType, RequireFields<QueryMetadataStandardArgs, 'uri'>>;
   metadataStandards?: Resolver<Maybe<Array<Maybe<ResolversTypes['MetadataStandard']>>>, ParentType, ContextType, Partial<QueryMetadataStandardsArgs>>;
-<<<<<<< HEAD
   myProjects?: Resolver<Maybe<Array<Maybe<ResolversTypes['Project']>>>, ParentType, ContextType>;
   myTemplates?: Resolver<Maybe<Array<Maybe<ResolversTypes['Template']>>>, ParentType, ContextType>;
-=======
   myVersionedTemplates?: Resolver<Maybe<Array<Maybe<ResolversTypes['VersionedTemplate']>>>, ParentType, ContextType>;
->>>>>>> 02005c47
   outputTypes?: Resolver<Maybe<Array<Maybe<ResolversTypes['OutputType']>>>, ParentType, ContextType>;
   plan?: Resolver<Maybe<ResolversTypes['Plan']>, ParentType, ContextType, RequireFields<QueryPlanArgs, 'planId'>>;
   planCollaborators?: Resolver<Maybe<Array<Maybe<ResolversTypes['PlanCollaborator']>>>, ParentType, ContextType, RequireFields<QueryPlanCollaboratorsArgs, 'planId'>>;
