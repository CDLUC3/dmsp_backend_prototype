--- conflicted
+++ resolved
@@ -2213,11 +2213,8 @@
   name: Scalars['String']['input'];
   /** Research domains associated with the metadata standard */
   researchDomainIds?: InputMaybe<Array<Scalars['Int']['input']>>;
-<<<<<<< HEAD
   /** The taxonomy URL (do not make this up! should resolve to an HTML/JSON representation of the object) */
   uri?: InputMaybe<Scalars['String']['input']>;
-=======
->>>>>>> 02005c47
 };
 
 export type UpdateProjectInput = {
