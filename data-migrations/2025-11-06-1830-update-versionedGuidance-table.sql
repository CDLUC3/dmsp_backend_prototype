--- conflicted
+++ resolved
@@ -3,13 +3,8 @@
 
 # Add guidanceText and guidanceId fields to versionedGuidance table
 ALTER TABLE `versionedGuidance`
-<<<<<<< HEAD
-ADD COLUMN `guidanceId` int UNSIGNED DEFAULT NULL AFTER `versionedGuidanceGroupId`,  
-ADD COLUMN `guidanceText` text NOT NULL AFTER `guidanceId`,
-=======
   ADD COLUMN `guidanceId` int UNSIGNED DEFAULT NULL AFTER `versionedGuidanceGroupId`,
   ADD COLUMN `guidanceText` text NOT NULL AFTER `guidanceId`,
->>>>>>> 6cc27562
   ADD KEY `idx_vg_guidanceId` (`guidanceId`),
   ADD CONSTRAINT `fk_vg_guidanceId`
     FOREIGN KEY (`guidanceId`) REFERENCES `guidance` (`id`) ON DELETE SET NULL;