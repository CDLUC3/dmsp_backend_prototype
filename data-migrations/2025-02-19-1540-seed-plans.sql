--- conflicted
+++ resolved
@@ -3,15 +3,9 @@
 `registered`, `languageId`, `featured`, `lastSynced`, `createdById`, `created`, `modifiedById`, `modified`)
 VALUES
   (1, 2, 'PUBLIC', 'PUBLISHED', 'https://doi.org/10.11111/2A3B4C', 5, NOW(), 'en-US', 0, NOW(), 5, NOW(), 5, NOW()),
-<<<<<<< HEAD
-  (2, 5, 'PRIVATE', 'DRAFT','https://doi.org/10.11111/999999999', NULL, NULL, 'en-US', 0, NOW(), 5, NOW(), 5, NOW()),
-  (3, 22, 'PRIVATE', 'PUBLISHED', 'https://doi.org/10.11111/2A9Z8Y7X', 5, NOW(), 'en-US', 0, NOW(), 5, NOW(), 5, NOW()),
-  (3, 37, 'ORGANIZATIONAL', 'COMPLETE','https://doi.org/10.11111/2A3B4F3RFJH', NULL, NULL, 'en-US', 0, NOW(), 5, NOW(), 5, NOW());
-=======
   (2, 5, 'PRIVATE', 'DRAFT', 'https://doi.org/10.11111/999999999', NULL, NULL, 'en-US', 0, NOW(), 5, NOW(), 5, NOW()),
   (3, 22, 'PRIVATE', 'PUBLISHED', 'https://doi.org/10.11111/2A9Z8Y7X', 5, NOW(), 'en-US', 0, NOW(), 5, NOW(), 5, NOW()),
   (3, 37, 'ORGANIZATIONAL', 'COMPLETE', 'https://doi.org/10.11111/2A3B4F3RFJH', NULL, NULL, 'en-US', 0, NOW(), 5, NOW(), 5, NOW());
->>>>>>> ab28ea61
 
 INSERT INTO `planFunders` (`planId`, `projectFunderId`, `createdById`, `created`, `modifiedById`, `modified`)
 VALUES
